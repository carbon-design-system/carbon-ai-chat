/*
 *  Copyright IBM Corp. 2025
 *
 *  This source code is licensed under the Apache-2.0 license found in the
 *  LICENSE file in the root directory of this source tree.
 *
 *  @license
 */

import { CustomPanels, ViewState, ViewType } from "./apiTypes";
import { BusEvent, BusEventType } from "../events/eventBusTypes";
import { ChatInstanceMessaging } from "../config/MessagingConfig";
import type { PersistedState } from "../state/AppState";
import type { PersistedHumanAgentState } from "../state/PersistedHumanAgentState";
import { MessageRequest } from "../messaging/Messages";
import type { ServiceManager } from "../../chat/services/ServiceManager";

/**
 * The interface represents the API contract with the chat widget and contains all the public methods and properties
 * that can be used with Carbon AI Chat.
 *
 * @category Instance
 */
export interface ChatInstance extends EventHandlers, ChatActions {
  /**
   * Returns state information of the Carbon AI Chat that could be useful.
   */
  getState: () => PublicChatState;

  /**
   * Manager for accessing and controlling custom panels.
   */
  customPanels?: CustomPanels;

  /**
   * Internal testing property that exposes the serviceManager.
   * Only available when exposeServiceManagerForTesting is set to true in PublicConfig.
   *
   * @internal
   */
  serviceManager?: ServiceManager;
}

/**
 * This is the state made available by calling {@link ChatInstance.getState}. This is a public method that returns immutable values.
 *
 * @category Instance
 */
export interface PublicInputState {
  /**
   * @experimental Raw text currently queued in the input before being sent to customSendMessage.
   */
  rawValue: string;
}

/**
 * Represents public state for default custom panel.
 *
 * @category Instance
 */
export interface PublicDefaultCustomPanelState {
  /** Indicates if the default custom panel overlay is currently open. */
  isOpen: boolean;
}

/**
 * Represents public state for each supported custom panel variant.
 *
 * @category Instance
 */
export interface PublicCustomPanelsState {
  /** State for the default overlay-style custom panel. */
  default: PublicDefaultCustomPanelState;
}

/**
 * Type returned by {@link ChatInstance.getState}.
 *
 * @category Instance
 */
export type PublicChatState = Readonly<
  Omit<PersistedState, "humanAgentState"> & {
    /**
     * Current human agent state.
     */
    humanAgent: PublicChatHumanAgentState;

    /**
     * Counter that indicates if a message is loading and a loading indicator should be displayed.
     * If "0" then we do not show loading indicator.
     */
    isMessageLoadingCounter: number;

    /**
     * Optional string to display next to the loading indicator.
     */
    isMessageLoadingText?: string;

    /**
     * Counter that indicates if the chat is hydrating and a full screen loading state should be displayed.
     */
    isHydratingCounter: number;

    /**
     * @experimental State representing the main input surface.
     */
    input: PublicInputState;

    /**
     * @experimental State for any surfaced custom panels.
     */
    customPanels: PublicCustomPanelsState;
  }
>;

/**
 * Methods for controlling the input field.
 *
 * @category Instance
 */
export interface ChatInstanceInput {
  /**
   * @experimental Updates the raw text queued in the input before it is sent to customSendMessage.
   * Use this when you want to manipulate the canonical value while leaving presentation up to the default renderer or,
   * in the future, a custom slot implementation.
   *
   * @example
   * ```ts
   * instance.input.updateRawValue((prev) => `${prev} @celeste`);
   * ```
   */
  updateRawValue: (updater: (previous: string) => string) => void;
}

/**
 * Current connection state of the human agent experience.
 *
 * @category Instance
 */
export type PublicChatHumanAgentState = Readonly<
  PersistedHumanAgentState & {
    /** Indicates if Carbon AI Chat is attempting to connect to an agent. */
    isConnecting: boolean;
  }
>;

/**
 * This is a subset of the public interface that is managed by the event bus that is used for registering and
 * unregistering event listeners on the bus.
 *
 * @category Instance
 */
export interface EventHandlers {
  /**
   * Adds the given event handler as a listener for events of the given type.
   *
   * @param handlers The handler or handlers along with the event type to start listening for events.
   * @returns The instance for method chaining.
   */
  on: (handlers: TypeAndHandler | TypeAndHandler[]) => EventHandlers;

  /**
   * Removes an event listener that was previously added via {@link on} or {@link once}.
   *
   * @param handlers The handler or handlers along with the event type to stop listening for events.
   * @returns The instance for method chaining.
   */
  off: (handlers: TypeAndHandler | TypeAndHandler[]) => EventHandlers;

  /**
   * Adds the given event handler as a listener for events of the given type. After the first event is handled, this
   * handler will automatically be removed.
   *
   * @param handlers The handler or handlers along with the event type to start listening for an event.
   * @returns The instance for method chaining.
   */
  once: (handlers: TypeAndHandler | TypeAndHandler[]) => EventHandlers;
}

/**
 * The type of handler for event bus events. This function may return a Promise in which case, the bus will await
 * the result and the loop will block until the Promise is resolved.
 *
 * @category Instance
 */
export type EventBusHandler<T extends BusEvent = BusEvent> = (
  event: T,
  instance: ChatInstance,
) => unknown;

/**
 * The type of the object that is passed to the event bus functions (e.g. "on") when registering a handler.
 *
 * @category Instance
 */
export interface TypeAndHandler {
  /**
   * The type of event this handler is for.
   */
  type: BusEventType;

  /**
   * The handler for events of this type.
   */
  handler: EventBusHandler;
}

/**
 * This is a subset of the public interface that provides methods that can be used by the user to control the widget
 * and have it perform certain actions.
 *
 * @category Instance
 */
interface ChatActions {
  /**
   * Messaging actions for a chat instance.
   */
  messaging: ChatInstanceMessaging;
  /**
   * This function can be called when another component wishes this component to gain focus. It is up to the
   * component to decide where focus belongs. This may return true or false to indicate if a suitable focus location
   * was found.
   */
  requestFocus: () => boolean | void;

  /**
   * Sends the given message to the assistant on the remote server. This will result in a "pre:send" and "send" event
   * being fired on the event bus. The returned promise will resolve once a response has received and processed and
   * both the "pre:receive" and "receive" events have fired. It will reject when too many errors have occurred and
   * the system gives up retrying.
   *
   * @param message The message to send.
   * @param options Options for the message sent.
   */
  send: (
    message: MessageRequest | string,
    options?: SendOptions,
  ) => Promise<void>;

  /**
   * Fire the view:pre:change and view:change events and change the view of the Carbon AI Chat. If a {@link ViewType} is
   * provided then that view will become visible and the rest will be hidden. If a {@link ViewState} is provided that
   * includes all of the views then all of the views will be changed accordingly. If a partial {@link ViewState} is
   * provided then only the views provided will be changed.
   */
  changeView: (newView: ViewType | ViewState) => Promise<void>;

  /**
   * Returns the list of writable elements.
   */
  writeableElements: Partial<WriteableElements>;

  /**
   * @deprecated Configure via {@link InputConfig.isVisible}.
   */
  updateInputFieldVisibility: (isVisible: boolean) => void;

  /**
   * @deprecated Configure via {@link InputConfig.isDisabled}
   * or {@link PublicConfig.isReadonly}.
   */
  updateInputIsDisabled: (isDisabled: boolean) => void;

  /**
   * @deprecated Configure via {@link LauncherConfig.showUnreadIndicator}.
   */
  updateAssistantUnreadIndicatorVisibility: (isVisible: boolean) => void;

  /**
   * Scrolls to the (original) message with the given ID. Since there may be multiple message items in a given
   * message, this will scroll the first message to the top of the message window.
   *
   * @param messageID The (original) message ID to scroll to.
   * @param animate Whether or not the scroll should be animated. Defaults to true.
   */
  scrollToMessage: (messageID: string, animate?: boolean) => void;

  /**
   * Restarts the conversation with the assistant. This does not make any changes to a conversation with a human agent.
   * This will clear all the current assistant messages from the main assistant view and cancel any outstanding
   * messages. This will also clear the current assistant session which will force a new session to start on the
   * next message.
   *
   * @deprecated Use {@link ChatInstanceMessaging.restartConversation} instead.
   */
  restartConversation: () => Promise<void>;

  /**
   * Initiates a doAutoScroll on the currently visible chat panel.
   */
  doAutoScroll: () => void;

  /**
   * @param direction Either increases or decreases the internal counter that indicates whether the "message is loading"
   * indicator is shown. If the count is greater than zero, then the indicator is shown. Values of "increase" or "decrease" will
   * increase or decrease the value. "reset" will set the value back to 0. You may pass undefined as the first value
   * if you just wish to update the message.
   *
   * You can access the current value via {@link ChatInstance.getState}.
   *
   * @param message You can also, optionally, pass a plain text string as the second argument. It will display next to the loading indicator for
   * you to give meaningful feedback while the message is loading (or simple strings like "Thinking...", etc). The most
   * recent value will be used. So if you call it with a string value and then again with no value, the value will be
   * replaced with undefined and stop showing in the UI.
   */
  updateIsMessageLoadingCounter: (
    direction: IncreaseOrDecrease,
    message?: string,
  ) => void;

  /**
   * Either increases or decreases the internal counter that indicates whether the hydration fullscreen loading state is
   * shown. If the count is greater than zero, then the indicator is shown. Values of "increase" or "decrease" will
   * increase or decrease the value. "reset" will set the value back to 0.
   *
   * You can access the current value via {@link ChatInstance.getState}.
   */
  updateIsChatLoadingCounter: (direction: IncreaseOrDecrease) => void;

  /**
   * Actions for mutating the chat input contents.
   */
  input: ChatInstanceInput;

  /**
   * Actions that are related to a service desk integration.
   */
  serviceDesk: ChatInstanceServiceDeskActions;

  /**
   * Remove any record of the current session from the browser's SessionStorage.
   *
   * @param keepOpenState If we are destroying the session to restart the chat this can be used to preserve if the web
   * chat is open.
   */
  destroySession: (keepOpenState?: boolean) => Promise<void>;
}

/**
 * @category Instance
 */
export type IncreaseOrDecrease = "increase" | "decrease" | "reset" | undefined;

/**
 * This interface represents the options for when a MessageRequest is sent to the server with the send method.
 *
 * @category Instance
 */
export interface SendOptions {
  /**
   * If you want to send a message to the API, but NOT have it show up in the UI, set this to true. The "pre:send"
   * and "send" events will still be fired but the message will not be added to the local message list displayed in
   * the UI. Note that the response message will still be added.
   */
  silent?: boolean;

  /**
   * @internal
   * Optionally, we can provide the original ID of the original message that present an option response_type that
   * provided the options that were selected. We use this to then set the `ui_state.setOptionSelected` in that
   * original message to be able to show which option was selected in the UI.
   */
  setValueSelectedForMessageID?: string;

  /**
   * @internal
   * Indicates if the entrance fade animation for the message should be disabled.
   */
  disableFadeAnimation?: boolean;
}

/**
 * An object of elements we expose to developers to write to. Be sure to check the documentation of the React or
 * web component you are using for how to make use of this, as it differs based on implementation.
 *
 * @category Instance
 */
export type WriteableElements = Record<WriteableElementName, HTMLElement>;

/**
 * @category Instance
 */
export enum WriteableElementName {
  /**
   * An element that appears in the AI theme only and is shown beneath the title and description in the AI tooltip
   * content.
   */
  AI_TOOLTIP_AFTER_DESCRIPTION_ELEMENT = "aiTooltipAfterDescriptionElement",

  /**
   * An element that appears in the main message body directly above the welcome node.
   */
  WELCOME_NODE_BEFORE_ELEMENT = "welcomeNodeBeforeElement",

  /**
   * An element that appears in the header on a new line. Only visible while talking to the assistant.
   */
  HEADER_BOTTOM_ELEMENT = "headerBottomElement",

  /**
   * An element that appears after the messages area and before the input area.
   */
  BEFORE_INPUT_ELEMENT = "beforeInputElement",

  /**
   * An element that appears above the input field on the home screen.
   */
  HOME_SCREEN_BEFORE_INPUT_ELEMENT = "homeScreenBeforeInputElement",

  /**
   * An element that appears on the home screen after the conversation starters.
   */
  HOME_SCREEN_AFTER_STARTERS_ELEMENT = "homeScreenAfterStartersElement",

  /**
   * An element that appears on the home screen above the welcome message and conversation starters.
   */
  HOME_SCREEN_HEADER_BOTTOM_ELEMENT = "homeScreenHeaderBottomElement",

  /**
   * An element to be housed in the custom panel.
   */
  CUSTOM_PANEL_ELEMENT = "customPanelElement",

  /**
<<<<<<< HEAD
   * An element to be housed in the custom panel.
   */
  WORKSPACE_PANEL_ELEMENT = "workspacePanelElement",
=======
   * An element to be housed in the workspace container.
   */
  WORKSPACE_ELEMENT = "workspaceElement",
>>>>>>> 2870dc0e
}

/**
 * @category Instance
 */
export type ChangeFunction = (text: string) => void;

/**
 * Upload options. Currently only applies to conversations with a human agent.
 *
 * @category Instance
 */
export interface FileUploadCapabilities {
  /**
   * Indicates that file uploads may be performed by the user.
   */
  allowFileUploads: boolean;

  /**
   * If file uploads are allowed, this indicates if more than one file may be selected at a time. The default is false.
   */
  allowMultipleFileUploads: boolean;

  /**
   * If file uploads are allowed, this is the set a file types that are allowed. This is filled into the "accept"
   * field for the file input element.
   */
  allowedFileUploadTypes: string;
}

/**
 * Start or end conversations with human agent.
 *
 * @category Instance
 */
export interface ChatInstanceServiceDeskActions {
  /**
   * Ends the conversation with a human agent. This does not request confirmation from the user first. If the user
   * is not connected or connecting to a human agent, this function has no effect. You can determine if the user is
   * connected or connecting by calling {@link ChatInstance.getState}. Note that this function
   * returns a Promise that only resolves when the conversation has ended. This includes after the
   * {@link BusEventType.HUMAN_AGENT_PRE_END_CHAT} and {@link BusEventType.HUMAN_AGENT_END_CHAT} events have been fired and
   * resolved.
   */
  endConversation: () => Promise<void>;

  /**
   * Sets the suspended state for an agent conversation. A conversation can be suspended or un-suspended only if the
   * user is currently connecting or connected to an agent. If a conversation is suspended, then messages from the user
   * will no longer be routed to the service desk and incoming messages from the service desk will not be displayed. In
   * addition, the current connection status with an agent will not be shown.
   */
  updateIsSuspended: (isSuspended: boolean) => Promise<void>;
}<|MERGE_RESOLUTION|>--- conflicted
+++ resolved
@@ -423,15 +423,13 @@
   CUSTOM_PANEL_ELEMENT = "customPanelElement",
 
   /**
-<<<<<<< HEAD
    * An element to be housed in the custom panel.
    */
   WORKSPACE_PANEL_ELEMENT = "workspacePanelElement",
-=======
+  /**
    * An element to be housed in the workspace container.
    */
   WORKSPACE_ELEMENT = "workspaceElement",
->>>>>>> 2870dc0e
 }
 
 /**
