/*
 *  Copyright IBM Corp. 2025
 *
 *  This source code is licensed under the Apache-2.0 license found in the
 *  LICENSE file in the root directory of this source tree.
 *
 *  @license
 */

import { createComponent } from "@lit/react";
import { css, LitElement, PropertyValues } from "lit";
import React, { useCallback, useEffect, useRef, useState } from "react";
import { createPortal } from "react-dom";

import { AppContainer } from "../chat/react/components/AppContainer";
import { carbonElement } from "../chat/web-components/decorators/customElement";
import { ChatContainerProps } from "../types/component/ChatContainer";
import {
  BusEventChunkUserDefinedResponse,
  BusEventType,
  BusEventUserDefinedResponse,
} from "../types/events/eventBusTypes";
import { ChatInstance } from "../types/instance/ChatInstance";
<<<<<<< HEAD
import { isBrowser } from "../chat/shared/utils/browserUtils";
=======
import { DYNAMIC_IMPORTS } from "../chat/dynamic-imports/dynamic-imports";
>>>>>>> 7ad88d41

/**
 * This component creates a custom element protected by a ShadowRoot to render the React application into. It creates
 * slotted elements for user_defined responses and for writable elements.
 *
 * The corresponding slots are defined within the React application and are rendered in place.
 */

/**
 * Create a web component to host the React application. We do this so we can provide custom elements and user_defined responses as
 * slotted content so they maintain their own styling in a safe way.
 */
@carbonElement("cds-aichat-react")
class ChatContainerReact extends LitElement {
  static styles = css`
    :host {
      width: 100%;
      height: 100%;
    }
  `;

  /**
   * Dispatch a custom event when the shadow root is ready
   * This ensures React can safely access shadowRoot
   */
  firstUpdated(changedProperties: PropertyValues) {
    super.firstUpdated(changedProperties);
    this.dispatchEvent(new CustomEvent("shadow-ready", { bubbles: true }));
  }
}

// Wrap the custom element as a React component
const ReactChatContainer = React.memo(
  createComponent({
    tagName: "cds-aichat-react",
    elementClass: ChatContainerReact,
    react: React,
  })
);

/**
 * The ChatContainer controls rendering the React application into the ShadowRoot of the cds-aichat-react web component.
 * It also injects the writeable element and user_defined response slots into said web component.
 */
function ChatContainer({
  onBeforeRender,
  onAfterRender,
  config,
  renderUserDefinedResponse,
  renderWriteableElements,
  element,
}: ChatContainerProps) {
  const wrapperRef = useRef(null); // Ref for the React wrapper component
  const [wrapper, setWrapper] = useState(null);
  const [container, setContainer] = useState<HTMLElement | null>(null); // Actual element we render the React Portal to in the Shadowroot.

  const [userDefinedElements, setUserDefinedElements] = useState<HTMLElement[]>(
    []
  );
  const [writeableElementSlots, setWriteableElementSlots] = useState<
    HTMLElement[]
  >([]);
  const [currentInstance, setCurrentInstance] = useState<ChatInstance>(null);

  /**
<<<<<<< HEAD
=======
   * If window is not defined, we don't load in the chat since it isn't SSR friendly.
   */
  useOnMount(() => {
    if (typeof window === "undefined" || typeof document === "undefined") {
      return;
    }

    DYNAMIC_IMPORTS.AppContainer().then((appContainer) => {
      setAppContainerComponent(() => appContainer.AppContainer);
    });
  });

  /**
>>>>>>> 7ad88d41
   * Setup the DOM nodes of both the web component to be able to inject slotted content into it, and the element inside the
   * ShadowRoot we will inject our React application into.
   */
  useEffect(() => {
    if (!wrapperRef.current) {
      return null; // Early return when there's nothing to set up because the element isn't ready.
    }

    let eventListenerAdded = false;

    const wrapperElement = wrapperRef.current as unknown as ChatContainerReact;

    // We need to check if the element in the ShadowRoot we are render the React application to exists.
    // If it doesn't, we need to create and append it.

    // When the Carbon AI chat is destroyed (either via a config change or by calling instance.destroy), this element is
    // removed again. When the chat is destroyed the instance is set to null. The useEffect watches the instance
    // value and runs if it changes, re-creating the container element if needed.

    const handleShadowReady = () => {
      // Now we know shadowRoot is definitely available
      let reactElement = wrapperElement.shadowRoot.querySelector(
        ".cds--aichat-react-app"
      ) as HTMLElement;

      if (!reactElement) {
        reactElement = document.createElement("div");
        reactElement.classList.add("cds--aichat-react-app");
        wrapperElement.shadowRoot.appendChild(reactElement);
      }

      if (wrapperElement !== wrapper) {
        setWrapper(wrapperElement);
      }
      if (reactElement !== container) {
        setContainer(reactElement);
      }
    };

    if (wrapperElement.shadowRoot) {
      // Already ready
      handleShadowReady();
    } else {
      // Wait for ready event
      eventListenerAdded = true;
      wrapperElement.addEventListener("shadow-ready", handleShadowReady, {
        once: true,
      });
    }

    return () => {
      if (eventListenerAdded) {
        wrapperElement.removeEventListener("shadow-ready", handleShadowReady);
      }
    };
  }, [container, wrapper, currentInstance]);

  /**
   * Here we write the slotted elements into the wrapper so they are passed into the application to be rendered in their slot.
   */
  useEffect(() => {
    if (wrapper) {
      const combinedNodes: HTMLElement[] = [
        ...userDefinedElements,
        ...writeableElementSlots,
      ];
      const currentNodes: HTMLElement[] = Array.from(
        wrapper.childNodes
      ) as HTMLElement[];
      const newNodesSet = new Set(combinedNodes);

      // Remove nodes no longer present
      currentNodes.forEach((node) => {
        if (!newNodesSet.has(node)) {
          wrapper.removeChild(node);
        }
      });

      // Append new nodes that aren't already in the container
      combinedNodes.forEach((node) => {
        if (!currentNodes.includes(node)) {
          wrapper.appendChild(node);
        }
      });
    }
  }, [userDefinedElements, writeableElementSlots, wrapper]);

  const userDefinedHandler = useCallback(
    (event: BusEventUserDefinedResponse | BusEventChunkUserDefinedResponse) => {
      const { element } = event.data;
      setUserDefinedElements((previousUserDefinedElements) => [
        ...previousUserDefinedElements,
        element,
      ]);
    },
    []
  );

  const onBeforeRenderOverride = useCallback(
    (instance: ChatInstance) => {
      if (instance) {
        const addWriteableElementSlots = () => {
          const slots: HTMLElement[] = Object.entries(
            instance.writeableElements
          ).map((writeableElement) => {
            const [key, element] = writeableElement;
            element.setAttribute("slot", key); // Assign slot attributes dynamically
            return element;
          });
          setWriteableElementSlots(slots);
        };
        instance.on({
          type: BusEventType.USER_DEFINED_RESPONSE,
          handler: userDefinedHandler,
        });
        instance.on({
          type: BusEventType.CHUNK_USER_DEFINED_RESPONSE,
          handler: userDefinedHandler,
        });
        addWriteableElementSlots();
        onBeforeRender?.(instance);
      }
    },
    [onBeforeRender, userDefinedHandler]
  );

  // If we are in SSR mode, just short circuit here. This prevents all of our window.* and document.* stuff from trying
  // to run and erroring out.
  if (!isBrowser) {
    return null;
  }

  return (
    <>
      <ReactChatContainer ref={wrapperRef} />
      {container &&
        createPortal(
          <AppContainer
            config={config}
            renderUserDefinedResponse={renderUserDefinedResponse}
            renderWriteableElements={renderWriteableElements}
            onBeforeRender={onBeforeRenderOverride}
            onAfterRender={onAfterRender}
            container={container}
            setParentInstance={setCurrentInstance}
            element={element}
          />,
          container // Render AppContainer into the shadowRoot
        )}
    </>
  );
}

/** @category React */
const ChatContainerExport = React.memo(
  ChatContainer
) as React.FC<ChatContainerProps>;

export { ChatContainerExport as ChatContainer, ChatContainerProps };<|MERGE_RESOLUTION|>--- conflicted
+++ resolved
@@ -21,11 +21,7 @@
   BusEventUserDefinedResponse,
 } from "../types/events/eventBusTypes";
 import { ChatInstance } from "../types/instance/ChatInstance";
-<<<<<<< HEAD
 import { isBrowser } from "../chat/shared/utils/browserUtils";
-=======
-import { DYNAMIC_IMPORTS } from "../chat/dynamic-imports/dynamic-imports";
->>>>>>> 7ad88d41
 
 /**
  * This component creates a custom element protected by a ShadowRoot to render the React application into. It creates
@@ -91,22 +87,6 @@
   const [currentInstance, setCurrentInstance] = useState<ChatInstance>(null);
 
   /**
-<<<<<<< HEAD
-=======
-   * If window is not defined, we don't load in the chat since it isn't SSR friendly.
-   */
-  useOnMount(() => {
-    if (typeof window === "undefined" || typeof document === "undefined") {
-      return;
-    }
-
-    DYNAMIC_IMPORTS.AppContainer().then((appContainer) => {
-      setAppContainerComponent(() => appContainer.AppContainer);
-    });
-  });
-
-  /**
->>>>>>> 7ad88d41
    * Setup the DOM nodes of both the web component to be able to inject slotted content into it, and the element inside the
    * ShadowRoot we will inject our React application into.
    */
@@ -122,7 +102,7 @@
     // We need to check if the element in the ShadowRoot we are render the React application to exists.
     // If it doesn't, we need to create and append it.
 
-    // When the Carbon AI chat is destroyed (either via a config change or by calling instance.destroy), this element is
+    // When the Carbon AI Chat is destroyed (either via a config change or by calling instance.destroy), this element is
     // removed again. When the chat is destroyed the instance is set to null. The useEffect watches the instance
     // value and runs if it changes, re-creating the container element if needed.
 
