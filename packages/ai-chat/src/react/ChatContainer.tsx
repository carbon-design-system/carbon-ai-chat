/*
 *  Copyright IBM Corp. 2025
 *
 *  This source code is licensed under the Apache-2.0 license found in the
 *  LICENSE file in the root directory of this source tree.
 *
 *  @license
 */

import { createComponent } from "@lit/react";
import { css, LitElement, PropertyValues } from "lit";
import React, {
  useCallback,
  useEffect,
  useMemo,
  useRef,
  useState,
} from "react";
import { createPortal } from "react-dom";

import App from "../chat/ChatAppEntry";
import { carbonElement } from "../chat/ai-chat-components/web-components/decorators/customElement";
import { ChatContainerProps } from "../types/component/ChatContainer";
import { ChatInstance } from "../types/instance/ChatInstance";
import { PublicConfig } from "../types/config/PublicConfig";
import { isBrowser } from "../chat/utils/browserUtils";

/**
 * This component creates a custom element protected by a ShadowRoot to render the React application into. It creates
 * slotted elements for user_defined responses and for writable elements.
 *
 * The corresponding slots are defined within the React application and are rendered in place.
 */

/**
 * Create a web component to host the React application. We do this so we can provide custom elements and user_defined responses as
 * slotted content so they maintain their own styling in a safe way.
 */
@carbonElement("cds-aichat-react")
class ChatContainerReact extends LitElement {
  static styles = css`
    :host {
      width: 100%;
      height: 100%;
    }
  `;

  /**
   * Dispatch a custom event when the shadow root is ready
   * This ensures React can safely access shadowRoot
   */
  firstUpdated(changedProperties: PropertyValues) {
    super.firstUpdated(changedProperties);
    this.dispatchEvent(new CustomEvent("shadow-ready", { bubbles: true }));
  }
}

// Wrap the custom element as a React component
const ReactChatContainer = React.memo(
  createComponent({
    tagName: "cds-aichat-react",
    elementClass: ChatContainerReact,
    react: React,
  }),
);

/**
 * The ChatContainer controls rendering the React application into the ShadowRoot of the cds-aichat-react web component.
 * It also injects the writeable element and user_defined response slots into said web component.
 *
 * @category React
 */
<<<<<<< HEAD
function ChatContainer(props: ChatContainerProps) {
  const {
    onBeforeRender,
    onAfterRender,
    strings,
    serviceDeskFactory,
    serviceDesk,
    renderUserDefinedResponse,
    renderWriteableElements,
    element,
    // Flattened PublicConfig properties
    onError,
    openChatByDefault,
    disclaimer,
    disableCustomElementMobileEnhancements,
    debug,
    exposeServiceManagerForTesting,
    injectCarbonTheme,
    aiEnabled,
    shouldTakeFocusIfOpensAutomatically,
    namespace,
    enableFocusTrap,
    shouldSanitizeHTML,
    header,
    layout,
    messaging,
    isReadonly,
    assistantName,
    locale,
    homescreen,
    launcher,
  } = props;
=======
function ChatContainer({
  onBeforeRender,
  onAfterRender,
  strings,
  serviceDeskFactory,
  serviceDesk,
  renderUserDefinedResponse,
  renderWriteableElements,
  element,
  // Flattened PublicConfig properties
  onError,
  openChatByDefault,
  disclaimer,
  disableCustomElementMobileEnhancements,
  debug,
  exposeServiceManagerForTesting,
  injectCarbonTheme,
  aiEnabled,
  shouldTakeFocusIfOpensAutomatically,
  namespace,
  enableFocusTrap,
  shouldSanitizeHTML,
  header,
  layout,
  messaging,
  isReadonly,
  assistantName,
  locale,
  homescreen,
  launcher,
  input,
}: ChatContainerProps) {
>>>>>>> f3c59246
  // Reconstruct PublicConfig from flattened props
  const config = useMemo(
    (): PublicConfig => ({
      onError,
      openChatByDefault,
      disclaimer,
      disableCustomElementMobileEnhancements,
      debug,
      exposeServiceManagerForTesting,
      injectCarbonTheme,
      aiEnabled,
      shouldTakeFocusIfOpensAutomatically,
      namespace,
      enableFocusTrap,
      shouldSanitizeHTML,
      header,
      layout,
      messaging,
      isReadonly,
      assistantName,
      locale,
      homescreen,
      launcher,
      input,
    }),
    [
      onError,
      openChatByDefault,
      disclaimer,
      disableCustomElementMobileEnhancements,
      debug,
      exposeServiceManagerForTesting,
      injectCarbonTheme,
      aiEnabled,
      shouldTakeFocusIfOpensAutomatically,
      namespace,
      enableFocusTrap,
      shouldSanitizeHTML,
      header,
      layout,
      messaging,
      isReadonly,
      assistantName,
      locale,
      homescreen,
      launcher,
      input,
    ],
  );
  const wrapperRef = useRef(null); // Ref for the React wrapper component
  const [wrapper, setWrapper] = useState(null);
  const [container, setContainer] = useState<HTMLElement | null>(null); // Actual element we render the React Portal to in the Shadowroot.

  const [writeableElementSlots, setWriteableElementSlots] = useState<
    HTMLElement[]
  >([]);
  const [currentInstance, setCurrentInstance] = useState<ChatInstance>(null);

  /**
   * Setup the DOM nodes of both the web component to be able to inject slotted content into it, and the element inside the
   * ShadowRoot we will inject our React application into.
   */
  useEffect(() => {
    if (!wrapperRef.current) {
      return null; // Early return when there's nothing to set up because the element isn't ready.
    }

    let eventListenerAdded = false;

    const wrapperElement = wrapperRef.current as unknown as ChatContainerReact;

    // We need to check if the element in the ShadowRoot we are render the React application to exists.
    // If it doesn't, we need to create and append it.

    const handleShadowReady = () => {
      // Now we know shadowRoot is definitely available
      let reactElement = wrapperElement.shadowRoot.querySelector(
        ".cds-aichat--react-app",
      ) as HTMLElement;

      if (!reactElement) {
        reactElement = document.createElement("div");
        reactElement.classList.add("cds-aichat--react-app");
        wrapperElement.shadowRoot.appendChild(reactElement);
      }

      if (wrapperElement !== wrapper) {
        setWrapper(wrapperElement);
      }
      if (reactElement !== container) {
        setContainer(reactElement);
      }
    };

    if (wrapperElement.shadowRoot) {
      // Already ready
      handleShadowReady();
    } else {
      // Wait for ready event
      eventListenerAdded = true;
      wrapperElement.addEventListener("shadow-ready", handleShadowReady, {
        once: true,
      });
    }

    return () => {
      if (eventListenerAdded) {
        wrapperElement.removeEventListener("shadow-ready", handleShadowReady);
      }
    };
  }, [container, wrapper, currentInstance]);

  /**
   * Here we write the slotted elements into the wrapper so they are passed into the application to be rendered in their slot.
   */
  useEffect(() => {
    if (wrapper) {
      const combinedNodes: HTMLElement[] = [...writeableElementSlots];
      const currentNodes: HTMLElement[] = Array.from(
        wrapper.childNodes,
      ) as HTMLElement[];
      const newNodesSet = new Set(combinedNodes);

      // Remove nodes no longer present
      currentNodes.forEach((node) => {
        if (!newNodesSet.has(node)) {
          wrapper.removeChild(node);
        }
      });

      // Append new nodes that aren't already in the container
      combinedNodes.forEach((node) => {
        if (!currentNodes.includes(node)) {
          wrapper.appendChild(node);
        }
      });
    }
  }, [writeableElementSlots, wrapper]);

  const onBeforeRenderOverride = useCallback(
    (instance: ChatInstance) => {
      if (instance) {
        const addWriteableElementSlots = () => {
          const slots: HTMLElement[] = Object.entries(
            instance.writeableElements,
          ).map((writeableElement) => {
            const [key, element] = writeableElement;
            element.setAttribute("slot", key); // Assign slot attributes dynamically
            return element;
          });
          setWriteableElementSlots(slots);
        };

        addWriteableElementSlots();
        onBeforeRender?.(instance);
      }
    },
    [onBeforeRender],
  );

  // If we are in SSR mode, just short circuit here. This prevents all of our window.* and document.* stuff from trying
  // to run and erroring out.
  if (!isBrowser) {
    return null;
  }

  return (
    <>
      <ReactChatContainer ref={wrapperRef} />
      {container &&
        createPortal(
          <App
            key="stable-chat-instance" // Prevent remounting on config changes
            config={config}
            strings={strings}
            serviceDeskFactory={serviceDeskFactory}
            serviceDesk={serviceDesk}
            renderUserDefinedResponse={renderUserDefinedResponse}
            renderWriteableElements={renderWriteableElements}
            onBeforeRender={onBeforeRenderOverride}
            onAfterRender={onAfterRender}
            container={container}
            setParentInstance={setCurrentInstance}
            element={element}
            chatWrapper={wrapper}
          />,
          container, // Render AppContainer into the shadowRoot
        )}
    </>
  );
}

export { ChatContainer, ChatContainerProps };<|MERGE_RESOLUTION|>--- conflicted
+++ resolved
@@ -70,7 +70,6 @@
  *
  * @category React
  */
-<<<<<<< HEAD
 function ChatContainer(props: ChatContainerProps) {
   const {
     onBeforeRender,
@@ -102,41 +101,8 @@
     locale,
     homescreen,
     launcher,
+    input,
   } = props;
-=======
-function ChatContainer({
-  onBeforeRender,
-  onAfterRender,
-  strings,
-  serviceDeskFactory,
-  serviceDesk,
-  renderUserDefinedResponse,
-  renderWriteableElements,
-  element,
-  // Flattened PublicConfig properties
-  onError,
-  openChatByDefault,
-  disclaimer,
-  disableCustomElementMobileEnhancements,
-  debug,
-  exposeServiceManagerForTesting,
-  injectCarbonTheme,
-  aiEnabled,
-  shouldTakeFocusIfOpensAutomatically,
-  namespace,
-  enableFocusTrap,
-  shouldSanitizeHTML,
-  header,
-  layout,
-  messaging,
-  isReadonly,
-  assistantName,
-  locale,
-  homescreen,
-  launcher,
-  input,
-}: ChatContainerProps) {
->>>>>>> f3c59246
   // Reconstruct PublicConfig from flattened props
   const config = useMemo(
     (): PublicConfig => ({
