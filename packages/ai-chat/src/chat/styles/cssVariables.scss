--- conflicted
+++ resolved
@@ -1,6 +1,6 @@
-/* 
+/*
  *  Copyright IBM Corp. 2025
- *  
+ *
  *  This source code is licensed under the Apache-2.0 license found in the
  *  LICENSE file in the root directory of this source tree.
  */
@@ -116,25 +116,6 @@
   --cds-chat-LAUNCHER-EXPANDED-MESSAGE-color-focus-border: var(
     --cds-chat-ACCENT-color-text
   );
-<<<<<<< HEAD
-=======
-
-  /*
-    BRANDING customizations
-
-    TODO: Web Chat branding colors and font should not be customizable, but not dealing with this now since it is unclear if its going to stay in new designs.
-  */
-  --cds-chat-BRANDING-color-text-01: var(--cds-text-primary);
-  --cds-chat-BRANDING-color-text-02: var(--cds-text-secondary);
-  --cds-chat-BRANDING-background: var(--cds-layer-01);
-  --cds-chat-BRANDING-link: var(--cds-link-primary);
-  --cds-chat-BRANDING-border-color: var(--cds-layer-02);
-  --cds-chat-BRANDING-font-family:
-    "IBM Plex Sans", "Helvetica Neue", arial, sans-serif;
-
-  /*  Other styles */
-  --cds-chat-CONTAINER-border-radius: 0;
->>>>>>> f882c244
 }
 
 .WACWidget--rounded {
