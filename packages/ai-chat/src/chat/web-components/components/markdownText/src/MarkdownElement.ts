/*
 *  Copyright IBM Corp. 2025
 *
 *  This source code is licensed under the Apache-2.0 license found in the
 *  LICENSE file in the root directory of this source tree.
 *
 *  @license
 */

import { LitElement, PropertyValues, TemplateResult } from "lit";
import { property, state } from "lit/decorators.js";
import throttle from "lodash-es/throttle.js";

import { LocalizationOptions } from "../../../../../types/localization/LocalizationOptions";
import {
  TokenTree,
  renderTokenTree,
  markdownToTokenTree,
} from "./markdownProcessor";
import { consoleError, consoleLog } from "../../../../shared/utils/miscUtils";

class MarkdownElement extends LitElement {
  @property({ type: Boolean })
  debug = false;

  @property({ type: String })
  set markdown(newMarkdown: string) {
    if (newMarkdown !== this.fullText) {
      this.fullText = newMarkdown;
    }
  }

  get markdown(): string {
    return this.fullText;
  }

  @property({ type: Boolean })
  set sanitizeHTML(value: boolean) {
    const oldValue = this._sanitizeHTML;
    this._sanitizeHTML = value;
    if (oldValue !== value && this.tokenTree.children.length > 0) {
      this.scheduleRender();
    }
  }
  get sanitizeHTML() {
    return this._sanitizeHTML;
  }
  private _sanitizeHTML = false;

  @property({ type: Boolean })
  shouldRemoveHTMLBeforeMarkdownConversion = false;

  @property({ type: Boolean })
  streaming = false;

  @property({ type: Object })
  localization?: LocalizationOptions;

  @property({ type: Boolean })
  dark = false;

  private fullText = "";

  updated(changedProperties: PropertyValues) {
    super.updated(changedProperties);

    // Only schedule token parse if markdown content changed
    if (changedProperties.has("markdown")) {
      this.scheduleTokenParse();
    }

    // Re-render if dark mode, localization, or other rendering properties changed
    if (
      changedProperties.has("dark") ||
      changedProperties.has("localization") ||
      changedProperties.has("streaming")
    ) {
      this.scheduleRender();
    }
  }

  @state()
  tokenTree: TokenTree = {
    key: "root",
    token: {
      type: "root",
      tag: "",
      nesting: 0,
      level: 0,
      content: "",
      attrs: null,
      children: null,
      markup: "",
      block: true,
      hidden: false,
      map: null,
      info: "",
      meta: null,
    },
    children: [],
  };

  @state()
  renderedContent: TemplateResult | null = null;

  /**
   * Throttled function that parses markdown text into a token tree and renders it.
   * Called when the markdown content changes. Handles both parsing and rendering
   * to avoid duplicate work when content updates.
   */
  private scheduleTokenParse = throttle(async () => {
<<<<<<< HEAD
    this.tokenTree = markdownToTokenTree(
      this.fullText,
      this.tokenTree,
      !this.shouldRemoveHTMLBeforeMarkdownConversion,
    );

    this.renderedContent = renderTokenTree(this.tokenTree, {
      sanitize: this.sanitizeHTML,
      streaming: this.streaming,
      localization: this.localization,
      dark: this.dark,
    });
=======
    if (this.debug) {
      consoleLog("Parsing markdown", this.fullText);
    }
    try {
      this.tokenTree = markdownToTokenTree(
        this.fullText,
        this.tokenTree,
        !this.shouldRemoveHTMLBeforeMarkdownConversion,
      );

      this.renderedContent = renderTokenTree(this.tokenTree, {
        sanitize: this.sanitizeHTML,
        streaming: this.streaming,
      });
    } catch (error) {
      consoleError("Failed to parse markdown", error);
    }
>>>>>>> e81b94ed
  }, 100);

  /**
   * Throttled function that re-renders the existing token tree with current settings.
   * Called when only rendering options change (like sanitizeHTML) without needing
   * to re-parse the markdown content.
   */
  private scheduleRender = throttle(async () => {
    this.renderedContent = renderTokenTree(this.tokenTree, {
      sanitize: this.sanitizeHTML,
      streaming: this.streaming,
      localization: this.localization,
      dark: this.dark,
    });
  }, 50);
}

export default MarkdownElement;<|MERGE_RESOLUTION|>--- conflicted
+++ resolved
@@ -109,20 +109,6 @@
    * to avoid duplicate work when content updates.
    */
   private scheduleTokenParse = throttle(async () => {
-<<<<<<< HEAD
-    this.tokenTree = markdownToTokenTree(
-      this.fullText,
-      this.tokenTree,
-      !this.shouldRemoveHTMLBeforeMarkdownConversion,
-    );
-
-    this.renderedContent = renderTokenTree(this.tokenTree, {
-      sanitize: this.sanitizeHTML,
-      streaming: this.streaming,
-      localization: this.localization,
-      dark: this.dark,
-    });
-=======
     if (this.debug) {
       consoleLog("Parsing markdown", this.fullText);
     }
@@ -136,11 +122,12 @@
       this.renderedContent = renderTokenTree(this.tokenTree, {
         sanitize: this.sanitizeHTML,
         streaming: this.streaming,
+        localization: this.localization,
+        dark: this.dark,
       });
     } catch (error) {
       consoleError("Failed to parse markdown", error);
     }
->>>>>>> e81b94ed
   }, 100);
 
   /**
