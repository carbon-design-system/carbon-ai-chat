/* 
 *  Copyright IBM Corp. 2025
 *  
 *  This source code is licensed under the Apache-2.0 license found in the
 *  LICENSE file in the root directory of this source tree.
 */

@use "sass:meta";
@use "@carbon/styles/scss/reset";
@use "@carbon/styles/scss/type";
@use "@carbon/styles/scss/theme";
@use "@carbon/layout";
@use "@carbon/styles/scss/components/link";

:host {
  display: block;
<<<<<<< HEAD
}

.WACConversationalSearchText--hasCitation {
  border-radius: 4px;
  background-color: theme.$highlight;
}

.WACWidget__MarkdownP,
.WACWidget__MarkdownBlockquote,
.WACWidget__MarkdownImg,
.WACWidget__MarkdownPre {
  margin-block: 0;
}

.WACWidget__MarkdownP {
  @include type.type-style("body-01");

  font-size: var(--cds-chat-BASE-font-size-med);
  line-height: var(--cds-chat-BASE-line-height-large);
}

.WACWidget__MarkdownBlockquote {
  border-inline-start: 4px solid theme.$background-brand;
  padding-inline-start: layout.$spacing-03;
}

pre,
.WACWidget__MarkdownPre {
  @include type.type-style("code-02");

  overflow: auto hidden;
  padding: layout.$spacing-05;

  border: solid 1px theme.$chat-bubble-border;
  background-color: theme.$layer-02;
  white-space: pre-wrap;
}

.WACWidget__MarkdownImg {
  /* Make sure images in markdown do not overflow. */
=======
  container-type: inline-size;
  inline-size: 100%;
>>>>>>> f882c244
  max-inline-size: 100%;

  @include type.default-type();

  .WACConversationalSearchText--hasCitation {
    border-radius: 4px;
    background-color: theme.$highlight;
  }

  .cds-aichat-markdown-stack {
    display: block;
    max-inline-size: 100%;

    > *:not(:first-child) {
      margin-block-start: layout.$spacing-05;
    }

    > h1 + *:not(:first-child),
    > h2 + *:not(:first-child),
    > h3 + *:not(:first-child),
    > h4 + *:not(:first-child),
    > h5 + *:not(:first-child),
    > h6 + *:not(:first-child) {
      margin-block-start: layout.$spacing-02;
    }
  }

  p {
    @include type.type-style("body-01");
  }

  blockquote {
    border-inline-start: 2px solid theme.$border-subtle-00;
    padding-inline-start: layout.$spacing-03;

    > *:not(:first-child) {
      margin-block-start: layout.$spacing-05;
    }

    > h1 + *:not(:first-child),
    > h2 + *:not(:first-child),
    > h3 + *:not(:first-child),
    > h4 + *:not(:first-child),
    > h5 + *:not(:first-child),
    > h6 + *:not(:first-child) {
      margin-block-start: layout.$spacing-03;
    }
  }

  pre {
    @include type.type-style("code-02");

    overflow: auto hidden;
    padding: layout.$spacing-05;

    border: solid 1px theme.$chat-bubble-border;
    background-color: theme.$layer-02;
    white-space: pre-wrap;
  }

  img {
    /* Make sure images in markdown do not overflow. */
    max-inline-size: 100%;
  }

  h1 {
    @include type.type-style("heading-04");
  }
<<<<<<< HEAD
}

h1.WACWidget__MarkdownHeading {
  @include type.type-style("heading-03");
}

h2.WACWidget__MarkdownHeading {
  @include type.type-style("heading-02");
}

h3.WACWidget__MarkdownHeading {
  @include type.type-style("heading-01");
}

h4.WACWidget__MarkdownHeading {
  @include type.type-style("heading-01");
}

h5.WACWidget__MarkdownHeading {
  @include type.type-style("heading-01");
}

h6.WACWidget__MarkdownHeading {
  @include type.type-style("heading-01");
}

.cds--data-table-content {
  overflow: auto hidden;
  overflow-wrap: normal;
  word-break: normal;
  word-wrap: normal;
}

.WACWidget__MarkdownP,
.WACWidget__MarkdownBlockquote,
.WACWidget__MarkdownImg,
pre,
.WACWidget__MarkdownPre,
hr {
  &:not(:first-child) {
    margin-block-start: layout.$spacing-05;
  }
=======

  h2 {
    @include type.type-style("heading-03");
  }

  h3 {
    @include type.type-style("heading-02");
  }

  h4 {
    @include type.type-style("heading-01");
  }

  h5 {
    @include type.type-style("heading-01");
  }

  h6 {
    @include type.type-style("heading-01");
  }

  cds-custom-ordered-list:not([nested]) cds-custom-list-item {
    margin-inline-start: layout.$spacing-06;
  }

  // Apply styles for narrow and standard widths (< 704px) using container queries
  // Carbon displays cds--link using display: inline-flex to allow icons to align well. In our narrow viewport this can
  // lead to some funky linebreaks. This CSS will set cds--link to be display: inline if there is no icon.
  @container (max-width: 703px) {
    .cds--link:not(:has(.cds--link__icon)) {
      display: inline;
    }
  }
>>>>>>> f882c244
}<|MERGE_RESOLUTION|>--- conflicted
+++ resolved
@@ -1,6 +1,6 @@
-/* 
+/*
  *  Copyright IBM Corp. 2025
- *  
+ *
  *  This source code is licensed under the Apache-2.0 license found in the
  *  LICENSE file in the root directory of this source tree.
  */
@@ -14,51 +14,8 @@
 
 :host {
   display: block;
-<<<<<<< HEAD
-}
-
-.WACConversationalSearchText--hasCitation {
-  border-radius: 4px;
-  background-color: theme.$highlight;
-}
-
-.WACWidget__MarkdownP,
-.WACWidget__MarkdownBlockquote,
-.WACWidget__MarkdownImg,
-.WACWidget__MarkdownPre {
-  margin-block: 0;
-}
-
-.WACWidget__MarkdownP {
-  @include type.type-style("body-01");
-
-  font-size: var(--cds-chat-BASE-font-size-med);
-  line-height: var(--cds-chat-BASE-line-height-large);
-}
-
-.WACWidget__MarkdownBlockquote {
-  border-inline-start: 4px solid theme.$background-brand;
-  padding-inline-start: layout.$spacing-03;
-}
-
-pre,
-.WACWidget__MarkdownPre {
-  @include type.type-style("code-02");
-
-  overflow: auto hidden;
-  padding: layout.$spacing-05;
-
-  border: solid 1px theme.$chat-bubble-border;
-  background-color: theme.$layer-02;
-  white-space: pre-wrap;
-}
-
-.WACWidget__MarkdownImg {
-  /* Make sure images in markdown do not overflow. */
-=======
   container-type: inline-size;
   inline-size: 100%;
->>>>>>> f882c244
   max-inline-size: 100%;
 
   @include type.default-type();
@@ -127,50 +84,6 @@
   h1 {
     @include type.type-style("heading-04");
   }
-<<<<<<< HEAD
-}
-
-h1.WACWidget__MarkdownHeading {
-  @include type.type-style("heading-03");
-}
-
-h2.WACWidget__MarkdownHeading {
-  @include type.type-style("heading-02");
-}
-
-h3.WACWidget__MarkdownHeading {
-  @include type.type-style("heading-01");
-}
-
-h4.WACWidget__MarkdownHeading {
-  @include type.type-style("heading-01");
-}
-
-h5.WACWidget__MarkdownHeading {
-  @include type.type-style("heading-01");
-}
-
-h6.WACWidget__MarkdownHeading {
-  @include type.type-style("heading-01");
-}
-
-.cds--data-table-content {
-  overflow: auto hidden;
-  overflow-wrap: normal;
-  word-break: normal;
-  word-wrap: normal;
-}
-
-.WACWidget__MarkdownP,
-.WACWidget__MarkdownBlockquote,
-.WACWidget__MarkdownImg,
-pre,
-.WACWidget__MarkdownPre,
-hr {
-  &:not(:first-child) {
-    margin-block-start: layout.$spacing-05;
-  }
-=======
 
   h2 {
     @include type.type-style("heading-03");
@@ -204,5 +117,4 @@
       display: inline;
     }
   }
->>>>>>> f882c244
 }