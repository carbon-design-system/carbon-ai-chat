/*
 *  Copyright IBM Corp. 2025
 *
 *  This source code is licensed under the Apache-2.0 license found in the
 *  LICENSE file in the root directory of this source tree.
 *
 *  @license
 */

import "@carbon/web-components/es/components/icon-button/index.js";

import { iconLoader } from "@carbon/web-components/es/globals/internal/icon-loader.js";
import StopFilled16 from "@carbon/icons/es/stop--filled/16.js";
import { html } from "lit";

import { CSS_CLASS_PREFIX } from "../../../settings";
import { StopStreamingButtonElement } from "./StopStreamingButtonElement";
import {
  BUTTON_KIND,
  BUTTON_SIZE,
} from "@carbon/web-components/es/components/button/defs.js";

export function stopStreamingButtonTemplate({
  label,
  disabled,
  tooltipAlignment,
  onClick,
}: StopStreamingButtonElement) {
  return html`
    <cds-icon-button
      class="${CSS_CLASS_PREFIX}-stop-streaming-button"
      align="${tooltipAlignment}"
      kind="${BUTTON_KIND.GHOST}"
      size="${BUTTON_SIZE.SMALL}"
      ?disabled=${disabled}
      @click="${onClick}"
    >
<<<<<<< HEAD
      <span
        class="${disabled ? `${CSS_CLASS_PREFIX}-stop-icon` : ""}"
        slot="icon"
        >${iconLoader(StopFilled16)}</span
      >
=======
      <span slot="icon">
        <span
          class="${CSS_CLASS_PREFIX}-stop-icon ${disabled
            ? "${CSS_CLASS_PREFIX}-stop-icon--disabled"
            : ""}"
          >${unsafeSVG(StopFilled16svg)}</span
        >
      </span>
>>>>>>> e81b94ed
      <span slot="tooltip-content">${label}</span>
    </cds-icon-button>
  `;
}<|MERGE_RESOLUTION|>--- conflicted
+++ resolved
@@ -35,22 +35,14 @@
       ?disabled=${disabled}
       @click="${onClick}"
     >
-<<<<<<< HEAD
-      <span
-        class="${disabled ? `${CSS_CLASS_PREFIX}-stop-icon` : ""}"
-        slot="icon"
-        >${iconLoader(StopFilled16)}</span
-      >
-=======
       <span slot="icon">
         <span
           class="${CSS_CLASS_PREFIX}-stop-icon ${disabled
             ? "${CSS_CLASS_PREFIX}-stop-icon--disabled"
             : ""}"
-          >${unsafeSVG(StopFilled16svg)}</span
+          >${iconLoader(StopFilled16)}</span
         >
       </span>
->>>>>>> e81b94ed
       <span slot="tooltip-content">${label}</span>
     </cds-icon-button>
   `;
