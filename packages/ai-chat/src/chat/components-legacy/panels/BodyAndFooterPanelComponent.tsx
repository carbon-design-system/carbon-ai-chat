/*
 *  Copyright IBM Corp. 2025
 *
 *  This source code is licensed under the Apache-2.0 license found in the
 *  LICENSE file in the root directory of this source tree.
 *
 *  @license
 */

import cx from "classnames";
import React, { forwardRef, Ref, useRef } from "react";
import { useSelector } from "../../hooks/useSelector";

import { useLanguagePack } from "../../hooks/useLanguagePack";
import { useServiceManager } from "../../hooks/useServiceManager";
import {
  AnimationInType,
  AnimationOutType,
} from "../../../types/utilities/Animation";
import { AppState } from "../../../types/state/AppState";
import { HasClassName } from "../../../types/utilities/HasClassName";
import { HasRequestFocus } from "../../../types/utilities/HasRequestFocus";
import { LocalMessageItem } from "../../../types/messaging/LocalMessageItem";
import { BasePanelComponent } from "../BasePanelComponent";
import { BodyWithFooterComponent } from "../BodyWithFooterComponent";
import { MessageTypeComponentProps } from "../../../types/messaging/MessageTypeComponentProps";
import { OverlayPanel } from "../OverlayPanel";
import { MessageResponse } from "../../../types/messaging/Messages";
import { PageObjectId } from "../../utils/PageObjectId";
import Tile from "../../components/carbon/Tile";
import TileContainer from "@carbon/ai-chat-components/es/react/tile-container.js";

interface BodyAndFooterPanelComponentProps
  extends HasRequestFocus,
    HasClassName {
  /**
   * Determines if the panel is open.
   */
  isOpen: boolean;

  /**
   * Indicates if this message is part the most recent message response that allows for input.
   */
  isMessageForInput: boolean;

  /**
   * The local message item with the body and footer content to render.
   */
  localMessageItem?: LocalMessageItem;

  /**
   * The title to give the panel in Carbon AI Chat.
   */
  title?: string;

  /**
   * Determines if the panel close and open animations should be enabled or not.
   */
  showAnimations?: boolean;

  /**
   * The name of the event being tracked. This is for tracking the panel being opened.
   */
  eventName?: string;

  /**
   * The description of the event being tracked. This is for tracking the panel being opened.
   */
  eventDescription?: string;

  /**
   * Unique name for overlay panel - should use a PageObjectId value.
   */
  overlayPanelName: PageObjectId;

  /**
   * This callback is called when the back button is clicked.
   */
  onClickBack: () => void;

  /**
   * Update the panel counter to show a panel has opened, and add any proper focus.
   */
  onPanelOpenStart: () => void;

  /**
   * Update the panel animating counter to show a panel has finished opening, and add any proper focus.
   */
  onPanelOpenEnd: () => void;

  /**
   * Update the panel counter to show a panel has started to close.
   */
  onPanelCloseStart: () => void;

  /**
   * Update the panel animating counter to show a panel has finished closing.
   */
  onPanelCloseEnd: () => void;

  /**
   * This callback is called when the user clicks the close button.
   */
  onClose: () => void;

  /**
   * Called when the restart button is clicked.
   */
  onClickRestart?: () => void;

  /**
   * Function to render message components
   */
  renderMessageComponent: (props: MessageTypeComponentProps) => React.ReactNode;

  /**
   * Controls whether to show the AI label in the header. When undefined, falls back to global config.
   */
  showAiLabel?: boolean;

  /**
   * Controls whether to show the restart button in the header. When undefined, falls back to global config.
   */
  showRestartButton?: boolean;
}

/**
 * This component handles rendering a panel with body/footer content.
 */
function BodyAndFooterPanelComponent(
  props: BodyAndFooterPanelComponentProps,
  ref: Ref<HasRequestFocus>,
) {
  const {
    isOpen,
    isMessageForInput,
    localMessageItem,
    eventName,
    eventDescription,
    overlayPanelName,
    className,
    title,
    requestFocus,
    onClickBack,
    onClose,
    onClickRestart,
    onPanelOpenEnd,
    onPanelCloseEnd,
    onPanelOpenStart,
    onPanelCloseStart,
    renderMessageComponent,
    showAiLabel,
    showRestartButton,
  } = props;
  const languagePack = useLanguagePack();
  const serviceManager = useServiceManager();
  const originalMessage = useSelector(
    (state: AppState) => state.allMessagesByID[localMessageItem?.fullMessageID],
  );
  const showAnimations = props.showAnimations ?? true;
  const disableAnimation = !showAnimations;
  const openAnimation = disableAnimation
    ? AnimationInType.NONE
    : AnimationInType.SLIDE_IN_FROM_BOTTOM;
  const closeAnimation = disableAnimation
    ? AnimationOutType.NONE
    : AnimationOutType.SLIDE_OUT_TO_BOTTOM;
  const basePanelRef = useRef<HasRequestFocus>(null);

  // Expose the BasePanelComponent's requestFocus method through the forwarded ref
  React.useImperativeHandle(ref, () => ({
    requestFocus: () => {
      if (basePanelRef.current) {
        return basePanelRef.current.requestFocus();
      }
      return false;
    },
  }));

  return (
    <OverlayPanel
      className="cds-aichat--overlay--covering"
      onOpenStart={onPanelOpenStart}
      onOpenEnd={onPanelOpenEnd}
      onCloseStart={onPanelCloseStart}
      onCloseEnd={onPanelCloseEnd}
      animationOnOpen={openAnimation}
      animationOnClose={closeAnimation}
      shouldOpen={isOpen}
      serviceManager={serviceManager}
      overlayPanelName={overlayPanelName}
    >
<<<<<<< HEAD
      <TileContainer>
        <Tile>
          <BasePanelComponent
            className={cx("cds-aichat--body-and-footer-component", className)}
            eventName={eventName}
            eventDescription={eventDescription}
            isOpen={isOpen}
            title={title}
            disableAnimation={disableAnimation}
            labelBackButton={languagePack.general_returnToAssistant}
            onClickBack={onClickBack}
            onClickClose={onClose}
            onClickRestart={onClickRestart}
            showAiLabel={showAiLabel}
            showRestartButton={showRestartButton}
          >
            {originalMessage && (
              <BodyWithFooterComponent
                localMessageItem={localMessageItem}
                fullMessage={originalMessage as MessageResponse}
                isMessageForInput={isMessageForInput}
                requestFocus={requestFocus}
                renderMessageComponent={renderMessageComponent}
              />
            )}
          </BasePanelComponent>
        </Tile>
      </TileContainer>
=======
      <BasePanelComponent
        ref={basePanelRef}
        className={cx("cds-aichat--body-and-footer-component", className)}
        eventName={eventName}
        eventDescription={eventDescription}
        isOpen={isOpen}
        title={title}
        disableAnimation={disableAnimation}
        labelBackButton={languagePack.general_returnToAssistant}
        onClickBack={onClickBack}
        onClickClose={onClose}
        onClickRestart={onClickRestart}
        showAiLabel={showAiLabel}
        showRestartButton={showRestartButton}
      >
        {originalMessage && (
          <BodyWithFooterComponent
            localMessageItem={localMessageItem}
            fullMessage={originalMessage as MessageResponse}
            isMessageForInput={isMessageForInput}
            requestFocus={requestFocus}
            renderMessageComponent={renderMessageComponent}
          />
        )}
      </BasePanelComponent>
>>>>>>> ca06f600
    </OverlayPanel>
  );
}

const BodyAndFooterPanelComponentExport = React.memo(
  forwardRef(BodyAndFooterPanelComponent),
);

export { BodyAndFooterPanelComponentExport as BodyAndFooterPanelComponent };

export default BodyAndFooterPanelComponentExport;<|MERGE_RESOLUTION|>--- conflicted
+++ resolved
@@ -190,10 +190,10 @@
       serviceManager={serviceManager}
       overlayPanelName={overlayPanelName}
     >
-<<<<<<< HEAD
       <TileContainer>
         <Tile>
           <BasePanelComponent
+            ref={basePanelRef}
             className={cx("cds-aichat--body-and-footer-component", className)}
             eventName={eventName}
             eventDescription={eventDescription}
@@ -219,33 +219,6 @@
           </BasePanelComponent>
         </Tile>
       </TileContainer>
-=======
-      <BasePanelComponent
-        ref={basePanelRef}
-        className={cx("cds-aichat--body-and-footer-component", className)}
-        eventName={eventName}
-        eventDescription={eventDescription}
-        isOpen={isOpen}
-        title={title}
-        disableAnimation={disableAnimation}
-        labelBackButton={languagePack.general_returnToAssistant}
-        onClickBack={onClickBack}
-        onClickClose={onClose}
-        onClickRestart={onClickRestart}
-        showAiLabel={showAiLabel}
-        showRestartButton={showRestartButton}
-      >
-        {originalMessage && (
-          <BodyWithFooterComponent
-            localMessageItem={localMessageItem}
-            fullMessage={originalMessage as MessageResponse}
-            isMessageForInput={isMessageForInput}
-            requestFocus={requestFocus}
-            renderMessageComponent={renderMessageComponent}
-          />
-        )}
-      </BasePanelComponent>
->>>>>>> ca06f600
     </OverlayPanel>
   );
 }
