/* eslint-disable */
/*
 *  Copyright IBM Corp. 2025
 *
 *  This source code is licensed under the Apache-2.0 license found in the
 *  LICENSE file in the root directory of this source tree.
 *
 *  @license
 */

import { Card, CardFooter } from "@carbon/ai-chat-components/es/react/card.js";
import { PanelType } from "../../../../types/instance/apiTypes";
import actions from "../../../store/actions";
import { WORKSPACE_PANEL_CUSTOM_PANEL_CONFIG_OPTIONS } from "../../../store/reducerUtils";
import Button, {
  BUTTON_KIND,
} from "@carbon/ai-chat-components/es/react/button.js";
import AILabel from "@carbon/ai-chat-components/es/react/ai-label";
import Maximize16 from "@carbon/icons/es/maximize/16.js";
import View16 from "@carbon/icons/es/view/16.js";
import cx from "classnames";
import React, { useState } from "react";

// import { HasRequestFocus } from "../../../../types/utilities/HasRequestFocus";
import { useServiceManager } from "../../../hooks/useServiceManager";
import { BusEventType } from "../../../../types/events/eventBusTypes";
import { LocalMessageItem } from "../../../../types/messaging/LocalMessageItem";
import { AppState } from "../../../../types/state/AppState";
import { useSelector } from "../../../hooks/useSelector";
import {
  PreviewCardItem,
  MessageResponse,
} from "../../../../types/messaging/Messages";

interface PreviewCardComponentProps {
  localMessageItem: LocalMessageItem;
  fullMessage: MessageResponse;
}

/**
 * This component renders the preview card response type. which triggers the workflow.
 */
function PreviewCardComponent(props: PreviewCardComponentProps) {
  const item = props.localMessageItem.item as PreviewCardItem;
  const serviceManager = useServiceManager();
  const isWorkspaceOpen = useSelector(
    (state: AppState) => state.workspacePanelState.isOpen,
  );
  const panel = serviceManager.instance.customPanels.getPanel(
    PanelType.WORKSPACE,
  );

  const handleClick = () => {
    const state = serviceManager.instance.getState();
    const options = state.customPanels.workspace.options;
    if (!isWorkspaceOpen) {
      serviceManager.eventBus.fire(
        {
          type: BusEventType.WORKSPACE_PRE_OPEN,
          data: {
            message: props.localMessageItem,
            fullMessage: props.fullMessage,
          },
          additional_data: item.additional_data,
        },
        serviceManager.instance,
      );
<<<<<<< HEAD
      panel.open();
=======
      panel.open({
        preferredLocation: options.preferredLocation,
        disableAnimation: options.disableAnimation,
      });
>>>>>>> 84ca3678
      serviceManager.eventBus.fire(
        {
          type: BusEventType.WORKSPACE_OPEN,
          data: {
            message: props.localMessageItem,
            fullMessage: props.fullMessage,
          },
          additional_data: item.additional_data,
        },
        serviceManager.instance,
      );
    }
  };

  return (
    <Card
      data-rounded
      class="cds-aichat-preview-card cds-aichat-preview-card__sm"
    >
      <div slot="body">
        <h5 className="cds-aichat-preview-card--title">{item.title}</h5>
        <p className="cds-aichat-preview-card--subtitle">{item.subtitle}</p>
      </div>
      <CardFooter
        actions={[
          {
            icon: isWorkspaceOpen ? View16 : Maximize16,
            id: "docs",
            kind: "ghost",
            label: isWorkspaceOpen ? "Viewing" : "View details",
            payload: {
              test: "value",
            },
            isViewing: isWorkspaceOpen,
          },
        ]}
        onFooterAction={handleClick}
        size="md"
      />
    </Card>
  );
}

const PreviewCardComponentExport = React.memo(PreviewCardComponent);

export { PreviewCardComponentExport as PreviewCardComponent };<|MERGE_RESOLUTION|>--- conflicted
+++ resolved
@@ -65,14 +65,10 @@
         },
         serviceManager.instance,
       );
-<<<<<<< HEAD
-      panel.open();
-=======
       panel.open({
         preferredLocation: options.preferredLocation,
         disableAnimation: options.disableAnimation,
       });
->>>>>>> 84ca3678
       serviceManager.eventBus.fire(
         {
           type: BusEventType.WORKSPACE_OPEN,
