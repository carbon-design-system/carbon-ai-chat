/* 
 *  Copyright IBM Corp. 2025
 *  
 *  This source code is licensed under the Apache-2.0 license found in the
 *  LICENSE file in the root directory of this source tree.
 */

@use "@carbon/layout";
@use "@carbon/styles/scss/theme";
@use "../styles/chat-theme";

.cds-aichat--non-header-container {
  position: relative;
  display: flex;
  overflow: hidden;
  flex: 1 1 0%;
}

<<<<<<< HEAD
.cds-aichat--widget--max-width
  .cds-aichat--messages-container__input-container {
  margin: auto;
  inline-size: 100%;
=======
.cds-aichat--widget--max-width .cds-aichat--non-header-container {
  margin: auto;
>>>>>>> 3f328a7d
  max-inline-size: chat-theme.$messages-max-width;
}

.cds-aichat--messages-and-input-container {
  position: relative;
  display: flex;
  flex: 1;
  flex-direction: column;
  inline-size: 100%;
}

.cds-aichat--messages-container__non-input-container {
  position: relative;
  display: flex;
  overflow: hidden;
  flex: 1;
  flex-direction: column;
}

.cds-aichat--widget--max-width {
  .cds-aichat--messages-container__non-input-container {
    overflow: hidden auto;
    block-size: 100%;
  }
}

.cds-aichat--process-wizard-done-button {
  justify-content: center;
}

.cds-aichat--messages-error-handler {
  padding: layout.$spacing-05;
}<|MERGE_RESOLUTION|>--- conflicted
+++ resolved
@@ -1,6 +1,6 @@
-/* 
+/*
  *  Copyright IBM Corp. 2025
- *  
+ *
  *  This source code is licensed under the Apache-2.0 license found in the
  *  LICENSE file in the root directory of this source tree.
  */
@@ -16,15 +16,10 @@
   flex: 1 1 0%;
 }
 
-<<<<<<< HEAD
 .cds-aichat--widget--max-width
   .cds-aichat--messages-container__input-container {
   margin: auto;
   inline-size: 100%;
-=======
-.cds-aichat--widget--max-width .cds-aichat--non-header-container {
-  margin: auto;
->>>>>>> 3f328a7d
   max-inline-size: chat-theme.$messages-max-width;
 }
 
