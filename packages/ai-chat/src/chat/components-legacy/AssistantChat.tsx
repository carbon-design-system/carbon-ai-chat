/*
 *  Copyright IBM Corp. 2025
 *
 *  This source code is licensed under the Apache-2.0 license found in the
 *  LICENSE file in the root directory of this source tree.
 *
 *  @license
 */

import React, { Component, RefObject } from "react";
import { injectIntl } from "react-intl";

import MessagesComponent, { MessagesComponentClass } from "./MessagesComponent";
import { HasServiceManager } from "../hocs/withServiceManager";
import { AppConfig } from "../../types/state/AppConfig";
import {
  HumanAgentDisplayState,
  HumanAgentState,
  ChatMessagesState,
  FileUpload,
  InputState,
} from "../../types/state/AppState";
import { AutoScrollOptions } from "../../types/utilities/HasDoAutoScroll";
import HasIntl from "../../types/utilities/HasIntl";
import { LocalMessageItem } from "../../types/messaging/LocalMessageItem";
import ObjectMap from "../../types/utilities/ObjectMap";
import { WriteableElementName } from "../utils/constants";
import {
  doFocusRef,
  focusOnFirstFocusableItemInArrayOfElements,
} from "../utils/domUtils";
import { createUnmappingMemoizer } from "../utils/memoizerUtils";
import { consoleError, createDidCatchErrorData } from "../utils/miscUtils";
import { CatastrophicError } from "./CatastrophicError";
import { AssistantHeader } from "./header/AssistantHeader";
import { Input, InputFunctions } from "./input/Input";
import { EndHumanAgentChatModal } from "./modals/EndHumanAgentChatModal";
import { RequestScreenShareModal } from "./modals/RequestScreenShareModal";
import WriteableElement from "./WriteableElement";
import { LanguagePack } from "../../types/config/PublicConfig";
import { CarbonTheme } from "../../types/config/PublicConfig";
import { PageObjectId } from "../../testing/PageObjectId";
import WorkspaceContainer from "./WorkspaceContainer";

interface ChatInterfaceProps extends HasServiceManager, HasIntl {
  languagePack: LanguagePack;
  headerDisplayName: string;
  assistantName: string;
  config: AppConfig;
  inputState: InputState;
  allMessageItemsByID: ObjectMap<LocalMessageItem>;
  messageState: ChatMessagesState;
  isHydrated: boolean;
  humanAgentState: HumanAgentState;
  agentDisplayState: HumanAgentDisplayState;
  onSendInput: (text: string) => void;
  onToggleHomeScreen: () => void;
  onClose: () => void;
  onRestart: () => void;
  isHydrationAnimationComplete?: boolean;
  onUserTyping?: (isTyping: boolean) => void;
  locale: string;
  useAITheme: boolean;
  carbonTheme: CarbonTheme;
  shouldHideChatContentForPanel?: boolean;
}

interface ChatInterfaceState {
  showEndChatConfirmation: boolean;
  hasCaughtError: boolean;
}

class AssistantChat extends Component<ChatInterfaceProps, ChatInterfaceState> {
  public readonly state: Readonly<ChatInterfaceState> = {
    showEndChatConfirmation: false,
    hasCaughtError: false,
  };

  private inputRef: RefObject<InputFunctions | null> = React.createRef();
  private messagesRef: RefObject<MessagesComponentClass | null> =
    React.createRef();
  private messagesToArray = createUnmappingMemoizer<LocalMessageItem>();
  private headerRef: RefObject<HTMLDivElement | null> = React.createRef();
  private headerResizeObserver: ResizeObserver | null = null;

  async scrollOnHydrationComplete() {
    this.doAutoScroll();
  }

  componentDidMount(): void {
    if (this.props.isHydrationAnimationComplete) {
      setTimeout(() => {
        this.scrollOnHydrationComplete();
      });
    }

    // Set up ResizeObserver to track header height
    if (this.headerRef.current) {
      this.headerResizeObserver = new ResizeObserver((entries) => {
        for (const entry of entries) {
          const height = entry.contentRect.height;
          // Set CSS variable on the widget content container (parent of panels and chat)
          const container = entry.target.closest(
            ".cds-aichat--widget--content",
          );
          if (container) {
            (container as HTMLElement).style.setProperty(
              "--cds-aichat--header-height",
              `${height}px`,
            );
          }
        }
      });
      this.headerResizeObserver.observe(this.headerRef.current);
    }
  }

  componentWillUnmount(): void {
    if (this.headerResizeObserver) {
      this.headerResizeObserver.disconnect();
      this.headerResizeObserver = null;
    }
  }

  componentDidUpdate(prevProps: Readonly<ChatInterfaceProps>): void {
    const { isHydrationAnimationComplete, humanAgentState } = this.props;

    if (
      isHydrationAnimationComplete &&
      !prevProps.isHydrationAnimationComplete
    ) {
      setTimeout(() => {
        this.scrollOnHydrationComplete();
      });
    }

    const connectingChanged =
      humanAgentState.isConnecting !== prevProps.humanAgentState.isConnecting;
    if (this.state.showEndChatConfirmation && connectingChanged) {
      this.hideConfirmEndChat();
    }
  }

  componentDidCatch(error: Error, errorInfo: React.ErrorInfo) {
    this.props.serviceManager.actions.errorOccurred(
      createDidCatchErrorData("AssistantChat", error, errorInfo),
    );
    this.setState({ hasCaughtError: true });
  }

  private hideConfirmEndChat = () => {
    this.setState({ showEndChatConfirmation: false });
    setTimeout(() => {
      this.requestInputFocus();
    });
  };

  private showConfirmEndChat = () => {
    this.setState({ showEndChatConfirmation: true });
  };

  private confirmHumanAgentEndChat = () => {
    this.hideConfirmEndChat();
    this.props.serviceManager.humanAgentService.endChat(true);
  };

  private requestDefaultFocus = async () => {
    // Wait a short delay to check if the input becomes available
    await new Promise((resolve) => setTimeout(resolve, 50));

    // Double-check if input is now available (allow focusing even if disabled)
    if (this.inputRef.current && this.props.inputState.fieldVisible) {
      this.inputRef.current.takeFocus();
    } else {
      // Skip header and fallback directly to messages scroll area
      doFocusRef(this.messagesRef.current?.scrollHandleRef);
    }
  };

  public requestInputFocus = () => {
    const { agentDisplayState } = this.props;
    try {
      if (
        agentDisplayState.isConnectingOrConnected &&
        agentDisplayState.disableInput
      ) {
        if (this.messagesRef.current.requestHumanAgentBannerFocus()) {
          return;
        }
      }
      if (this.inputRef.current) {
        if (this.props.inputState.fieldVisible && !this.shouldDisableInput()) {
          this.inputRef.current.takeFocus();
        } else {
          const htmlElements =
            this.messagesRef.current.getLastOutputMessageElements();
          if (!focusOnFirstFocusableItemInArrayOfElements(htmlElements)) {
            this.requestDefaultFocus();
          }
        }
      } else {
        this.requestDefaultFocus();
      }
    } catch (error) {
      consoleError(
        "An error occurred in AssistantChat.requestInputFocus",
        error,
      );
    }
  };

  public doAutoScroll = (options?: AutoScrollOptions) => {
    this.messagesRef.current?.doAutoScroll(options);
  };

  public getMessagesScrollBottom = () => {
    return this.messagesRef?.current?.getContainerScrollBottom();
  };

  public doScrollToMessage(messageID: string, animate = true) {
    this.messagesRef.current?.doScrollToMessage(messageID, animate);
  }

  private onFilesSelectedForUpload = (uploads: FileUpload[]) => {
    const isInputToHumanAgent =
      this.props.agentDisplayState.isConnectingOrConnected;
    if (isInputToHumanAgent) {
      this.props.serviceManager.humanAgentService.filesSelectedForUpload(
        uploads,
      );
      if (!this.props.inputState.allowMultipleFileUploads) {
        this.requestInputFocus();
      }
    }
  };

  private shouldDisableInput() {
    return (
      this.props.inputState.isReadonly ||
      this.props.agentDisplayState.disableInput
    );
  }

  private shouldDisableSend() {
    const { isHydrated } = this.props;
    return this.shouldDisableInput() || !isHydrated;
  }

  private renderMessagesAndInput() {
    const {
      languagePack,
      messageState,
      intl,
      config,
      allMessageItemsByID,
      isHydrated,
      serviceManager,
      inputState,
      onUserTyping,
      humanAgentState,
      assistantName,
      onSendInput,
      locale,
      useAITheme,
      carbonTheme,
      agentDisplayState,
    } = this.props;
    const {
      fieldVisible,
      files,
      allowFileUploads,
      allowedFileUploadTypes,
      allowMultipleFileUploads,
      stopStreamingButtonState,
    } = inputState;
    const { fileUploadInProgress } = humanAgentState;
    const { inputPlaceholderKey } = agentDisplayState;

    const numFiles = files?.length ?? 0;
    const anyCurrentFiles = numFiles > 0 || fileUploadInProgress;
    const showUploadButtonDisabled =
      anyCurrentFiles && !allowMultipleFileUploads;

    return (
      <>
        {isHydrated && (
          <div className="cds-aichat--messages-container__non-input-container">
            <MessagesComponent
              ref={this.messagesRef}
              messageState={messageState}
              localMessageItems={this.messagesToArray(
                messageState.localMessageIDs,
                allMessageItemsByID,
              )}
              requestInputFocus={this.requestInputFocus}
              assistantName={assistantName}
              intl={intl}
              onEndHumanAgentChat={this.showConfirmEndChat}
              locale={locale}
              useAITheme={useAITheme}
              carbonTheme={carbonTheme}
            />
          </div>
        )}
<<<<<<< HEAD
        <WriteableElement
          slotName={WriteableElementName.BEFORE_INPUT_ELEMENT}
          id={`beforeInputElement${serviceManager.namespace.suffix}`}
          className="cds-aichat--before-input-element"
        />
        <Input
          ref={this.inputRef}
          languagePack={languagePack}
          serviceManager={serviceManager}
          disableInput={this.shouldDisableInput()}
          disableSend={this.shouldDisableSend()}
          isInputVisible={fieldVisible}
          onSendInput={onSendInput}
          onUserTyping={onUserTyping}
          showUploadButton={allowFileUploads}
          disableUploadButton={showUploadButtonDisabled}
          allowedFileUploadTypes={allowedFileUploadTypes}
          allowMultipleFileUploads={allowMultipleFileUploads}
          pendingUploads={files}
          onFilesSelectedForUpload={this.onFilesSelectedForUpload}
          placeholder={languagePack[inputPlaceholderKey]}
          isStopStreamingButtonVisible={stopStreamingButtonState.isVisible}
          isStopStreamingButtonDisabled={stopStreamingButtonState.isDisabled}
          maxInputChars={config.public.input?.maxInputCharacters}
          trackInputState
        />
=======
        <div className="cds-aichat--messages-container__input-container">
          <WriteableElement
            slotName={WriteableElementName.BEFORE_INPUT_ELEMENT}
            id={`beforeInputElement${serviceManager.namespace.suffix}`}
          />
          <Input
            ref={this.inputRef}
            languagePack={languagePack}
            serviceManager={serviceManager}
            disableInput={this.shouldDisableInput()}
            disableSend={this.shouldDisableSend()}
            isInputVisible={fieldVisible}
            onSendInput={onSendInput}
            onUserTyping={onUserTyping}
            showUploadButton={allowFileUploads}
            disableUploadButton={showUploadButtonDisabled}
            allowedFileUploadTypes={allowedFileUploadTypes}
            allowMultipleFileUploads={allowMultipleFileUploads}
            pendingUploads={files}
            onFilesSelectedForUpload={this.onFilesSelectedForUpload}
            placeholder={languagePack[inputPlaceholderKey]}
            isStopStreamingButtonVisible={stopStreamingButtonState.isVisible}
            isStopStreamingButtonDisabled={stopStreamingButtonState.isDisabled}
            maxInputChars={config.public.input?.maxInputCharacters}
            trackInputState
          />
        </div>
>>>>>>> 9f9acbe7
        {this.state.showEndChatConfirmation && (
          <EndHumanAgentChatModal
            onConfirm={this.confirmHumanAgentEndChat}
            onCancel={this.hideConfirmEndChat}
          />
        )}
        {this.props.humanAgentState.showScreenShareRequest && (
          <RequestScreenShareModal />
        )}
      </>
    );
  }

  public render() {
    const {
      languagePack,
      onClose,
      onRestart,
      onToggleHomeScreen,
      assistantName,
      headerDisplayName,
      shouldHideChatContentForPanel,
    } = this.props;

    const { hasCaughtError } = this.state;

    return (
      <div data-testid={PageObjectId.MAIN_PANEL} className="cds-aichat">
        <div
          ref={this.headerRef}
          className={
            shouldHideChatContentForPanel ? "cds-aichat--header-with-panel" : ""
          }
        >
          <AssistantHeader
            onClose={onClose}
            onRestart={onRestart}
            headerDisplayName={headerDisplayName}
            onToggleHomeScreen={onToggleHomeScreen}
            includeWriteableElement
          />
        </div>
        <div
          className="cds-aichat--non-header-container"
          {...(shouldHideChatContentForPanel ? { inert: true } : {})}
        >
          <div className="cds-aichat--panel-content cds-aichat--non-header-container">
            {hasCaughtError && (
              <div className="cds-aichat--messages-error-handler">
                <CatastrophicError
                  languagePack={languagePack}
                  onRestart={onRestart}
                  showHeader={false}
                  assistantName={assistantName}
                  headerDisplayName={headerDisplayName}
                />
              </div>
            )}
            {!hasCaughtError && (
              <div className="cds-aichat--messages-and-input-container">
                {this.renderMessagesAndInput()}
              </div>
            )}
            <WorkspaceContainer
              serviceManager={this.props.serviceManager}
            ></WorkspaceContainer>
          </div>
        </div>
      </div>
    );
  }
}

export default injectIntl(AssistantChat, { forwardRef: true });
export { AssistantChat as ChatClass };<|MERGE_RESOLUTION|>--- conflicted
+++ resolved
@@ -302,38 +302,11 @@
             />
           </div>
         )}
-<<<<<<< HEAD
-        <WriteableElement
-          slotName={WriteableElementName.BEFORE_INPUT_ELEMENT}
-          id={`beforeInputElement${serviceManager.namespace.suffix}`}
-          className="cds-aichat--before-input-element"
-        />
-        <Input
-          ref={this.inputRef}
-          languagePack={languagePack}
-          serviceManager={serviceManager}
-          disableInput={this.shouldDisableInput()}
-          disableSend={this.shouldDisableSend()}
-          isInputVisible={fieldVisible}
-          onSendInput={onSendInput}
-          onUserTyping={onUserTyping}
-          showUploadButton={allowFileUploads}
-          disableUploadButton={showUploadButtonDisabled}
-          allowedFileUploadTypes={allowedFileUploadTypes}
-          allowMultipleFileUploads={allowMultipleFileUploads}
-          pendingUploads={files}
-          onFilesSelectedForUpload={this.onFilesSelectedForUpload}
-          placeholder={languagePack[inputPlaceholderKey]}
-          isStopStreamingButtonVisible={stopStreamingButtonState.isVisible}
-          isStopStreamingButtonDisabled={stopStreamingButtonState.isDisabled}
-          maxInputChars={config.public.input?.maxInputCharacters}
-          trackInputState
-        />
-=======
         <div className="cds-aichat--messages-container__input-container">
           <WriteableElement
             slotName={WriteableElementName.BEFORE_INPUT_ELEMENT}
             id={`beforeInputElement${serviceManager.namespace.suffix}`}
+            className="cds-aichat--before-input-element"
           />
           <Input
             ref={this.inputRef}
@@ -357,7 +330,6 @@
             trackInputState
           />
         </div>
->>>>>>> 9f9acbe7
         {this.state.showEndChatConfirmation && (
           <EndHumanAgentChatModal
             onConfirm={this.confirmHumanAgentEndChat}
