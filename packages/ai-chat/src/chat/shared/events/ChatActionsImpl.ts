/*
 *  Copyright IBM Corp. 2025
 *
 *  This source code is licensed under the Apache-2.0 license found in the
 *  LICENSE file in the root directory of this source tree.
 *
 *  @license
 */

import cloneDeep from "lodash-es/cloneDeep.js";
import isEqual from "lodash-es/isEqual.js";
import merge from "lodash-es/merge.js";
import { DeepPartial } from "../../../types/utilities/DeepPartial";

import { LoadedHistory } from "../schema/historyToMessages";
import inputItemToLocalItem from "../schema/inputItemToLocalItem";
import {
  createLocalMessageItemsForNestedMessageItems,
  outputItemToLocalItem,
} from "../schema/outputItemToLocalItem";
import { HumanAgentsOnlineStatus } from "../services/haa/HumanAgentService";
import { ServiceManager } from "../services/ServiceManager";
import actions from "../store/actions";
import { agentUpdateIsSuspended } from "../store/humanAgentActions";
import {
  DEFAULT_PERSISTED_TO_BROWSER,
  VIEW_STATE_LAUNCHER_OPEN,
} from "../store/reducerUtils";
import {
  AppStateMessages,
  ViewState,
  ViewType,
} from "../../../types/state/AppState";

import { LauncherConfig } from "../../../types/config/LauncherConfig";
import { LocalMessageItem } from "../../../types/messaging/LocalMessageItem";
import ObjectMap from "../../../types/utilities/ObjectMap";

import { HistoryItem, HistoryNote } from "../../../types/messaging/History";

import { arrayLastValue, asyncForEach } from "../utils/lang/arrayUtils";
import { deepFreeze } from "../utils/lang/objectUtils";
import { sleep } from "../utils/lang/promiseUtils";
import { uuid, UUIDType } from "../utils/lang/uuid";
import {
  addDefaultsToMessage,
  createMessageRequestForText,
  createMessageResponseForText,
  createWelcomeRequest,
  hasServiceDesk,
  hasTourUserDefinedType,
  isConnectToHumanAgent,
  isLiveHumanAgentMessage,
  isPause,
  isRequest,
  isResponse,
  isResponseWithNestedItems,
  isStreamCompleteItem,
  isStreamFinalResponse,
  isStreamPartialItem,
  isTyping,
  renderAsUserDefinedMessage,
  streamItemID,
} from "../utils/messageUtils";
import {
  callOnError,
  consoleError,
  consoleWarn,
  debugLog,
  isEnableDebugLog,
} from "../utils/miscUtils";
import {
  ResolvablePromise,
  resolvablePromise,
} from "../utils/resolvablePromise";
import { mergeCSSVariables } from "../utils/styleUtils";
import { constructViewState, validateViewState } from "../utils/viewStateUtils";
import {
  CompleteItemChunk,
  GenericItem,
  Message,
  MessageRequest,
  MessageResponse,
  MessageResponseTypes,
  PartialItemChunk,
  PartialOrCompleteItemChunk,
  PauseItem,
  StreamChunk,
} from "../../../types/messaging/Messages";
import { AddMessageOptions } from "../../../types/config/MessagingConfig";
import {
  BusEventChunkUserDefinedResponse,
  BusEventPreReceive,
  BusEventType,
  BusEventUserDefinedResponse,
  BusEventViewChange,
  BusEventViewPreChange,
  MainWindowCloseReason,
  MainWindowOpenReason,
  MessageSendSource,
  TourStartReason,
  ViewChangeReason,
} from "../../../types/events/eventBusTypes";
import {
  CSSVariable,
  PublicWebChatState,
  SendOptions,
} from "../../../types/instance/ChatInstance";
import {
  OnErrorData,
  OnErrorType,
  WhiteLabelTheme,
} from "../../../types/config/PublicConfig";
import {
  LanguagePack,
  NotificationMessage,
} from "../../../types/instance/apiTypes";
import { HomeScreenConfig } from "../../../types/config/HomeScreenConfig";
import { setIntl } from "../utils/intlUtils";

const VALID_PUBLIC_VARS_IN_AI_THEME_SET = new Set<string>(
  Object.values(CSSVariable),
);

const UPDATE_CSS_VARS_AI_THEME_WARNING_MESSAGE = `[updateCSSVariables] The AI theme is enabled and only ${Object.values(
  CSSVariable,
).join(", ")} can be updated.`;

/**
 * This class is responsible for handling various "actions" that the system can perform including actions that can
 * be initiated by custom code running in the host page and is an implementation of the public interface to the widget.
 */
class ChatActionsImpl {
  /**
   * The service manager to use to access services.
   */
  private serviceManager: ServiceManager;

  /**
   * The timer used to show a message to the end user when the session expires.
   */
  private sessionTimer: ReturnType<typeof setTimeout>;

  /**
   * This Promise is used when hydrating the Carbon AI Chat. If this Promise is defined, then it means that a hydration
   * process has begun and any additional attempts to hydrate can wait for it to resolve.
   */
  private hydrationPromise: Promise<void>;

  /**
   * Indicates if we are currently hydrating (the Promise above is unresolved).
   */
  private hydrating = false;

  /**
   * Indicates if a restart is currently in progress.
   */
  private restarting = false;

  /**
   * Indicates if Carbon AI Chat has been hydrated at least once. This is used when a rehydration occurs so that we avoid
   * performing certain operations more than once.
   */
  private alreadyHydrated = false;

  /**
   * Queue of received chunks.
   */
  private chunkQueue: {
    chunk: StreamChunk;
    messageID?: string;
    options: AddMessageOptions;
    chunkPromise: ResolvablePromise<void>;
  }[] = [];

  constructor(serviceManager: ServiceManager) {
    this.serviceManager = serviceManager;
  }

  /**
   * Fetch welcome node and (if applicable) history store.
   *
   * @param alternateWelcomeRequest Indicates if a different message should be used as a message requesting the
   * welcome node. This message behaves a little differently from the welcome node in that it's assumed that this
   * message is actively needed. It will bypass the home screen if it is enabled and it was always append this
   * message to the end of any session history that is retrieved.
   * @param alternateWelcomeRequestSource The source of the alternate welcome message.
   * @param alternateOptions The send to send along with the alternate welcome request.
   */
  async hydrateChat(
    alternateWelcomeRequest?: MessageRequest,
    alternateWelcomeRequestSource?: MessageSendSource,
    alternateOptions?: SendOptions,
  ) {
    // Make sure we only fire this event once after the thread that actually does the hydration is finished.
    let fireReady = false;
    try {
      if (!this.hydrationPromise) {
        this.hydrating = true;
        this.hydrationPromise = this.doHydrateChat(
          alternateWelcomeRequest,
          alternateWelcomeRequestSource,
          alternateOptions,
        );
        fireReady = true;
      }

      await this.hydrationPromise;
    } finally {
      this.hydrating = false;
    }

    if (fireReady) {
      await this.serviceManager.fire({ type: BusEventType.CHAT_READY });
    }
  }

  /**
   * Fetch welcome node and (if applicable) history.
   *
   * @param alternateWelcomeRequest Indicates if a different message should be used as a message requesting the
   * welcome node. This message behaves a little differently from the welcome node in that it's assumed that this
   * message is actively needed. It will bypass the home screen if it is enabled and it was always append this
   * message to the end of any session history that is retrieved.
   * @param alternateWelcomeRequestSource The source of the alternate welcome message.
   * @param alternateOptions The options to send along with the alternate welcome request.
   */
  private async doHydrateChat(
    alternateWelcomeRequest?: MessageRequest,
    alternateWelcomeRequestSource?: MessageSendSource,
    alternateOptions?: SendOptions,
  ) {
    debugLog(
      "Hydrating Carbon AI Chat",
      alternateWelcomeRequest,
      alternateWelcomeRequestSource,
      alternateOptions,
    );

    // Load the history and main config but only if it's the first time we are hydrating.
    let history: LoadedHistory;
    const { serviceManager } = this;
    serviceManager.store.dispatch(actions.addIsHydratingCounter(1));
    if (!this.alreadyHydrated) {
      history = await this.serviceManager.historyService.loadHistory();

      if (serviceManager.humanAgentService) {
        // Once we've got the main config which contains the details for connecting to a service desk, we can
        // initialize the human agent service.
        debugLog("Initializing the human agent service");
        await serviceManager.humanAgentService.initialize();
      } else {
        debugLog("No service desk integrations present");
      }
    }

    const { config } = serviceManager.store.getState();

    if (!history) {
      if (!alternateWelcomeRequest) {
        const state = serviceManager.store.getState();
        if (state.homeScreenConfig?.is_on) {
          // If no history was loaded, there are no messages already sent, and there is a home screen,
          // then we need to show the home screen.
          serviceManager.store.dispatch(actions.setHomeScreenIsOpen(true));
        } else if (!config.public.messaging?.skipWelcome) {
          // If no history was loaded, there are no messages already sent, and there is no home screen, then we need
          // to fetch the welcome node. We use returnBeforeStreaming to ensure that we don't get stuck in the
          // loading state if the welcome message happens to return a streaming response.
          await serviceManager.actions.send(
            createWelcomeRequest(),
            MessageSendSource.WELCOME_REQUEST,
            { returnBeforeStreaming: true },
            true,
          );
        }
      }
    } else {
      // Need to populate the history in redux (specifically botMessageState) before creating elements for custom
      // responses. createElementsForUserDefinedResponse() fires a userDefinedResponse event.
      serviceManager.store.dispatch(
        actions.hydrateMessageHistory(history.messageHistory),
      );
      await this.createElementsForUserDefinedResponses(history.messageHistory);

      // If the latest message is a panel response type, we should open it.
      if (history.latestPanelLocalMessageItem) {
        this.openResponsePanel(history.latestPanelLocalMessageItem, true);
      }
    }

    if (alternateWelcomeRequest) {
      // If there was an alternate welcome request, we always want to send it and bypass the home screen.
      serviceManager.store.dispatch(actions.setHomeScreenIsOpen(false));
      await serviceManager.actions.send(
        alternateWelcomeRequest,
        alternateWelcomeRequestSource,
        alternateOptions,
        true,
      );
    }

    // After both history and welcome are loaded indicate we've got everything.
    serviceManager.store.dispatch(actions.chatWasHydrated());
    serviceManager.store.dispatch(actions.addIsHydratingCounter(-1));

    if (history) {
      const lastMessageID = arrayLastValue(
        history.messageHistory.botMessageState.localMessageIDs,
      );
      const lastMessage =
        history.messageHistory.allMessageItemsByID[lastMessageID];
      const lastOriginalMessage =
        history.messageHistory.allMessagesByID[lastMessage?.fullMessageID];

      if (
        !isLiveHumanAgentMessage(lastMessage) &&
        isRequest(lastOriginalMessage)
      ) {
        // If the last message in history is a request that means that the user left the page before we received the
        // response and the response is actually still being calculated. In this case we want to "reconnect" to the
        // back-end so that we can receive the response when it becomes available. To do that all we have to do is
        // resend the original request. But we don't want the resend to appear in the message list (because it is
        // already there).
        serviceManager.messageService.resendMessage(
          lastOriginalMessage,
          lastMessage.ui_state.id,
        );
      }
    }

    // Note, we're not waiting for the human agent service to handle the hydration. It may start an asynchronous
    // process to reconnect the user to an agent but that is considered separate from the main hydration.
    const allowReconnect = config.public.serviceDesk.allowReconnect ?? true;
    this.serviceManager?.humanAgentService?.handleHydration(
      allowReconnect,
      Boolean(history),
    );

    this.alreadyHydrated = true;
  }

  getPublicWebChatState(): PublicWebChatState {
    const state = this.serviceManager.store.getState();
    const { persistedToBrowserStorage } = state;
    const { chatState, launcherState } = persistedToBrowserStorage;
    const publicWebChatState: PublicWebChatState = {
      isConnectedWithHumanAgent: chatState.humanAgentState.isConnected,
      isWebChatOpen: launcherState.viewState.mainWindow,
      isConnectingWithHumanAgent: state.humanAgentState.isConnecting,
      isHomeScreenOpen: chatState.homeScreenState.isHomeScreenOpen,
      isDebugEnabled: isEnableDebugLog(),
      hasUserSentMessage: chatState.hasSentNonWelcomeMessage,
      isTourActive: launcherState.activeTour,
      viewState: { ...launcherState.viewState },
      serviceDesk: {
        isConnected: chatState.humanAgentState.isConnected,
        isConnecting: state.humanAgentState.isConnecting,
        isSuspended: chatState.humanAgentState.isSuspended ?? false,
      },
      locale: this.serviceManager.store.getState().locale,
      intl: this.serviceManager.intl,
    };

    return publicWebChatState;
  }

  /**
   * Calls the send function but catches any errors and logs them to avoid us having any uncaught exceptions thrown
   * to the browser.
   */
  async sendWithCatch(
    message: MessageRequest | string,
    source: MessageSendSource,
    options: SendOptions = {},
    ignoreHydration = false,
  ) {
    try {
      await this.send(message, source, options, ignoreHydration);
    } catch (error) {
      consoleError("An error occurred sending the message", error);
    }
  }

  /**
   * Sends the given message to the assistant on the remote server. This will result in a "pre:send" and "send" event
   * being fired on the event bus. The returned promise will resolve once a response has received and processed and
   * both the "pre:receive" and "receive" events have fired. It will reject when too many errors have occurred and
   * the system gives up retrying.
   *
   * @param message The message to send.
   * @param source The source of the message.
   * @param options Options for the sent message.
   * @param ignoreHydration Indicates if this function should not check to see if the Carbon AI Chat is hydrated before
   * performing send.
   */
  async send(
    message: MessageRequest | string,
    source: MessageSendSource,
    options: SendOptions = {},
    ignoreHydration = false,
  ) {
    const messageRequest =
      typeof message === "string"
        ? createMessageRequestForText(message)
        : message;

    // If the home screen is open, we want to close it as soon as a message is sent. Note that this will also apply
    // if the Carbon AI Chat hasn't been opened yet.
    if (
      this.serviceManager.store.getState().persistedToBrowserStorage.chatState
        .homeScreenState.isHomeScreenOpen
    ) {
      this.serviceManager.store.dispatch(actions.setHomeScreenIsOpen(false));
    }

    // If the response panel is open, it should be closed on every message sent.
    if (this.serviceManager.store.getState().responsePanelState.isOpen) {
      this.serviceManager.store.dispatch(actions.setResponsePanelIsOpen(false));
    }

    if (this.hydrationPromise || ignoreHydration) {
      if (!ignoreHydration) {
        // If hydration has already started, then make sure to wait for it to finish.
        await this.hydrationPromise;
      }
      await this.doSend(messageRequest, source, options);
    } else {
      // If no hydration has started, then we need to start the hydration and use this message as the alternate for
      // the welcome node.
      await this.hydrateChat(messageRequest, source, options);
    }
  }

  /**
   * Sends the given message to the assistant on the remote server. This will result in a "pre:send" and "send" event
   * being fired on the event bus. The returned promise will resolve once a response has received and processed and
   * both the "pre:receive" and "receive" events have fired. It will reject when too many errors have occurred and
   * the system gives up retrying.
   *
   * @param message The message to send.
   * @param source The source of the message.
   * @param options Options for sending the message.
   */
  private async doSend(
    message: MessageRequest,
    source: MessageSendSource,
    options: SendOptions = {},
  ): Promise<void> {
    const { store } = this.serviceManager;

    addDefaultsToMessage(message);

    // Grab the original text before it can be modified by a pre:send handler.
    const originalUserText = message.history?.label || message.input.text;

    // If the options object instructs us to create a silent message, update the history object to respect the silent
    // setting. This means that the message will not show in the UI, but will be sent to the API.
    if (options.silent) {
      message.history.silent = true;
    }

    const localMessage = inputItemToLocalItem(message, originalUserText);

    // If history.silent is set to true, we don't add the message to the redux store as we do not want to show it.
    // Likewise, in schema/historyToMessages, if the message is coming from the history store, we do not add it to redux
    // either.
    if (!message.history.silent) {
      store.dispatch(actions.addLocalMessageItem(localMessage, message, true));
    } else {
      store.dispatch(actions.addMessage(message));
    }

    // This message is coming from an option/suggestion response type, and we need to let the previous message that
    // displayed the options which item should be marked in state as selected.
    if (options.setValueSelectedForMessageID) {
      store.dispatch(
        actions.messageSetOptionSelected(
          options.setValueSelectedForMessageID,
          message,
        ),
      );
    }

    // Now freeze the message so nobody can mess with it since that object came from outside. We'll then create a
    // clone of this message so that it may be modifiable by a pre:send listener when the message is ready to be
    // sent (which may happen later if other messages are in the queue). We'll have to replace our store object once
    // that happens.
    deepFreeze(message);

    await this.serviceManager.messageService.send(
      cloneDeep(message),
      source,
      localMessage.ui_state.id,
      options,
    );
  }

  /**
   * Instructs the widget to process the given message as an incoming message received from the assistant. This will
   * fire a "pre:receive" event immediately and a "receive" event after the event has been processed by the widget.
   * This method completes when all message items have been processed (including the time delay that may be introduced
   * by a pause).
   *
   * @param message A {@link MessageResponse} object.
   * @param isLatestWelcomeNode Indicates if this message is a new welcome message that has just been shown to the user
   * and isn't a historical welcome message.
   * @param requestMessage The optional {@link MessageRequest} that this response is a response to.
   * @param requestOptions The options that were included when the request was sent.
   */
  async receive(
    message: MessageResponse,
    isLatestWelcomeNode = false,
    requestMessage?: MessageRequest,
    requestOptions?: SendOptions,
  ) {
    const { restartCount: initialRestartCount } = this.serviceManager;

    // Received messages should be given an id if they don't have one.
    if (!message.id) {
      message.id = uuid(UUIDType.MESSAGE);
    }

    const preReceiveEvent: BusEventPreReceive = {
      type: BusEventType.PRE_RECEIVE,
      data: message,
    };
    // Fire the pre:receive event. User code is allowed to modify the message at this point.
    await this.serviceManager.fire(preReceiveEvent);

    if (initialRestartCount !== this.serviceManager.restartCount) {
      // If a restart occurred during the await above, we need to exit.
      return;
    }

    if (!isLatestWelcomeNode) {
      this.serviceManager.store.dispatch(
        actions.updateHasSentNonWelcomeMessage(true),
      );
    }

    if (initialRestartCount !== this.serviceManager.restartCount) {
      // If a restart occurred during the await above, we need to exit.
      return;
    }

    const { languagePack } = this.serviceManager.store.getState();

    if (isResponse(message as any)) {
      // Even though processMessageResponse is an async function we do not await it in case a pause response type is
      // being processed. If we waited for the function to finished when a pause response type is being processed there
      // would be a pause before firing the receive event lower down, which would be incorrect since we have actually
      // received the event.
      this.processMessageResponse(
        message,
        isLatestWelcomeNode,
        requestMessage,
        requestOptions,
      ).catch((error) => {
        consoleError("Error processing the message response", error);
      });
    } else {
      const inlineError: MessageResponse = createMessageResponseForText(
        languagePack.errors_singleMessage,
        message.thread_id,
        MessageResponseTypes.INLINE_ERROR,
      );
      this.receive(inlineError, false);
    }

    // Now freeze the message so nobody can mess with it since that object came from outside.
    deepFreeze(message);

    // Don't fire with the cloned message since we don't want to let anyone mess with it.
    await this.serviceManager.fire({
      type: BusEventType.RECEIVE,
      data: message,
    });
  }

  /**
   * Removes the messages with the given IDs from the chat view.
   */
  async removeMessages(messageIDs: string[]) {
    this.serviceManager.store.dispatch(actions.removeMessages(messageIDs));
  }

  /**
   * Inserts the given messages into the chat window as part of the chat history. This will fire the history:begin
   * and history:end events.
   */
  async insertHistory(messages: HistoryItem[]) {
    // Note: there is currently a gap here. If this is called with a partial list of messages that include
    // "update_history" event messages to add updates to messages not also in this list, then they will not update
    // correctly. I'm going to wait to see how this functionality shakes out and see if this is really going to end
    // up being necessary.

    // If we're inserting more history into a chat that already has messages, we want to preserve the relative
    // scroll position of the existing messages from the bottom.
    const scrollBottom =
      this.serviceManager.mainWindow?.getMessagesScrollBottom();

    const state = this.serviceManager.store.getState();

    // TODO: This doesn't work right if this is called more than once.
    const notes: { notes: HistoryNote[] } = {
      notes: [{ body: messages }],
    };
    const history = await this.serviceManager.historyService.loadHistory(notes);

    // Merge the existing state on top of the new state (with the current state taking precedence over anything
    // that that's in the inserted state).
    const currentAppStateMessages: AppStateMessages = {
      allMessageItemsByID: state.allMessageItemsByID,
      allMessagesByID: state.allMessagesByID,
      botMessageState: state.botMessageState,
    };
    const newAppStateMessages: AppStateMessages = merge(
      {},
      history.messageHistory,
      currentAppStateMessages,
    );

    // Now make sure the message arrays are merged correctly.
    newAppStateMessages.botMessageState.messageIDs = [
      ...history.messageHistory.botMessageState.messageIDs,
      ...currentAppStateMessages.botMessageState.messageIDs,
    ];
    newAppStateMessages.botMessageState.localMessageIDs = [
      ...history.messageHistory.botMessageState.localMessageIDs,
      ...currentAppStateMessages.botMessageState.localMessageIDs,
    ];

    this.serviceManager.store.dispatch(
      actions.hydrateMessageHistory(newAppStateMessages),
    );
    await this.createElementsForUserDefinedResponses(history.messageHistory);

    // Restore the scroll position.
    this.serviceManager.mainWindow?.doAutoScroll({
      scrollToBottom: scrollBottom,
    });
  }

  /**
   * Receives a chunk from a stream.
   */
  async receiveChunk(
    chunk: StreamChunk,
    messageID?: string,
    options: AddMessageOptions = {},
  ) {
    const chunkPromise = resolvablePromise();
    this.chunkQueue.push({ chunk, messageID, options, chunkPromise });
    if (this.chunkQueue.length === 1) {
      this.processChunkQueue();
    }
    return chunkPromise;
  }

  async processChunkQueue() {
    const { chunk, options, chunkPromise } = this.chunkQueue[0];
    let { messageID } = this.chunkQueue[0];
    const isCompleteItem = isStreamCompleteItem(chunk);
    const isPartialItem = isStreamPartialItem(chunk);
    const { store } = this.serviceManager;
    const isStopGeneratingVisible =
      store.getState().botInputState.stopStreamingButtonState.isVisible;

    if (isPartialItem) {
      const streamingData = chunk.partial_item.streaming_metadata;
      if (streamingData.cancellable && !isStopGeneratingVisible) {
        store.dispatch(actions.setStopStreamingButtonVisible(true));
      }
    }

    if (isCompleteItem || isPartialItem) {
      if (!messageID) {
        messageID = chunk.streaming_metadata.response_id;
      }

      if (!store.getState().allMessagesByID[messageID]) {
        store.dispatch(actions.streamingStart(messageID));
      }

      const item =
        (chunk as PartialItemChunk).partial_item ||
        (chunk as CompleteItemChunk).complete_item;
      store.dispatch(
        actions.streamingAddChunk(
          messageID,
          item,
          isCompleteItem,
          options.disableFadeAnimation ?? true,
        ),
      );

      if (chunk.partial_response?.message_options) {
        if (Object.keys(chunk.partial_response).length > 1) {
          throw new Error(
<<<<<<< HEAD
            `The partial_response object only supports the "history" property.`,
=======
            `The partial_response object only supports the "message_options" property.`
>>>>>>> 363b5966
          );
        }
        store.dispatch(
          actions.streamingMergeMessageOptions(
            messageID,
<<<<<<< HEAD
            chunk.partial_response?.history,
          ),
=======
            chunk.partial_response?.message_options
          )
>>>>>>> 363b5966
        );
      }

      // Now make sure to handle any user_defined response items in the chunk.
      await this.handleUserDefinedResponseItemsChunk(messageID, chunk, item);
    } else if (isStreamFinalResponse(chunk)) {
      // Note that while this function is called from the streaming handler in the MessageService, the final_response
      // path here is not taken. The MessageService uses the processSuccess path instead after the stream is
      // complete. This path is only taken by custom code calling the public receiveChunk method.
      this.receive(chunk.final_response, options.isLatestWelcomeNode, null, {
        disableFadeAnimation: true,
      });
    }

    if (
      (isCompleteItem || isStreamFinalResponse(chunk)) &&
      isStopGeneratingVisible
    ) {
      // Once a complete or final response is received, reset the visible and disabled states for the "stop streaming"
      // button.
      store.dispatch(actions.setStopStreamingButtonDisabled(false));
      store.dispatch(actions.setStopStreamingButtonVisible(false));
    }

    this.chunkQueue.shift();
    chunkPromise.doResolve();
    if (this.chunkQueue[0]) {
      this.processChunkQueue();
    }
  }

  /**
   * Creates the HTML element for a user defined response and adds it to the registry (if it does not already exist).
   */
  getOrCreateUserDefinedElement(messageItemID: string) {
    let userDefinedItem =
      this.serviceManager.userDefinedElementRegistry.get(messageItemID);
    if (!userDefinedItem) {
      userDefinedItem = {
        element: document.createElement("div"),
        slotName: `slot-user-defined-${uuid()}`,
      };
      userDefinedItem.element.setAttribute("slot", userDefinedItem.slotName);
      this.serviceManager.userDefinedElementRegistry.set(
        messageItemID,
        userDefinedItem,
      );
    }
    return userDefinedItem;
  }

  /**
   * If the given message should be rendered as a user defined message, this will create a host element for the message
   * and fire the {@link BusEventType.USER_DEFINED_RESPONSE} event so that the event listeners can attach whatever they
   * want to the host element.
   */
  async handleUserDefinedResponseItems(
    localMessage: LocalMessageItem,
    originalMessage: Message,
  ) {
    if (renderAsUserDefinedMessage(localMessage.item)) {
      let element: HTMLElement;
      let slotName: string;
      if (!localMessage.item.user_defined?.silent) {
        // If the message is silent, don't create a host element for it since it's not going to be rendered.
        ({ element, slotName } = this.getOrCreateUserDefinedElement(
          localMessage.ui_state.id,
        ));
      }

      const userDefinedResponseEvent: BusEventUserDefinedResponse = {
        type: BusEventType.USER_DEFINED_RESPONSE,
        data: {
          message: localMessage.item,
          fullMessage: originalMessage,
          element,
          slot: slotName,
        },
      };

      await this.serviceManager.fire(userDefinedResponseEvent);
    } else if (isResponseWithNestedItems(localMessage.item)) {
      const {
        itemsLocalMessageItemIDs,
        bodyLocalMessageItemIDs,
        footerLocalMessageItemIDs,
        gridLocalMessageItemIDs,
      } = localMessage.ui_state;
      const { allMessageItemsByID } = this.serviceManager.store.getState();

      /**
       * Will attempt to create an element for the custom response using the provided local message id.
       */
      const createElementForNestedUserDefinedResponse = (
        localMessageItemID: string,
      ) => {
        const nestedLocalMessage = allMessageItemsByID[localMessageItemID];
        return this.handleUserDefinedResponseItems(
          nestedLocalMessage,
          originalMessage,
        );
      };

      if (gridLocalMessageItemIDs?.length) {
        await asyncForEach(gridLocalMessageItemIDs, (row) =>
          asyncForEach(row, (cell) =>
            asyncForEach(cell, (itemID) =>
              createElementForNestedUserDefinedResponse(itemID),
            ),
          ),
        );
      }

      if (itemsLocalMessageItemIDs?.length) {
        await asyncForEach(
          itemsLocalMessageItemIDs,
          createElementForNestedUserDefinedResponse,
        );
      }

      if (bodyLocalMessageItemIDs?.length) {
        await asyncForEach(
          bodyLocalMessageItemIDs,
          createElementForNestedUserDefinedResponse,
        );
      }

      if (footerLocalMessageItemIDs?.length) {
        await asyncForEach(
          footerLocalMessageItemIDs,
          createElementForNestedUserDefinedResponse,
        );
      }
    }
  }

  /**
   * If the given message should be rendered as a user defined message, this will create a host element for the message
   * and fire the {@link BusEventType.CHUNK_USER_DEFINED_RESPONSE} event so that the event listeners can attach whatever
   * they want to the host element.
   *
   * Note, this function does not currently support nested items inside the chunk.
   */
  async handleUserDefinedResponseItemsChunk(
    messageID: string,
    chunk: PartialOrCompleteItemChunk,
    messageItem: DeepPartial<GenericItem>,
  ) {
    if (renderAsUserDefinedMessage(messageItem)) {
      const itemID = streamItemID(messageID, messageItem);

      let element: HTMLElement;
      let slotName: string;
      if (!messageItem.user_defined?.silent) {
        // If the message is silent, don't create a host element for it since it's not going to be rendered.
        ({ element, slotName } = this.getOrCreateUserDefinedElement(itemID));
      }

      const userDefinedResponseEvent: BusEventChunkUserDefinedResponse = {
        type: BusEventType.CHUNK_USER_DEFINED_RESPONSE,
        data: {
          messageItem,
          chunk,
          element,
          slot: slotName,
        },
      };

      await this.serviceManager.fire(userDefinedResponseEvent);
    }
  }

  /**
   * Takes each item in the appropriate output array and dispatches correct actions. We may want to look into
   * turning this into a formal queue as the pause response_type may cause us to lose correct order in fast
   * conversations.
   *
   * @param fullMessage A {@link MessageResponse} object.
   * @param isLatestWelcomeNode If it is a new welcome node, we want to pass that data along.
   * @param requestMessage The optional {@link MessageRequest} that this response is a response to.
   * @param requestOptions The options that were included when the request was sent.
   */
  async processMessageResponse(
    fullMessage: MessageResponse,
    isLatestWelcomeNode: boolean,
    requestMessage: MessageRequest,
    requestOptions: SendOptions = {},
  ) {
    const { store } = this.serviceManager;
    const { config } = store.getState();
    const initialRestartCount = this.serviceManager.restartCount;

    const output = fullMessage.output.generic;
    fullMessage.request_id = requestMessage?.id;
    addDefaultsToMessage(fullMessage);

    store.dispatch(actions.addMessage(fullMessage));

    // The ID of the previous (visible) message item that was added to the store. When adding new items from the
    // response, this is used to ensure that each item is added in the right position.
    let previousItemID: string = null;

    // Need a regular for loop to allow for the await below.
    for (
      let index = 0;
      index < output.length &&
      initialRestartCount === this.serviceManager.restartCount;
      index++
    ) {
      const messageItem = output[index];

      if (messageItem) {
        const pause = isPause(messageItem);
        const agent = isConnectToHumanAgent(messageItem);
        const tour = hasTourUserDefinedType(messageItem);

        const localMessageItem = outputItemToLocalItem(
          messageItem,
          fullMessage,
          isLatestWelcomeNode,
          requestOptions.disableFadeAnimation,
        );

        // If the message item is a tour and the tour card is supposed to be skipped then start the tour now.
        if (
          tour &&
          (requestOptions.skipTourCard || messageItem.user_defined?.skip_card)
        ) {
          // Determine the reason the tour is starting. If the startTour method was used and skip_card is true then the
          // method being used will take priority.
          const startTourReason = requestOptions.skipTourCard
            ? TourStartReason.START_TOUR_METHOD
            : TourStartReason.SKIP_CARD;

          // Determine the reason the view is changing.
          const { viewState } =
            store.getState().persistedToBrowserStorage.launcherState;
          if (viewState.mainWindow) {
            // If the mainWindow is visible then use the MainWindowCloseReasons and fire the window:close events. If the
            // startTour method was used and skip_card is true then the method being used will take priority.
            const mainWindowCloseReason = requestOptions.skipTourCard
              ? MainWindowCloseReason.CALLED_START_TOUR
              : MainWindowCloseReason.TOUR_SKIP_CARD;
            // No need to await startTour() here since there is nothing else in this function that is dependent on
            // startTours completion.
            this.startTour(localMessageItem, startTourReason, {
              mainWindowCloseReason,
            }).catch((error) => {
              consoleError("Error starting the tour", error);
            });
          } else {
            // If the mainWindow is not visible then use the ViewChangeReasons and do not fire the window:close events.
            // If the startTour method was used and skip_card is true then the method being used will take priority.
            const viewChangeReason = requestOptions.skipTourCard
              ? ViewChangeReason.CALLED_START_TOUR
              : ViewChangeReason.TOUR_SKIP_CARD;
            // No need to await startTour() here since there is nothing else in this function that is dependent on
            // startTours completion.
            this.startTour(localMessageItem, startTourReason, {
              viewChangeReason,
            }).catch((error) => {
              consoleError("Error starting the tour", error);
            });
          }
        } else if (!tour && requestOptions.skipTourCard) {
          // If instance.startTour() was used but a tour response was not received then log an error.
          consoleError(
            "The message response received was not a tour, so the tour card was not skipped nor was a tour started by the startTour() call.",
          );
        }

        const nestedLocalMessageItems: LocalMessageItem[] = [];
        createLocalMessageItemsForNestedMessageItems(
          localMessageItem,
          fullMessage,
          false,
          nestedLocalMessageItems,
          true,
        );

        store.dispatch(actions.addNestedMessages(nestedLocalMessageItems));

        if (agent && isResponse(fullMessage)) {
          // For the "connect_to_agent" response, we need to determine the agents' availability before we can
          // continue to process the message items. Let's increment the typing counter while we're waiting for a
          // result from areAnyAgentsOnline.
          store.dispatch(actions.addIsTypingCounter(1));

          // Create a partial message to record the current state of agent availability and any service desk errors.
          const partialMessage: DeepPartial<MessageResponse> = { history: {} };

          // Determine if the CTA card should display a service desk error.
          if (!hasServiceDesk(config)) {
            // Report this error.
            const message =
              'Web chat received a "connect_to_agent" message but there is no service desk configured. Check your chat configuration.';
            this.errorOccurred({
              errorType: OnErrorType.INTEGRATION_ERROR,
              message,
            });

            // Make sure this state is reflected in history.
            store.dispatch(
              actions.setMessageUIStateInternalProperty(
                localMessageItem.fullMessageID,
                "agent_no_service_desk",
                true,
              ),
            );
            partialMessage.ui_state_internal.agent_no_service_desk = true;
          }

          // eslint-disable-next-line no-await-in-loop
          const agentAvailability =
            await this.serviceManager.humanAgentService?.checkAreAnyHumanAgentsOnline(
              fullMessage,
            );

          // If a restart occurred while waiting for the agents online check, then skip the processing below.
          if (initialRestartCount === this.serviceManager.restartCount) {
            // Update the value in the redux store.
            store.dispatch(
              actions.setMessageUIStateInternalProperty(
                localMessageItem.fullMessageID,
                "agent_availability",
                agentAvailability,
              ),
            );

            partialMessage.ui_state_internal =
              partialMessage.ui_state_internal || {};

            // Send event to back-end to save the current agent availability state so session history can use it on reload.
            partialMessage.ui_state_internal.agent_availability =
              agentAvailability;

            let shouldAutoRequestHumanAgent = false;

            // If configured, then auto-connect right now.
            if (config.public.serviceDesk?.skipConnectHumanAgentCard) {
              shouldAutoRequestHumanAgent = true;
            }

            // Decrement the typing counter to get rid of the pause.
            store.dispatch(actions.addIsTypingCounter(-1));

            if (
              shouldAutoRequestHumanAgent &&
              agentAvailability === HumanAgentsOnlineStatus.ONLINE
            ) {
              this.serviceManager.humanAgentService.startChat(
                localMessageItem,
                fullMessage,
              );
            }
          }
        }

        if (pause) {
          const showIsTyping = isTyping(messageItem);
          if (showIsTyping) {
            store.dispatch(actions.addIsTypingCounter(1));
          }

          // If this message is a pause, then just sleep for the pause duration before continuing. We don't actually
          // render anything for this message since it's really an instruction so we won't create a LocalMessage for
          // it and it won't be added to the redux store.
          // eslint-disable-next-line no-await-in-loop
          await sleep((messageItem as PauseItem).time);

          if (
            showIsTyping &&
            initialRestartCount === this.serviceManager.restartCount
          ) {
            store.dispatch(actions.addIsTypingCounter(-1));
          }
        } else {
          // In order to ensure that the addMessages get called in correct order, we need to add an `await` here to
          // pause further processing until this one is sent.
          // eslint-disable-next-line no-await-in-loop
          await this.handleUserDefinedResponseItems(
            localMessageItem,
            fullMessage,
          );
          if (
            !localMessageItem.item.user_defined?.silent &&
            initialRestartCount === this.serviceManager.restartCount
          ) {
            this.serviceManager.store.dispatch(
              actions.addLocalMessageItem(
                localMessageItem,
                fullMessage,
                false,
                previousItemID,
              ),
            );
            previousItemID = localMessageItem.ui_state.id;
          }
        }
      }
    }
  }

  /**
   * Opens the response panel using the provided local message item to render the content in the panel.
   */
  openResponsePanel(
    localMessageItem: LocalMessageItem,
    isMessageForInput: boolean,
  ) {
    this.serviceManager.store.dispatch(
      actions.setResponsePanelContent(localMessageItem, isMessageForInput),
    );
    this.serviceManager.store.dispatch(actions.setResponsePanelIsOpen(true));
  }

  /**
   * Inserts a locally created {@link MessageResponse} message into the message system.
   */
  public async insertLocalMessageResponse(message: MessageResponse) {
    message.id = uuid(UUIDType.MESSAGE);
    await this.processMessageResponse(message, false, null, {});
  }

  /**
   * Updates the language pack in use by the widget. This will merge in the provided language pack with the existing
   * one, leaving any missing keys unchanged.
   */
  updateLanguagePack(changes: DeepPartial<LanguagePack>) {
    const { languagePack, locale } = this.serviceManager.store.getState();

    const messages = {
      ...languagePack,
      ...changes,
    };

    setIntl(this.serviceManager, locale, messages);
  }

  /**
   * Adds a new notification to be shown in the UI.
   */
  addNotification(notification: NotificationMessage) {
    this.serviceManager.store.dispatch(actions.addNotification(notification));
  }

  /**
   * Removes a notification with the provided groupId.
   */
  removeNotification(groupID: string) {
    this.serviceManager.store.dispatch(
      actions.removeNotifications({ groupID }),
    );
  }

  /**
   * Removes all notifications.
   */
  removeAllNotifications() {
    this.serviceManager.store.dispatch(actions.removeAllNotifications());
  }

  /**
   * This updates the map that can be used to override the values for CSS variables in the application. Each key of the
   * map is the name of a variable (without the "--cds-chat-" prefix) and the value is whatever the value of
   * the variable should be set at. The values in the provided map will be merged with any variables that may already be defined in
   * the public config which allows this function to update only the specific variables desired.
   *
   * @param publicVars A map of CSS variables. Each key of the map is the name of a variable (without the
   * "--cds-chat-" prefix) and the value is whatever the value of the variable should be set at.
   * @param whiteLabelVariables The set of variables for white labeling. These
   * are not directly set as CSS variables but go through a translation process first that turns them into CSS
   * variables.
   */
  updateCSSVariables(
    publicVars: ObjectMap<string>,
    whiteLabelVariables: WhiteLabelTheme = {},
  ) {
    const { store } = this.serviceManager;
    const { theme } = store.getState();
    const { carbonTheme, useAITheme } = theme;

    // If the AI theme is enabled, only a set amount of public variables should be allowed.
    if (useAITheme) {
      const usePublicVars = publicVars;
      publicVars = {};
      whiteLabelVariables = {};

      usePublicVars &&
        Object.entries(usePublicVars).forEach(([variable]) => {
          if (VALID_PUBLIC_VARS_IN_AI_THEME_SET.has(variable)) {
            publicVars[variable] = usePublicVars[variable];
          } else {
            consoleWarn(UPDATE_CSS_VARS_AI_THEME_WARNING_MESSAGE);
          }
        });
    } else {
      // Merge css variables in config objects with those passed into this function.
      publicVars = {
        ...publicVars,
      };
      whiteLabelVariables = {
        ...whiteLabelVariables,
      };
    }

    const allVariables = mergeCSSVariables(
      publicVars,
      whiteLabelVariables,
      carbonTheme,
      useAITheme,
    );
    store.dispatch(
      actions.updateCSSVariables(allVariables, publicVars, whiteLabelVariables),
    );
  }

  /**
   * Updates the bot name used in, amongst other places, as the default for the title in the header bar of the chat
   * widget when AI theme is off. We use this method currently only when in WYSIWYG mode in the tooling configuration
   * page.
   *
   * @param name A new name for the bot.
   */
  updateBotName(name: string) {
    this.serviceManager.store.dispatch(actions.updateBotName(name));
  }

  /**
   * Public method to update the title of the main bot header. This would be used instead of the botName if it is
   * defined.
   */
  updateMainHeaderTitle(title: null | string) {
    this.serviceManager.store.dispatch(actions.updateMainHeaderTitle(title));
  }

  /**
   * Updates the bot avatar in the header bar of the chat widget. We use this method currently only when in WYSIWYG mode
   * in the tooling configuration page.
   *
   * @param url A new avatar image url for the bot.
   */
  updateBotAvatarURL(url: string) {
    this.serviceManager.store.dispatch(actions.updateBotAvatarURL(url));
  }

  /**
   * Updates the currently active homeScreenConfig. Currently only used in tooling to show live updates when editing web
   * chat configuration.
   */
  updateHomeScreenConfig(homeScreenConfig: HomeScreenConfig) {
    this.serviceManager.store.dispatch(
      actions.updateHomeScreenConfig(homeScreenConfig),
    );
  }

  /**
   * Updates the current state of the launcher.
   */
  updateLauncherConfig(launcherConfig: LauncherConfig) {
    this.serviceManager.store.dispatch(
      actions.updateLauncherConfig(launcherConfig),
    );
  }

  /**
   * Construct the newViewState from the newView provided. Fire the view:pre:change and view:change events, as well as
   * window:pre:open, window:open, or window:pre:close, window:close if instructed to do so. If the view change isn't
   * canceled by the events then change the view. If the main window or tour are open after changing the view, and
   * doNotHydrate isn't true and the chat is not already hydrated, then hydrate the chat.
   */
  async changeView(
    newView: ViewType | Partial<ViewState>,
    reason: {
      viewChangeReason?: ViewChangeReason;
      mainWindowOpenReason?: MainWindowOpenReason;
      mainWindowCloseReason?: MainWindowCloseReason;
    },
    tryHydrating = true,
    forceViewChange = false,
  ): Promise<ViewState> {
    const { store } = this.serviceManager;
    const { viewState } =
      store.getState().persistedToBrowserStorage.launcherState;

    // Build the new viewState object.
    let newViewState = constructViewState(newView, store.getState());

    if (!validateViewState(newViewState, store.getState())) {
      // If the newViewState had an issue and was unable to be verified then do not change the view.
      return viewState;
    }

    if (!isEqual(newViewState, viewState) || forceViewChange) {
      // If the newViewState is different from the current viewState, or the viewChange is being forced to happen, fire
      // the view:change events and change which views are visible.
      await this.fireViewChangeEventsAndChangeView(newViewState, reason);

      // Check and see if the chat should be hydrated.
      newViewState =
        store.getState().persistedToBrowserStorage.launcherState.viewState;
      if (
        tryHydrating &&
        (newViewState.mainWindow || newViewState.tour) &&
        !store.getState().isHydrated
      ) {
        // If it's ok to hydrate, the main window or tour are now visible, and the chat isn't hydrated, then hydrate
        // the chat. Since this function is only responsible for changing the view don't await hydrateChat(), instead
        // let hydrateChat complete on its own time.
        this.hydrateChat().catch((error) => {
          consoleError("Error hydrating the chat", error);
        });
      }
    }

    // Return the newViewState. This could be the same as the original viewState if there was no difference between the
    // original viewState and the proposed newViewState, or it could be an updated viewState. The updated viewState
    // could be what was originally sent to fireViewChangeEventsAndChangeView, or it could be a viewState that has been
    // modified by Deb during the view:pre:change event.
    return newViewState;
  }

  /**
   * Fire the "view:pre:change" and "view:change" events. This will return a boolean to indicate if the process was
   * cancelled and the view should remain unchanged. If the view change isn't canceled by the events then this will
   * switch to the newViewState that's been provided. This method is private to force the use of the changeView method
   * above as an entry point to this method.
   *
   * @returns True to indicate that the view was changed. False indicates the view change was cancelled.
   */
  private async fireViewChangeEventsAndChangeView(
    newViewState: ViewState,
    reason: {
      viewChangeReason?: ViewChangeReason;
      mainWindowOpenReason?: MainWindowOpenReason;
      mainWindowCloseReason?: MainWindowCloseReason;
    },
  ): Promise<void> {
    const { store } = this.serviceManager;

    if (store.getState().viewChanging) {
      // If the view is already in the middle of changing then throw an error.
      throw new Error(
        "The view may not be changed while a view change event is already running. Please make sure to resolve any promises from these events.",
      );
    }

    store.dispatch(actions.setViewChanging(true));

    const { viewState } =
      store.getState().persistedToBrowserStorage.launcherState;
    // If we have a mainWindowOpenReason or mainWindowCloseReason then this viewChangeReason will be determined lower down.
    const { viewChangeReason } = reason;

    // Freeze the previous viewState since we don't want to allow Deb to modify it.
    const oldViewState = deepFreeze(viewState);

    try {
      // Create the view:pre:change event and fire it.
      const preViewChangeEvent: BusEventViewPreChange = {
        type: BusEventType.VIEW_PRE_CHANGE,
        reason: viewChangeReason,
        oldViewState,
        newViewState,
        cancelViewChange: false,
      };
      await this.serviceManager.fire(preViewChangeEvent);

      if (preViewChangeEvent.cancelViewChange) {
        // If the view changing was canceled in the event then log a message and don't change the view.
        debugLog("The view changing was cancelled by a view:pre:change event.");
        return;
      }

      // Validate the view state returned from the view:pre:change event.
      if (
        !validateViewState(preViewChangeEvent.newViewState, store.getState())
      ) {
        // If the view state had an issue and was unable to be verified then do not change the view.
        return;
      }

      // If there were no issues with the new view state then use it.
      newViewState = preViewChangeEvent.newViewState;

      // Actually change the viewState in store.
      store.dispatch(actions.setViewState(deepFreeze(newViewState)));

      // Create the view:change event and fire it.
      const viewChangeEvent: BusEventViewChange = {
        type: BusEventType.VIEW_CHANGE,
        reason: viewChangeReason,
        oldViewState,
        newViewState,
        cancelViewChange: false,
      };
      await this.serviceManager.fire(viewChangeEvent);

      if (viewChangeEvent.cancelViewChange) {
        // If the view changing was canceled in the event then log a message and switch the viewState back to what it was
        // originally.
        store.dispatch(actions.setViewState(oldViewState));
        debugLog("The view changing was cancelled by a view:change event.");
        return;
      }

      // Validate the view state returned from the view:change event.
      if (!validateViewState(viewChangeEvent.newViewState, store.getState())) {
        // If the view state had an issue and was unable to be verified then switch the viewState back to what it was
        // originally.
        store.dispatch(actions.setViewState(oldViewState));
        return;
      }

      // If there were no issues with the new view state then use it.
      newViewState = viewChangeEvent.newViewState;

      // Actually change the viewState in store for the last time.
      store.dispatch(actions.setViewState(deepFreeze(newViewState)));
    } finally {
      store.dispatch(actions.setViewChanging(false));
    }
  }

  /**
   * To start the tour save all the new tour data in store, fire the view:change events (as well as the window:close
   * events if the main window is open), and then switch to the tour view. If the view:change events are successful then
   * fire the tour:start and tour:step events as well.
   */
  async startTour(
    message: LocalMessageItem,
    startTourReason: TourStartReason,
    changeViewReason: {
      viewChangeReason?: ViewChangeReason;
      mainWindowCloseReason?: MainWindowCloseReason;
    },
  ) {
    // Save all the new tour info in store.
    this.serviceManager.store.dispatch(
      actions.setTourData(message.fullMessageID),
    );

    // Fire the appropriate events and try to open the tour.
    const newViewState = await this.changeView(ViewType.TOUR, changeViewReason);

    if (newViewState.tour) {
      // If the tour is now visible then fire the tour:start event.
      await this.serviceManager.fire({
        type: BusEventType.TOUR_START,
        reason: startTourReason,
      });
      // Then fire the tour:step event with the first steps info.
      await this.serviceManager.fire({
        type: BusEventType.TOUR_STEP,
        step: this.serviceManager.store.getState().tourState
          .activeTourStepItems[0],
      });
    }
  }

  /**
   * To end the tour fire the view:change events and switch to the launcher. If the view:change events are successful
   * then clear all the tour data from store.
   */
  async endTour(reason: {
    viewChangeReason: ViewChangeReason;
  }): Promise<boolean> {
    const { viewState } =
      this.serviceManager.store.getState().persistedToBrowserStorage
        .launcherState;

    let newViewState = viewState;
    if (viewState.tour) {
      // If a tour is open then change to the launcher.
      newViewState = await this.changeView(ViewType.LAUNCHER, reason);
    }

    if (!newViewState.tour) {
      // If the tour is no longer visible or wasn't visible then clear the tour data.
      this.serviceManager.store.dispatch(actions.clearTourData());
      return true;
    }

    // If changeView didn't hide the tour, then the tour data was not cleared, so return false.
    return false;
  }

  /**
   * Look for the provided stepId string within the tour step items. If a step with a matching step_id is found then
   * move to that step within the tour.
   */
  goToSpecificTourStep(stepId: string) {
    const { activeTourStepItems } =
      this.serviceManager.store.getState().tourState;

    // Find the index of the step with a step_id string matching the provided stepId.
    const newStepIndex = activeTourStepItems.findIndex(
      (stepItem: { step_id: string }) => stepItem.step_id === stepId,
    );

    if (newStepIndex) {
      // If a matching step is found then change to that step in the tour.
      this.changeStepInTour({ newStepIndex });
    } else {
      // If a matching step is not found then log an error and don't change the tour step.
      consoleError(
        `No step with the id "${stepId}" was found within the current tour. As a result, goToTourStep() did not change the current tour step.`,
      );
    }
  }

  /**
   * Change the tour step, either to a specific step, the next step, or the previous step. After changing the step send
   * a tour:step event.
   */
  async changeStepInTour(changeStepOptions: {
    newStepIndex?: number;
    nextStep?: boolean;
    previousStep?: boolean;
  }) {
    const { store } = this.serviceManager;
    const { activeTourStepItems } = store.getState().tourState;
    const { activeTourCurrentStepIndex } =
      store.getState().persistedToBrowserStorage.chatState.persistedTourState;

    // Get the new default step number if there is one.
    let { newStepIndex } = changeStepOptions;

    if (changeStepOptions.nextStep) {
      newStepIndex = activeTourCurrentStepIndex + 1;
    } else if (changeStepOptions.previousStep) {
      newStepIndex = activeTourCurrentStepIndex - 1;
    }

    // Change to the new step in the tour.
    store.dispatch(actions.changeStepInTour(newStepIndex));

    // Get the new step number from store in case the number that was provided had been out of bounds for the step array.
    const actualNewStepIndex =
      store.getState().persistedToBrowserStorage.chatState.persistedTourState
        .activeTourCurrentStepIndex;

    if (actualNewStepIndex === newStepIndex) {
      // Fire the tour step event with the new step info.
      await this.serviceManager.fire({
        type: BusEventType.TOUR_STEP,
        step: activeTourStepItems[actualNewStepIndex],
      });
    } else {
      consoleWarn(
        "The tour tried to change to a step that was out of bounds for the step array, so no step change was made.",
      );
    }
  }

  /**
   * Fires an error event to notify listeners that an error occurred.
   *
   * @param error Details about the error or the error object.
   */
  errorOccurred(error: OnErrorData) {
    consoleError("An error has occurred", error);

    if (error.catastrophicErrorType) {
      this.serviceManager.store.dispatch(
        actions.setAppStateValue(
          "catastrophicErrorType",
          error.catastrophicErrorType,
        ),
      );
    }
    callOnError(this.serviceManager.additionalChatParameters.onError, error);
  }

  /**
   * Restarts the conversation with the assistant. This does not make any changes to a conversation with a human agent.
   * This will clear all the current assistant messages from the main bot view and cancel any outstanding messages.
   * This will also clear any active tour data and re-show the input field if it was hidden. Lastly, this will clear
   * the current assistant session which will force a new session to start on the next message.
   */
  async restartConversation(options: RestartConversationOptions = {}) {
    const {
      skipHydration = false,
      endHumanAgentConversation = true,
      fireEvents = true,
    } = options;

    debugLog("Restarting conversation");

    if (this.restarting) {
      consoleWarn(
        "You cannot restart a conversation while a previous restart is still pending.",
      );
      return;
    }

    this.restarting = true;

    try {
      const { serviceManager } = this;
      const { store } = serviceManager;

      if (fireEvents) {
        await serviceManager.fire({
          type: BusEventType.PRE_RESTART_CONVERSATION,
        });
      }
      serviceManager.restartCount++;

      if (this.hydrating) {
        await this.hydrationPromise;
      }

      const currentState = store.getState();
      const { persistedToBrowserStorage } = currentState;
      const { viewState } = persistedToBrowserStorage.launcherState;

      // If we're connected to an agent, we need to end the agent chat.
      const { isConnecting } = currentState.humanAgentState;
      const { isConnected } =
        currentState.persistedToBrowserStorage.chatState.humanAgentState;

      if ((isConnected || isConnecting) && endHumanAgentConversation) {
        await serviceManager.humanAgentService.endChat(true, false, false);
      }

      if (viewState.tour) {
        // If a tour is open then try to open the main window. Specify not to hydrate the chat because hydration is
        // planned to happen after restart:conversation has fired below. We don't need to clear the tour data in store
        // since the restartConversation redux action will do that.
        await this.serviceManager.actions.changeView(
          ViewType.MAIN_WINDOW,
          {
            mainWindowOpenReason:
              MainWindowOpenReason.CALLED_RESTART_CONVERSATION,
          },
          false,
        );
      }

      this.serviceManager.instance.updateInputFieldVisibility(true);
      this.serviceManager.messageService.cancelAllMessageRequests();

      store.dispatch(actions.restartConversation());
      if (!skipHydration) {
        // Clear this promise in case the restart event below triggers another hydration.
        this.hydrationPromise = null;
      }

      if (fireEvents) {
        await serviceManager.fire({ type: BusEventType.RESTART_CONVERSATION });
      }

      if (this.hydrating) {
        await this.hydrationPromise;
      }

      if (!skipHydration && !serviceManager.store.getState().isHydrated) {
        // Trigger re-hydration.
        this.hydrationPromise = null;
        if (
          store.getState().persistedToBrowserStorage.launcherState.viewState
            .mainWindow
        ) {
          await serviceManager.actions.hydrateChat();
        }
      } else {
        store.dispatch(actions.chatWasHydrated());
      }
    } finally {
      this.restarting = false;
    }
  }

  /**
   * Remove any record of the current session from the browser.
   *
   * @param keepOpenState If we are destroying the session to restart the chat this can be used to preserve if the web
   * chat is open.
   */
  async destroySession(keepOpenState: boolean) {
    const { store } = this.serviceManager;
    const { persistedToBrowserStorage } = store.getState();
    const originalViewState = persistedToBrowserStorage.launcherState.viewState;
    const newPersistedToBrowserStorage = cloneDeep(
      DEFAULT_PERSISTED_TO_BROWSER,
    );

    if (keepOpenState) {
      // If we want to keep the open state then copy it from browser storage.
      newPersistedToBrowserStorage.launcherState.viewState = originalViewState;

      if (originalViewState.tour) {
        // If a tour was previously open then change the viewState to close the tour and open the main window instead.
        newPersistedToBrowserStorage.launcherState.viewState = {
          ...originalViewState,
          tour: false,
          mainWindow: true,
        };
      }
    } else {
      // If we don't want to keep the open state then set the launcher to be open.
      newPersistedToBrowserStorage.launcherState.viewState =
        VIEW_STATE_LAUNCHER_OPEN;
    }
    this.serviceManager.messageService.cancelAllMessageRequests();

    this.serviceManager.userSessionStorageService.clearLauncherSession();
    this.serviceManager.userSessionStorageService.clearChatSession();

    this.serviceManager.store.dispatch(
      actions.setAppStateValue(
        "persistedToBrowserStorage",
        newPersistedToBrowserStorage,
      ),
    );
  }

  /**
   * Ends the conversation with a human agent. This does not request confirmation from the user first. If the user
   * is not connected or connecting to a human agent, this function has no effect. You can determine if the user is
   * connected or connecting by calling {@link ChatInstance.getState}. Note that this function
   * returns a Promise that only resolves when the conversation has ended. This includes after the
   * {@link BusEventType.HUMAN_AGENT_PRE_END_CHAT} and {@link BusEventType.HUMAN_AGENT_END_CHAT} events have been fired and
   * resolved.
   */
  agentEndConversation(endedByUser: boolean) {
    return this.serviceManager.humanAgentService.endChat(endedByUser);
  }

  /**
   * Sets the suspended state for an agent conversation. A conversation can be suspended or un-suspended only if the
   * user is currently connecting or connected to an agent. If a conversation is suspended, then messages from the user
   * will no longer be routed to the service desk and incoming messages from the service desk will not be displayed. In
   * addition, the current connection status with an agent will not be shown.
   */
  agentUpdateIsSuspended(isSuspended: boolean) {
    this.serviceManager.store.dispatch(agentUpdateIsSuspended(isSuspended));
  }

  /**
   * Creates the custom response elements for all the messages in the given set. This is used in particular when
   * loading a list of messages from history.
   */
  async createElementsForUserDefinedResponses(messages: AppStateMessages) {
    await asyncForEach(
      Object.values(messages.allMessageItemsByID),
      (localMessage) => {
        const originalMessage =
          messages.allMessagesByID[localMessage.fullMessageID];
        return this.handleUserDefinedResponseItems(
          localMessage,
          originalMessage,
        );
      },
    );
  }
}

/**
 * Options for restarting a conversation.
 */
interface RestartConversationOptions {
  /**
   * Indicates if restarting the conversation should skip the hydration of a new conversation.
   */
  skipHydration?: boolean;

  /**
   * Indicates if a conversation with a human agent should be ended. This defaults to true.
   */
  endHumanAgentConversation?: boolean;

  /**
   * Indicates if the "pre:restartConversation" and "restartConversation" events should be fired. This defaults to true.
   */
  fireEvents?: boolean;
}

export { ChatActionsImpl };<|MERGE_RESOLUTION|>--- conflicted
+++ resolved
@@ -698,23 +698,14 @@
       if (chunk.partial_response?.message_options) {
         if (Object.keys(chunk.partial_response).length > 1) {
           throw new Error(
-<<<<<<< HEAD
-            `The partial_response object only supports the "history" property.`,
-=======
-            `The partial_response object only supports the "message_options" property.`
->>>>>>> 363b5966
+            `The partial_response object only supports the "message_options" property.`,
           );
         }
         store.dispatch(
           actions.streamingMergeMessageOptions(
             messageID,
-<<<<<<< HEAD
-            chunk.partial_response?.history,
+            chunk.partial_response?.message_options,
           ),
-=======
-            chunk.partial_response?.message_options
-          )
->>>>>>> 363b5966
         );
       }
 
