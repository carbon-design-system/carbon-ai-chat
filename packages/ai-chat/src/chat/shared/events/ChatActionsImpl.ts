/*
 *  Copyright IBM Corp. 2025
 *
 *  This source code is licensed under the Apache-2.0 license found in the
 *  LICENSE file in the root directory of this source tree.
 *
 *  @license
 */

import cloneDeep from "lodash-es/cloneDeep.js";
import isEqual from "lodash-es/isEqual.js";
import merge from "lodash-es/merge.js";
import { DeepPartial } from "../../../types/utilities/DeepPartial";

import { LoadedHistory } from "../schema/historyToMessages";
import inputItemToLocalItem from "../schema/inputItemToLocalItem";
import {
  createLocalMessageItemsForNestedMessageItems,
  outputItemToLocalItem,
} from "../schema/outputItemToLocalItem";
import { HumanAgentsOnlineStatus } from "../services/haa/HumanAgentService";
import { ServiceManager } from "../services/ServiceManager";
import actions from "../store/actions";
import { agentUpdateIsSuspended } from "../store/humanAgentActions";
import {
  DEFAULT_PERSISTED_TO_BROWSER,
  VIEW_STATE_LAUNCHER_OPEN,
} from "../store/reducerUtils";
import {
  AppStateMessages,
  ViewState,
  ViewType,
} from "../../../types/state/AppState";

import { LauncherConfig } from "../../../types/config/LauncherConfig";
import { LocalMessageItem } from "../../../types/messaging/LocalMessageItem";
import ObjectMap from "../../../types/utilities/ObjectMap";

import { HistoryItem, HistoryNote } from "../../../types/messaging/History";

import { arrayLastValue, asyncForEach } from "../utils/lang/arrayUtils";
import { deepFreeze } from "../utils/lang/objectUtils";
import { sleep } from "../utils/lang/promiseUtils";
import { uuid, UUIDType } from "../utils/lang/uuid";
import {
  addDefaultsToMessage,
  createMessageRequestForText,
  createMessageResponseForText,
  createWelcomeRequest,
  hasServiceDesk,
  isConnectToHumanAgent,
  isLiveHumanAgentMessage,
  isPause,
  isRequest,
  isResponse,
  isResponseWithNestedItems,
  isStreamCompleteItem,
  isStreamFinalResponse,
  isStreamPartialItem,
  isTyping,
  renderAsUserDefinedMessage,
  streamItemID,
} from "../utils/messageUtils";
import {
  callOnError,
  consoleError,
  consoleWarn,
  debugLog,
  isEnableDebugLog,
} from "../utils/miscUtils";
import {
  ResolvablePromise,
  resolvablePromise,
} from "../utils/resolvablePromise";
import { mergeCSSVariables } from "../utils/styleUtils";
import { constructViewState } from "../utils/viewStateUtils";
import {
  CompleteItemChunk,
  GenericItem,
  Message,
  MessageRequest,
  MessageResponse,
  MessageResponseTypes,
  PartialItemChunk,
  PartialOrCompleteItemChunk,
  PauseItem,
  StreamChunk,
} from "../../../types/messaging/Messages";
import { AddMessageOptions } from "../../../types/config/MessagingConfig";
import {
  BusEventChunkUserDefinedResponse,
  BusEventPreReceive,
  BusEventType,
  BusEventUserDefinedResponse,
  BusEventViewChange,
  BusEventViewPreChange,
  MainWindowCloseReason,
  MainWindowOpenReason,
  MessageSendSource,
  ViewChangeReason,
} from "../../../types/events/eventBusTypes";
import {
  CSSVariable,
  PublicWebChatState,
  SendOptions,
} from "../../../types/instance/ChatInstance";
import {
  OnErrorData,
  OnErrorType,
  WhiteLabelTheme,
} from "../../../types/config/PublicConfig";
import {
  LanguagePack,
  NotificationMessage,
} from "../../../types/instance/apiTypes";
import { HomeScreenConfig } from "../../../types/config/HomeScreenConfig";
import { setIntl } from "../utils/intlUtils";

const VALID_PUBLIC_VARS_IN_AI_THEME_SET = new Set<string>(
  Object.values(CSSVariable),
);

const UPDATE_CSS_VARS_AI_THEME_WARNING_MESSAGE = `[updateCSSVariables] The AI theme is enabled and only ${Object.values(
  CSSVariable,
).join(", ")} can be updated.`;

/**
 * This class is responsible for handling various "actions" that the system can perform including actions that can
 * be initiated by custom code running in the host page and is an implementation of the public interface to the widget.
 */
class ChatActionsImpl {
  /**
   * The service manager to use to access services.
   */
  private serviceManager: ServiceManager;

  /**
   * The timer used to show a message to the end user when the session expires.
   */
  private sessionTimer: ReturnType<typeof setTimeout>;

  /**
   * This Promise is used when hydrating the Carbon AI Chat. If this Promise is defined, then it means that a hydration
   * process has begun and any additional attempts to hydrate can wait for it to resolve.
   */
  private hydrationPromise: Promise<void>;

  /**
   * Indicates if we are currently hydrating (the Promise above is unresolved).
   */
  private hydrating = false;

  /**
   * Indicates if a restart is currently in progress.
   */
  private restarting = false;

  /**
   * Indicates if Carbon AI Chat has been hydrated at least once. This is used when a rehydration occurs so that we avoid
   * performing certain operations more than once.
   */
  private alreadyHydrated = false;

  /**
   * Queue of received chunks.
   */
  private chunkQueue: {
    chunk: StreamChunk;
    messageID?: string;
    options: AddMessageOptions;
    chunkPromise: ResolvablePromise<void>;
  }[] = [];

  constructor(serviceManager: ServiceManager) {
    this.serviceManager = serviceManager;
  }

  /**
   * Fetch welcome node and (if applicable) history store.
   *
   * @param alternateWelcomeRequest Indicates if a different message should be used as a message requesting the
   * welcome node. This message behaves a little differently from the welcome node in that it's assumed that this
   * message is actively needed. It will bypass the home screen if it is enabled and it was always append this
   * message to the end of any session history that is retrieved.
   * @param alternateWelcomeRequestSource The source of the alternate welcome message.
   * @param alternateOptions The send to send along with the alternate welcome request.
   */
  async hydrateChat(
    alternateWelcomeRequest?: MessageRequest,
    alternateWelcomeRequestSource?: MessageSendSource,
    alternateOptions?: SendOptions,
  ) {
    // Make sure we only fire this event once after the thread that actually does the hydration is finished.
    let fireReady = false;
    try {
      if (!this.hydrationPromise) {
        this.hydrating = true;
        this.hydrationPromise = this.doHydrateChat(
          alternateWelcomeRequest,
          alternateWelcomeRequestSource,
          alternateOptions,
        );
        fireReady = true;
      }

      await this.hydrationPromise;
    } finally {
      this.hydrating = false;
    }

    if (fireReady) {
      await this.serviceManager.fire({ type: BusEventType.CHAT_READY });
    }
  }

  /**
   * Fetch welcome node and (if applicable) history.
   *
   * @param alternateWelcomeRequest Indicates if a different message should be used as a message requesting the
   * welcome node. This message behaves a little differently from the welcome node in that it's assumed that this
   * message is actively needed. It will bypass the home screen if it is enabled and it was always append this
   * message to the end of any session history that is retrieved.
   * @param alternateWelcomeRequestSource The source of the alternate welcome message.
   * @param alternateOptions The options to send along with the alternate welcome request.
   */
  private async doHydrateChat(
    alternateWelcomeRequest?: MessageRequest,
    alternateWelcomeRequestSource?: MessageSendSource,
    alternateOptions?: SendOptions,
  ) {
    debugLog(
      "Hydrating Carbon AI Chat",
      alternateWelcomeRequest,
      alternateWelcomeRequestSource,
      alternateOptions,
    );

    // Load the history and main config but only if it's the first time we are hydrating.
    let history: LoadedHistory;
    const { serviceManager } = this;
    serviceManager.store.dispatch(actions.addIsHydratingCounter(1));
    if (!this.alreadyHydrated) {
      history = await this.serviceManager.historyService.loadHistory();

      if (serviceManager.humanAgentService) {
        // Once we've got the main config which contains the details for connecting to a service desk, we can
        // initialize the human agent service.
        debugLog("Initializing the human agent service");
        await serviceManager.humanAgentService.initialize();
      } else {
        debugLog("No service desk integrations present");
      }
    }

    const { config } = serviceManager.store.getState();

    if (!history) {
      if (!alternateWelcomeRequest) {
        const state = serviceManager.store.getState();
        if (state.homeScreenConfig?.is_on) {
          // If no history was loaded, there are no messages already sent, and there is a home screen,
          // then we need to show the home screen.
          serviceManager.store.dispatch(actions.setHomeScreenIsOpen(true));
        } else if (!config.public.messaging?.skipWelcome) {
          // If no history was loaded, there are no messages already sent, and there is no home screen, then we need
          // to fetch the welcome node. We use returnBeforeStreaming to ensure that we don't get stuck in the
          // loading state if the welcome message happens to return a streaming response.
          await serviceManager.actions.send(
            createWelcomeRequest(),
            MessageSendSource.WELCOME_REQUEST,
            { returnBeforeStreaming: true },
            true,
          );
        }
      }
    } else {
      // Need to populate the history in redux (specifically botMessageState) before creating elements for custom
      // responses. createElementsForUserDefinedResponse() fires a userDefinedResponse event.
      serviceManager.store.dispatch(
        actions.hydrateMessageHistory(history.messageHistory),
      );
      await this.createElementsForUserDefinedResponses(history.messageHistory);

      // If the latest message is a panel response type, we should open it.
      if (history.latestPanelLocalMessageItem) {
        this.openResponsePanel(history.latestPanelLocalMessageItem, true);
      }
    }

    if (alternateWelcomeRequest) {
      // If there was an alternate welcome request, we always want to send it and bypass the home screen.
      serviceManager.store.dispatch(actions.setHomeScreenIsOpen(false));
      await serviceManager.actions.send(
        alternateWelcomeRequest,
        alternateWelcomeRequestSource,
        alternateOptions,
        true,
      );
    }

    // After both history and welcome are loaded indicate we've got everything.
    serviceManager.store.dispatch(actions.chatWasHydrated());
    serviceManager.store.dispatch(actions.addIsHydratingCounter(-1));

    if (history) {
      const lastMessageID = arrayLastValue(
        history.messageHistory.botMessageState.localMessageIDs,
      );
      const lastMessage =
        history.messageHistory.allMessageItemsByID[lastMessageID];
      const lastOriginalMessage =
        history.messageHistory.allMessagesByID[lastMessage?.fullMessageID];

      if (
        !isLiveHumanAgentMessage(lastMessage) &&
        isRequest(lastOriginalMessage)
      ) {
        // If the last message in history is a request that means that the user left the page before we received the
        // response and the response is actually still being calculated. In this case we want to "reconnect" to the
        // back-end so that we can receive the response when it becomes available. To do that all we have to do is
        // resend the original request. But we don't want the resend to appear in the message list (because it is
        // already there).
        serviceManager.messageService.resendMessage(
          lastOriginalMessage,
          lastMessage.ui_state.id,
        );
      }
    }

    // Note, we're not waiting for the human agent service to handle the hydration. It may start an asynchronous
    // process to reconnect the user to an agent but that is considered separate from the main hydration.
    const allowReconnect = config.public.serviceDesk.allowReconnect ?? true;
    this.serviceManager?.humanAgentService?.handleHydration(
      allowReconnect,
      Boolean(history),
    );

    this.alreadyHydrated = true;
  }

  getPublicWebChatState(): PublicWebChatState {
    const state = this.serviceManager.store.getState();
    const { persistedToBrowserStorage } = state;
    const { chatState, launcherState } = persistedToBrowserStorage;
    const publicWebChatState: PublicWebChatState = {
      isConnectedWithHumanAgent: chatState.humanAgentState.isConnected,
      isWebChatOpen: launcherState.viewState.mainWindow,
      isConnectingWithHumanAgent: state.humanAgentState.isConnecting,
      isHomeScreenOpen: chatState.homeScreenState.isHomeScreenOpen,
      isDebugEnabled: isEnableDebugLog(),
      hasUserSentMessage: chatState.hasSentNonWelcomeMessage,
      viewState: { ...launcherState.viewState },
      serviceDesk: {
        isConnected: chatState.humanAgentState.isConnected,
        isConnecting: state.humanAgentState.isConnecting,
        isSuspended: chatState.humanAgentState.isSuspended ?? false,
      },
      locale: this.serviceManager.store.getState().locale,
      intl: this.serviceManager.intl,
    };

    return publicWebChatState;
  }

  /**
   * Calls the send function but catches any errors and logs them to avoid us having any uncaught exceptions thrown
   * to the browser.
   */
  async sendWithCatch(
    message: MessageRequest | string,
    source: MessageSendSource,
    options: SendOptions = {},
    ignoreHydration = false,
  ) {
    try {
      await this.send(message, source, options, ignoreHydration);
    } catch (error) {
      consoleError("An error occurred sending the message", error);
    }
  }

  /**
   * Sends the given message to the assistant on the remote server. This will result in a "pre:send" and "send" event
   * being fired on the event bus. The returned promise will resolve once a response has received and processed and
   * both the "pre:receive" and "receive" events have fired. It will reject when too many errors have occurred and
   * the system gives up retrying.
   *
   * @param message The message to send.
   * @param source The source of the message.
   * @param options Options for the sent message.
   * @param ignoreHydration Indicates if this function should not check to see if the Carbon AI Chat is hydrated before
   * performing send.
   */
  async send(
    message: MessageRequest | string,
    source: MessageSendSource,
    options: SendOptions = {},
    ignoreHydration = false,
  ) {
    const messageRequest =
      typeof message === "string"
        ? createMessageRequestForText(message)
        : message;

    // If the home screen is open, we want to close it as soon as a message is sent. Note that this will also apply
    // if the Carbon AI Chat hasn't been opened yet.
    if (
      this.serviceManager.store.getState().persistedToBrowserStorage.chatState
        .homeScreenState.isHomeScreenOpen
    ) {
      this.serviceManager.store.dispatch(actions.setHomeScreenIsOpen(false));
    }

    // If the response panel is open, it should be closed on every message sent.
    if (this.serviceManager.store.getState().responsePanelState.isOpen) {
      this.serviceManager.store.dispatch(actions.setResponsePanelIsOpen(false));
    }

    if (this.hydrationPromise || ignoreHydration) {
      if (!ignoreHydration) {
        // If hydration has already started, then make sure to wait for it to finish.
        await this.hydrationPromise;
      }
      await this.doSend(messageRequest, source, options);
    } else {
      // If no hydration has started, then we need to start the hydration and use this message as the alternate for
      // the welcome node.
      await this.hydrateChat(messageRequest, source, options);
    }
  }

  /**
   * Sends the given message to the assistant on the remote server. This will result in a "pre:send" and "send" event
   * being fired on the event bus. The returned promise will resolve once a response has received and processed and
   * both the "pre:receive" and "receive" events have fired. It will reject when too many errors have occurred and
   * the system gives up retrying.
   *
   * @param message The message to send.
   * @param source The source of the message.
   * @param options Options for sending the message.
   */
  private async doSend(
    message: MessageRequest,
    source: MessageSendSource,
    options: SendOptions = {},
  ): Promise<void> {
    const { store } = this.serviceManager;

    addDefaultsToMessage(message);

    // Grab the original text before it can be modified by a pre:send handler.
    const originalUserText = message.history?.label || message.input.text;

    // If the options object instructs us to create a silent message, update the history object to respect the silent
    // setting. This means that the message will not show in the UI, but will be sent to the API.
    if (options.silent) {
      message.history.silent = true;
    }

    const localMessage = inputItemToLocalItem(message, originalUserText);

    // If history.silent is set to true, we don't add the message to the redux store as we do not want to show it.
    // Likewise, in schema/historyToMessages, if the message is coming from the history store, we do not add it to redux
    // either.
    if (!message.history.silent) {
      store.dispatch(actions.addLocalMessageItem(localMessage, message, true));
    } else {
      store.dispatch(actions.addMessage(message));
    }

    // This message is coming from an option/suggestion response type, and we need to let the previous message that
    // displayed the options which item should be marked in state as selected.
    if (options.setValueSelectedForMessageID) {
      store.dispatch(
        actions.messageSetOptionSelected(
          options.setValueSelectedForMessageID,
          message,
        ),
      );
    }

    // Now freeze the message so nobody can mess with it since that object came from outside. We'll then create a
    // clone of this message so that it may be modifiable by a pre:send listener when the message is ready to be
    // sent (which may happen later if other messages are in the queue). We'll have to replace our store object once
    // that happens.
    deepFreeze(message);

    await this.serviceManager.messageService.send(
      cloneDeep(message),
      source,
      localMessage.ui_state.id,
      options,
    );
  }

  /**
   * Instructs the widget to process the given message as an incoming message received from the assistant. This will
   * fire a "pre:receive" event immediately and a "receive" event after the event has been processed by the widget.
   * This method completes when all message items have been processed (including the time delay that may be introduced
   * by a pause).
   *
   * @param message A {@link MessageResponse} object.
   * @param isLatestWelcomeNode Indicates if this message is a new welcome message that has just been shown to the user
   * and isn't a historical welcome message.
   * @param requestMessage The optional {@link MessageRequest} that this response is a response to.
   * @param requestOptions The options that were included when the request was sent.
   */
  async receive(
    message: MessageResponse,
    isLatestWelcomeNode = false,
    requestMessage?: MessageRequest,
    requestOptions?: SendOptions,
  ) {
    const { restartCount: initialRestartCount } = this.serviceManager;

    // Received messages should be given an id if they don't have one.
    if (!message.id) {
      message.id = uuid(UUIDType.MESSAGE);
    }

    const preReceiveEvent: BusEventPreReceive = {
      type: BusEventType.PRE_RECEIVE,
      data: message,
    };
    // Fire the pre:receive event. User code is allowed to modify the message at this point.
    await this.serviceManager.fire(preReceiveEvent);

    if (initialRestartCount !== this.serviceManager.restartCount) {
      // If a restart occurred during the await above, we need to exit.
      return;
    }

    if (!isLatestWelcomeNode) {
      this.serviceManager.store.dispatch(
        actions.updateHasSentNonWelcomeMessage(true),
      );
    }

    if (initialRestartCount !== this.serviceManager.restartCount) {
      // If a restart occurred during the await above, we need to exit.
      return;
    }

    const { languagePack } = this.serviceManager.store.getState();

    if (isResponse(message as any)) {
      // Even though processMessageResponse is an async function we do not await it in case a pause response type is
      // being processed. If we waited for the function to finished when a pause response type is being processed there
      // would be a pause before firing the receive event lower down, which would be incorrect since we have actually
      // received the event.
      this.processMessageResponse(
        message,
        isLatestWelcomeNode,
        requestMessage,
        requestOptions,
      ).catch((error) => {
        consoleError("Error processing the message response", error);
      });
    } else {
      const inlineError: MessageResponse = createMessageResponseForText(
        languagePack.errors_singleMessage,
        message.thread_id,
        MessageResponseTypes.INLINE_ERROR,
      );
      this.receive(inlineError, false);
    }

    // Now freeze the message so nobody can mess with it since that object came from outside.
    deepFreeze(message);

    // Don't fire with the cloned message since we don't want to let anyone mess with it.
    await this.serviceManager.fire({
      type: BusEventType.RECEIVE,
      data: message,
    });
  }

  /**
   * Removes the messages with the given IDs from the chat view.
   */
  async removeMessages(messageIDs: string[]) {
    this.serviceManager.store.dispatch(actions.removeMessages(messageIDs));
  }

  /**
   * Inserts the given messages into the chat window as part of the chat history. This will fire the history:begin
   * and history:end events.
   */
  async insertHistory(messages: HistoryItem[]) {
    // Note: there is currently a gap here. If this is called with a partial list of messages that include
    // "update_history" event messages to add updates to messages not also in this list, then they will not update
    // correctly. I'm going to wait to see how this functionality shakes out and see if this is really going to end
    // up being necessary.

    // If we're inserting more history into a chat that already has messages, we want to preserve the relative
    // scroll position of the existing messages from the bottom.
    const scrollBottom =
      this.serviceManager.mainWindow?.getMessagesScrollBottom();

    const state = this.serviceManager.store.getState();

    // TODO: This doesn't work right if this is called more than once.
    const notes: { notes: HistoryNote[] } = {
      notes: [{ body: messages }],
    };
    const history = await this.serviceManager.historyService.loadHistory(notes);

    // Merge the existing state on top of the new state (with the current state taking precedence over anything
    // that that's in the inserted state).
    const currentAppStateMessages: AppStateMessages = {
      allMessageItemsByID: state.allMessageItemsByID,
      allMessagesByID: state.allMessagesByID,
      botMessageState: state.botMessageState,
    };
    const newAppStateMessages: AppStateMessages = merge(
      {},
      history.messageHistory,
      currentAppStateMessages,
    );

    // Now make sure the message arrays are merged correctly.
    newAppStateMessages.botMessageState.messageIDs = [
      ...history.messageHistory.botMessageState.messageIDs,
      ...currentAppStateMessages.botMessageState.messageIDs,
    ];
    newAppStateMessages.botMessageState.localMessageIDs = [
      ...history.messageHistory.botMessageState.localMessageIDs,
      ...currentAppStateMessages.botMessageState.localMessageIDs,
    ];

    this.serviceManager.store.dispatch(
      actions.hydrateMessageHistory(newAppStateMessages),
    );
    await this.createElementsForUserDefinedResponses(history.messageHistory);

    // Restore the scroll position.
    this.serviceManager.mainWindow?.doAutoScroll({
      scrollToBottom: scrollBottom,
    });
  }

  /**
   * Receives a chunk from a stream.
   */
  async receiveChunk(
    chunk: StreamChunk,
    messageID?: string,
    options: AddMessageOptions = {},
  ) {
    const chunkPromise = resolvablePromise();
    this.chunkQueue.push({ chunk, messageID, options, chunkPromise });
    if (this.chunkQueue.length === 1) {
      this.processChunkQueue();
    }
    return chunkPromise;
  }

  async processChunkQueue() {
    const { chunk, options, chunkPromise } = this.chunkQueue[0];
    let { messageID } = this.chunkQueue[0];
    const isCompleteItem = isStreamCompleteItem(chunk);
    const isPartialItem = isStreamPartialItem(chunk);
    const { store } = this.serviceManager;
    const isStopGeneratingVisible =
      store.getState().botInputState.stopStreamingButtonState.isVisible;

    if (isPartialItem) {
      const streamingData = chunk.partial_item.streaming_metadata;
      if (streamingData.cancellable && !isStopGeneratingVisible) {
        store.dispatch(actions.setStopStreamingButtonVisible(true));
      }
    }

    if (isCompleteItem || isPartialItem) {
      if (!messageID) {
        messageID = chunk.streaming_metadata.response_id;
      }

      if (!store.getState().allMessagesByID[messageID]) {
        store.dispatch(actions.streamingStart(messageID));
      }

      const item =
        (chunk as PartialItemChunk).partial_item ||
        (chunk as CompleteItemChunk).complete_item;
      store.dispatch(
        actions.streamingAddChunk(
          messageID,
          item,
          isCompleteItem,
          options.disableFadeAnimation ?? true,
        ),
      );

      if (chunk.partial_response?.message_options) {
        if (Object.keys(chunk.partial_response).length > 1) {
          throw new Error(
            `The partial_response object only supports the "message_options" property.`,
          );
        }
        store.dispatch(
          actions.streamingMergeMessageOptions(
            messageID,
            chunk.partial_response?.message_options,
          ),
        );
      }

      // Now make sure to handle any user_defined response items in the chunk.
      await this.handleUserDefinedResponseItemsChunk(messageID, chunk, item);
    } else if (isStreamFinalResponse(chunk)) {
      // Note that while this function is called from the streaming handler in the MessageService, the final_response
      // path here is not taken. The MessageService uses the processSuccess path instead after the stream is
      // complete. This path is only taken by custom code calling the public receiveChunk method.
      this.receive(chunk.final_response, options.isLatestWelcomeNode, null, {
        disableFadeAnimation: true,
      });
    }

    if (
      (isCompleteItem || isStreamFinalResponse(chunk)) &&
      isStopGeneratingVisible
    ) {
      // Once a complete or final response is received, reset the visible and disabled states for the "stop streaming"
      // button.
      store.dispatch(actions.setStopStreamingButtonDisabled(false));
      store.dispatch(actions.setStopStreamingButtonVisible(false));
    }

    this.chunkQueue.shift();
    chunkPromise.doResolve();
    if (this.chunkQueue[0]) {
      this.processChunkQueue();
    }
  }

  /**
   * Creates the HTML element for a user defined response and adds it to the registry (if it does not already exist).
   */
  getOrCreateUserDefinedElement(messageItemID: string) {
    let userDefinedItem =
      this.serviceManager.userDefinedElementRegistry.get(messageItemID);
    if (!userDefinedItem) {
      userDefinedItem = {
        element: document.createElement("div"),
        slotName: `slot-user-defined-${uuid()}`,
      };
      userDefinedItem.element.setAttribute("slot", userDefinedItem.slotName);
      this.serviceManager.userDefinedElementRegistry.set(
        messageItemID,
        userDefinedItem,
      );
    }
    return userDefinedItem;
  }

  /**
   * If the given message should be rendered as a user defined message, this will create a host element for the message
   * and fire the {@link BusEventType.USER_DEFINED_RESPONSE} event so that the event listeners can attach whatever they
   * want to the host element.
   */
  async handleUserDefinedResponseItems(
    localMessage: LocalMessageItem,
    originalMessage: Message,
  ) {
    if (renderAsUserDefinedMessage(localMessage.item)) {
      let element: HTMLElement;
      let slotName: string;
      if (!localMessage.item.user_defined?.silent) {
        // If the message is silent, don't create a host element for it since it's not going to be rendered.
        ({ element, slotName } = this.getOrCreateUserDefinedElement(
          localMessage.ui_state.id,
        ));
      }

      const userDefinedResponseEvent: BusEventUserDefinedResponse = {
        type: BusEventType.USER_DEFINED_RESPONSE,
        data: {
          message: localMessage.item,
          fullMessage: originalMessage,
          element,
          slot: slotName,
        },
      };

      await this.serviceManager.fire(userDefinedResponseEvent);
    } else if (isResponseWithNestedItems(localMessage.item)) {
      const {
        itemsLocalMessageItemIDs,
        bodyLocalMessageItemIDs,
        footerLocalMessageItemIDs,
        gridLocalMessageItemIDs,
      } = localMessage.ui_state;
      const { allMessageItemsByID } = this.serviceManager.store.getState();

      /**
       * Will attempt to create an element for the custom response using the provided local message id.
       */
      const createElementForNestedUserDefinedResponse = (
        localMessageItemID: string,
      ) => {
        const nestedLocalMessage = allMessageItemsByID[localMessageItemID];
        return this.handleUserDefinedResponseItems(
          nestedLocalMessage,
          originalMessage,
        );
      };

      if (gridLocalMessageItemIDs?.length) {
        await asyncForEach(gridLocalMessageItemIDs, (row) =>
          asyncForEach(row, (cell) =>
            asyncForEach(cell, (itemID) =>
              createElementForNestedUserDefinedResponse(itemID),
            ),
          ),
        );
      }

      if (itemsLocalMessageItemIDs?.length) {
        await asyncForEach(
          itemsLocalMessageItemIDs,
          createElementForNestedUserDefinedResponse,
        );
      }

      if (bodyLocalMessageItemIDs?.length) {
        await asyncForEach(
          bodyLocalMessageItemIDs,
          createElementForNestedUserDefinedResponse,
        );
      }

      if (footerLocalMessageItemIDs?.length) {
        await asyncForEach(
          footerLocalMessageItemIDs,
          createElementForNestedUserDefinedResponse,
        );
      }
    }
  }

  /**
   * If the given message should be rendered as a user defined message, this will create a host element for the message
   * and fire the {@link BusEventType.CHUNK_USER_DEFINED_RESPONSE} event so that the event listeners can attach whatever
   * they want to the host element.
   *
   * Note, this function does not currently support nested items inside the chunk.
   */
  async handleUserDefinedResponseItemsChunk(
    messageID: string,
    chunk: PartialOrCompleteItemChunk,
    messageItem: DeepPartial<GenericItem>,
  ) {
    if (renderAsUserDefinedMessage(messageItem)) {
      const itemID = streamItemID(messageID, messageItem);

      let element: HTMLElement;
      let slotName: string;
      if (!messageItem.user_defined?.silent) {
        // If the message is silent, don't create a host element for it since it's not going to be rendered.
        ({ element, slotName } = this.getOrCreateUserDefinedElement(itemID));
      }

      const userDefinedResponseEvent: BusEventChunkUserDefinedResponse = {
        type: BusEventType.CHUNK_USER_DEFINED_RESPONSE,
        data: {
          messageItem,
          chunk,
          element,
          slot: slotName,
        },
      };

      await this.serviceManager.fire(userDefinedResponseEvent);
    }
  }

  /**
   * Takes each item in the appropriate output array and dispatches correct actions. We may want to look into
   * turning this into a formal queue as the pause response_type may cause us to lose correct order in fast
   * conversations.
   *
   * @param fullMessage A {@link MessageResponse} object.
   * @param isLatestWelcomeNode If it is a new welcome node, we want to pass that data along.
   * @param requestMessage The optional {@link MessageRequest} that this response is a response to.
   * @param requestOptions The options that were included when the request was sent.
   */
  async processMessageResponse(
    fullMessage: MessageResponse,
    isLatestWelcomeNode: boolean,
    requestMessage: MessageRequest,
    requestOptions: SendOptions = {},
  ) {
    const { store } = this.serviceManager;
    const { config } = store.getState();
    const initialRestartCount = this.serviceManager.restartCount;

    const output = fullMessage.output.generic;
    fullMessage.request_id = requestMessage?.id;
    addDefaultsToMessage(fullMessage);

    store.dispatch(actions.addMessage(fullMessage));

    // The ID of the previous (visible) message item that was added to the store. When adding new items from the
    // response, this is used to ensure that each item is added in the right position.
    let previousItemID: string = null;

    // Need a regular for loop to allow for the await below.
    for (
      let index = 0;
      index < output.length &&
      initialRestartCount === this.serviceManager.restartCount;
      index++
    ) {
      const messageItem = output[index];

      if (messageItem) {
        const pause = isPause(messageItem);
        const agent = isConnectToHumanAgent(messageItem);

        const localMessageItem = outputItemToLocalItem(
          messageItem,
          fullMessage,
          isLatestWelcomeNode,
          requestOptions.disableFadeAnimation,
        );

<<<<<<< HEAD
        // If the message item is a tour and the tour card is supposed to be skipped then start the tour now.
        if (
          tour &&
          (requestOptions.skipTourCard || messageItem.user_defined?.skip_card)
        ) {
          // Determine the reason the tour is starting. If the startTour method was used and skip_card is true then the
          // method being used will take priority.
          const startTourReason = requestOptions.skipTourCard
            ? TourStartReason.START_TOUR_METHOD
            : TourStartReason.SKIP_CARD;

          // Determine the reason the view is changing.
          const { viewState } =
            store.getState().persistedToBrowserStorage.launcherState;
          if (viewState.mainWindow) {
            // If the mainWindow is visible then use the MainWindowCloseReasons and fire the window:close events. If the
            // startTour method was used and skip_card is true then the method being used will take priority.
            const mainWindowCloseReason = requestOptions.skipTourCard
              ? MainWindowCloseReason.CALLED_START_TOUR
              : MainWindowCloseReason.TOUR_SKIP_CARD;
            // No need to await startTour() here since there is nothing else in this function that is dependent on
            // startTours completion.
            this.startTour(localMessageItem, startTourReason, {
              mainWindowCloseReason,
            }).catch((error) => {
              consoleError("Error starting the tour", error);
            });
          } else {
            // If the mainWindow is not visible then use the ViewChangeReasons and do not fire the window:close events.
            // If the startTour method was used and skip_card is true then the method being used will take priority.
            const viewChangeReason = requestOptions.skipTourCard
              ? ViewChangeReason.CALLED_START_TOUR
              : ViewChangeReason.TOUR_SKIP_CARD;
            // No need to await startTour() here since there is nothing else in this function that is dependent on
            // startTours completion.
            this.startTour(localMessageItem, startTourReason, {
              viewChangeReason,
            }).catch((error) => {
              consoleError("Error starting the tour", error);
            });
          }
        } else if (!tour && requestOptions.skipTourCard) {
          // If instance.startTour() was used but a tour response was not received then log an error.
          consoleError(
            "The message response received was not a tour, so the tour card was not skipped nor was a tour started by the startTour() call.",
          );
        }

=======
>>>>>>> e0991f44
        const nestedLocalMessageItems: LocalMessageItem[] = [];
        createLocalMessageItemsForNestedMessageItems(
          localMessageItem,
          fullMessage,
          false,
          nestedLocalMessageItems,
          true,
        );

        store.dispatch(actions.addNestedMessages(nestedLocalMessageItems));

        if (agent && isResponse(fullMessage)) {
          // For the "connect_to_agent" response, we need to determine the agents' availability before we can
          // continue to process the message items. Let's increment the typing counter while we're waiting for a
          // result from areAnyAgentsOnline.
          store.dispatch(actions.addIsTypingCounter(1));

          // Create a partial message to record the current state of agent availability and any service desk errors.
          const partialMessage: DeepPartial<MessageResponse> = { history: {} };

          // Determine if the CTA card should display a service desk error.
          if (!hasServiceDesk(config)) {
            // Report this error.
            const message =
              'Web chat received a "connect_to_agent" message but there is no service desk configured. Check your chat configuration.';
            this.errorOccurred({
              errorType: OnErrorType.INTEGRATION_ERROR,
              message,
            });

            // Make sure this state is reflected in history.
            store.dispatch(
              actions.setMessageUIStateInternalProperty(
                localMessageItem.fullMessageID,
                "agent_no_service_desk",
                true,
              ),
            );
            partialMessage.ui_state_internal.agent_no_service_desk = true;
          }

          // eslint-disable-next-line no-await-in-loop
          const agentAvailability =
            await this.serviceManager.humanAgentService?.checkAreAnyHumanAgentsOnline(
              fullMessage,
            );

          // If a restart occurred while waiting for the agents online check, then skip the processing below.
          if (initialRestartCount === this.serviceManager.restartCount) {
            // Update the value in the redux store.
            store.dispatch(
              actions.setMessageUIStateInternalProperty(
                localMessageItem.fullMessageID,
                "agent_availability",
                agentAvailability,
              ),
            );

            partialMessage.ui_state_internal =
              partialMessage.ui_state_internal || {};

            // Send event to back-end to save the current agent availability state so session history can use it on reload.
            partialMessage.ui_state_internal.agent_availability =
              agentAvailability;

            let shouldAutoRequestHumanAgent = false;

            // If configured, then auto-connect right now.
            if (config.public.serviceDesk?.skipConnectHumanAgentCard) {
              shouldAutoRequestHumanAgent = true;
            }

            // Decrement the typing counter to get rid of the pause.
            store.dispatch(actions.addIsTypingCounter(-1));

            if (
              shouldAutoRequestHumanAgent &&
              agentAvailability === HumanAgentsOnlineStatus.ONLINE
            ) {
              this.serviceManager.humanAgentService.startChat(
                localMessageItem,
                fullMessage,
              );
            }
          }
        }

        if (pause) {
          const showIsTyping = isTyping(messageItem);
          if (showIsTyping) {
            store.dispatch(actions.addIsTypingCounter(1));
          }

          // If this message is a pause, then just sleep for the pause duration before continuing. We don't actually
          // render anything for this message since it's really an instruction so we won't create a LocalMessage for
          // it and it won't be added to the redux store.
          // eslint-disable-next-line no-await-in-loop
          await sleep((messageItem as PauseItem).time);

          if (
            showIsTyping &&
            initialRestartCount === this.serviceManager.restartCount
          ) {
            store.dispatch(actions.addIsTypingCounter(-1));
          }
        } else {
          // In order to ensure that the addMessages get called in correct order, we need to add an `await` here to
          // pause further processing until this one is sent.
          // eslint-disable-next-line no-await-in-loop
          await this.handleUserDefinedResponseItems(
            localMessageItem,
            fullMessage,
          );
          if (
            !localMessageItem.item.user_defined?.silent &&
            initialRestartCount === this.serviceManager.restartCount
          ) {
            this.serviceManager.store.dispatch(
              actions.addLocalMessageItem(
                localMessageItem,
                fullMessage,
                false,
                previousItemID,
              ),
            );
            previousItemID = localMessageItem.ui_state.id;
          }
        }
      }
    }
  }

  /**
   * Opens the response panel using the provided local message item to render the content in the panel.
   */
  openResponsePanel(
    localMessageItem: LocalMessageItem,
    isMessageForInput: boolean,
  ) {
    this.serviceManager.store.dispatch(
      actions.setResponsePanelContent(localMessageItem, isMessageForInput),
    );
    this.serviceManager.store.dispatch(actions.setResponsePanelIsOpen(true));
  }

  /**
   * Inserts a locally created {@link MessageResponse} message into the message system.
   */
  public async insertLocalMessageResponse(message: MessageResponse) {
    message.id = uuid(UUIDType.MESSAGE);
    await this.processMessageResponse(message, false, null, {});
  }

  /**
   * Updates the language pack in use by the widget. This will merge in the provided language pack with the existing
   * one, leaving any missing keys unchanged.
   */
  updateLanguagePack(changes: DeepPartial<LanguagePack>) {
    const { languagePack, locale } = this.serviceManager.store.getState();

    const messages = {
      ...languagePack,
      ...changes,
    };

    setIntl(this.serviceManager, locale, messages);
  }

  /**
   * Adds a new notification to be shown in the UI.
   */
  addNotification(notification: NotificationMessage) {
    this.serviceManager.store.dispatch(actions.addNotification(notification));
  }

  /**
   * Removes a notification with the provided groupId.
   */
  removeNotification(groupID: string) {
    this.serviceManager.store.dispatch(
      actions.removeNotifications({ groupID }),
    );
  }

  /**
   * Removes all notifications.
   */
  removeAllNotifications() {
    this.serviceManager.store.dispatch(actions.removeAllNotifications());
  }

  /**
   * This updates the map that can be used to override the values for CSS variables in the application. Each key of the
   * map is the name of a variable (without the "--cds-chat-" prefix) and the value is whatever the value of
   * the variable should be set at. The values in the provided map will be merged with any variables that may already be defined in
   * the public config which allows this function to update only the specific variables desired.
   *
   * @param publicVars A map of CSS variables. Each key of the map is the name of a variable (without the
   * "--cds-chat-" prefix) and the value is whatever the value of the variable should be set at.
   * @param whiteLabelVariables The set of variables for white labeling. These
   * are not directly set as CSS variables but go through a translation process first that turns them into CSS
   * variables.
   */
  updateCSSVariables(
    publicVars: ObjectMap<string>,
    whiteLabelVariables: WhiteLabelTheme = {},
  ) {
    const { store } = this.serviceManager;
    const { theme } = store.getState();
    const { carbonTheme, useAITheme } = theme;

    // If the AI theme is enabled, only a set amount of public variables should be allowed.
    if (useAITheme) {
      const usePublicVars = publicVars;
      publicVars = {};
      whiteLabelVariables = {};

      usePublicVars &&
        Object.entries(usePublicVars).forEach(([variable]) => {
          if (VALID_PUBLIC_VARS_IN_AI_THEME_SET.has(variable)) {
            publicVars[variable] = usePublicVars[variable];
          } else {
            consoleWarn(UPDATE_CSS_VARS_AI_THEME_WARNING_MESSAGE);
          }
        });
    } else {
      // Merge css variables in config objects with those passed into this function.
      publicVars = {
        ...publicVars,
      };
      whiteLabelVariables = {
        ...whiteLabelVariables,
      };
    }

    const allVariables = mergeCSSVariables(
      publicVars,
      whiteLabelVariables,
      carbonTheme,
      useAITheme,
    );
    store.dispatch(
      actions.updateCSSVariables(allVariables, publicVars, whiteLabelVariables),
    );
  }

  /**
   * Updates the bot name used in, amongst other places, as the default for the title in the header bar of the chat
   * widget when AI theme is off. We use this method currently only when in WYSIWYG mode in the tooling configuration
   * page.
   *
   * @param name A new name for the bot.
   */
  updateBotName(name: string) {
    this.serviceManager.store.dispatch(actions.updateBotName(name));
  }

  /**
   * Public method to update the title of the main bot header. This would be used instead of the botName if it is
   * defined.
   */
  updateMainHeaderTitle(title: null | string) {
    this.serviceManager.store.dispatch(actions.updateMainHeaderTitle(title));
  }

  /**
   * Updates the bot avatar in the header bar of the chat widget. We use this method currently only when in WYSIWYG mode
   * in the tooling configuration page.
   *
   * @param url A new avatar image url for the bot.
   */
  updateBotAvatarURL(url: string) {
    this.serviceManager.store.dispatch(actions.updateBotAvatarURL(url));
  }

  /**
   * Updates the currently active homeScreenConfig. Currently only used in tooling to show live updates when editing web
   * chat configuration.
   */
  updateHomeScreenConfig(homeScreenConfig: HomeScreenConfig) {
    this.serviceManager.store.dispatch(
      actions.updateHomeScreenConfig(homeScreenConfig),
    );
  }

  /**
   * Updates the current state of the launcher.
   */
  updateLauncherConfig(launcherConfig: LauncherConfig) {
    this.serviceManager.store.dispatch(
      actions.updateLauncherConfig(launcherConfig),
    );
  }

  /**
   * Construct the newViewState from the newView provided. Fire the view:pre:change and view:change events, as well as
   * window:pre:open, window:open, or window:pre:close, window:close if instructed to do so. If the view change isn't
   * canceled by the events then change the view. If the main window is open after changing the view, and
   * doNotHydrate isn't true and the chat is not already hydrated, then hydrate the chat.
   */
  async changeView(
    newView: ViewType | Partial<ViewState>,
    reason: {
      viewChangeReason?: ViewChangeReason;
      mainWindowOpenReason?: MainWindowOpenReason;
      mainWindowCloseReason?: MainWindowCloseReason;
    },
    tryHydrating = true,
    forceViewChange = false,
  ): Promise<ViewState> {
    const { store } = this.serviceManager;
    const { viewState } =
      store.getState().persistedToBrowserStorage.launcherState;

    // Build the new viewState object.
    let newViewState = constructViewState(newView, store.getState());

    if (!isEqual(newViewState, viewState) || forceViewChange) {
      // If the newViewState is different from the current viewState, or the viewChange is being forced to happen, fire
      // the view:change events and change which views are visible.
      await this.fireViewChangeEventsAndChangeView(newViewState, reason);

      // Check and see if the chat should be hydrated.
      newViewState =
        store.getState().persistedToBrowserStorage.launcherState.viewState;
      if (
        tryHydrating &&
        newViewState.mainWindow &&
        !store.getState().isHydrated
      ) {
        // If it's ok to hydrate, the main window is now visible, and the chat isn't hydrated, then hydrate
        // the chat. Since this function is only responsible for changing the view don't await hydrateChat(), instead
        // let hydrateChat complete on its own time.
        this.hydrateChat().catch((error) => {
          consoleError("Error hydrating the chat", error);
        });
      }
    }

    // Return the newViewState. This could be the same as the original viewState if there was no difference between the
    // original viewState and the proposed newViewState, or it could be an updated viewState. The updated viewState
    // could be what was originally sent to fireViewChangeEventsAndChangeView, or it could be a viewState that has been
    // modified by Deb during the view:pre:change event.
    return newViewState;
  }

  /**
   * Fire the "view:pre:change" and "view:change" events. This will return a boolean to indicate if the process was
   * cancelled and the view should remain unchanged. If the view change isn't canceled by the events then this will
   * switch to the newViewState that's been provided. This method is private to force the use of the changeView method
   * above as an entry point to this method.
   *
   * @returns True to indicate that the view was changed. False indicates the view change was cancelled.
   */
  private async fireViewChangeEventsAndChangeView(
    newViewState: ViewState,
    reason: {
      viewChangeReason?: ViewChangeReason;
      mainWindowOpenReason?: MainWindowOpenReason;
      mainWindowCloseReason?: MainWindowCloseReason;
    },
  ): Promise<void> {
    const { store } = this.serviceManager;

    if (store.getState().viewChanging) {
      // If the view is already in the middle of changing then throw an error.
      throw new Error(
        "The view may not be changed while a view change event is already running. Please make sure to resolve any promises from these events.",
      );
    }

    store.dispatch(actions.setViewChanging(true));

    const { viewState } =
      store.getState().persistedToBrowserStorage.launcherState;
    // If we have a mainWindowOpenReason or mainWindowCloseReason then this viewChangeReason will be determined lower down.
    const { viewChangeReason } = reason;

    // Freeze the previous viewState since we don't want to allow Deb to modify it.
    const oldViewState = deepFreeze(viewState);

    try {
      // Create the view:pre:change event and fire it.
      const preViewChangeEvent: BusEventViewPreChange = {
        type: BusEventType.VIEW_PRE_CHANGE,
        reason: viewChangeReason,
        oldViewState,
        newViewState,
        cancelViewChange: false,
      };
      await this.serviceManager.fire(preViewChangeEvent);

      if (preViewChangeEvent.cancelViewChange) {
        // If the view changing was canceled in the event then log a message and don't change the view.
        debugLog("The view changing was cancelled by a view:pre:change event.");
        return;
      }

      // If there were no issues with the new view state then use it.
      newViewState = preViewChangeEvent.newViewState;

      // Actually change the viewState in store.
      store.dispatch(actions.setViewState(deepFreeze(newViewState)));

      // Create the view:change event and fire it.
      const viewChangeEvent: BusEventViewChange = {
        type: BusEventType.VIEW_CHANGE,
        reason: viewChangeReason,
        oldViewState,
        newViewState,
        cancelViewChange: false,
      };
      await this.serviceManager.fire(viewChangeEvent);

      if (viewChangeEvent.cancelViewChange) {
        // If the view changing was canceled in the event then log a message and switch the viewState back to what it was
        // originally.
        store.dispatch(actions.setViewState(oldViewState));
        debugLog("The view changing was cancelled by a view:change event.");
        return;
      }

      // If there were no issues with the new view state then use it.
      newViewState = viewChangeEvent.newViewState;

      // Actually change the viewState in store for the last time.
      store.dispatch(actions.setViewState(deepFreeze(newViewState)));
    } finally {
      store.dispatch(actions.setViewChanging(false));
    }
  }

  /**
<<<<<<< HEAD
   * To start the tour save all the new tour data in store, fire the view:change events (as well as the window:close
   * events if the main window is open), and then switch to the tour view. If the view:change events are successful then
   * fire the tour:start and tour:step events as well.
   */
  async startTour(
    message: LocalMessageItem,
    startTourReason: TourStartReason,
    changeViewReason: {
      viewChangeReason?: ViewChangeReason;
      mainWindowCloseReason?: MainWindowCloseReason;
    },
  ) {
    // Save all the new tour info in store.
    this.serviceManager.store.dispatch(
      actions.setTourData(message.fullMessageID),
    );

    // Fire the appropriate events and try to open the tour.
    const newViewState = await this.changeView(ViewType.TOUR, changeViewReason);

    if (newViewState.tour) {
      // If the tour is now visible then fire the tour:start event.
      await this.serviceManager.fire({
        type: BusEventType.TOUR_START,
        reason: startTourReason,
      });
      // Then fire the tour:step event with the first steps info.
      await this.serviceManager.fire({
        type: BusEventType.TOUR_STEP,
        step: this.serviceManager.store.getState().tourState
          .activeTourStepItems[0],
      });
    }
  }

  /**
   * To end the tour fire the view:change events and switch to the launcher. If the view:change events are successful
   * then clear all the tour data from store.
   */
  async endTour(reason: {
    viewChangeReason: ViewChangeReason;
  }): Promise<boolean> {
    const { viewState } =
      this.serviceManager.store.getState().persistedToBrowserStorage
        .launcherState;

    let newViewState = viewState;
    if (viewState.tour) {
      // If a tour is open then change to the launcher.
      newViewState = await this.changeView(ViewType.LAUNCHER, reason);
    }

    if (!newViewState.tour) {
      // If the tour is no longer visible or wasn't visible then clear the tour data.
      this.serviceManager.store.dispatch(actions.clearTourData());
      return true;
    }

    // If changeView didn't hide the tour, then the tour data was not cleared, so return false.
    return false;
  }

  /**
   * Look for the provided stepId string within the tour step items. If a step with a matching step_id is found then
   * move to that step within the tour.
   */
  goToSpecificTourStep(stepId: string) {
    const { activeTourStepItems } =
      this.serviceManager.store.getState().tourState;

    // Find the index of the step with a step_id string matching the provided stepId.
    const newStepIndex = activeTourStepItems.findIndex(
      (stepItem: { step_id: string }) => stepItem.step_id === stepId,
    );

    if (newStepIndex) {
      // If a matching step is found then change to that step in the tour.
      this.changeStepInTour({ newStepIndex });
    } else {
      // If a matching step is not found then log an error and don't change the tour step.
      consoleError(
        `No step with the id "${stepId}" was found within the current tour. As a result, goToTourStep() did not change the current tour step.`,
      );
    }
  }

  /**
   * Change the tour step, either to a specific step, the next step, or the previous step. After changing the step send
   * a tour:step event.
   */
  async changeStepInTour(changeStepOptions: {
    newStepIndex?: number;
    nextStep?: boolean;
    previousStep?: boolean;
  }) {
    const { store } = this.serviceManager;
    const { activeTourStepItems } = store.getState().tourState;
    const { activeTourCurrentStepIndex } =
      store.getState().persistedToBrowserStorage.chatState.persistedTourState;

    // Get the new default step number if there is one.
    let { newStepIndex } = changeStepOptions;

    if (changeStepOptions.nextStep) {
      newStepIndex = activeTourCurrentStepIndex + 1;
    } else if (changeStepOptions.previousStep) {
      newStepIndex = activeTourCurrentStepIndex - 1;
    }

    // Change to the new step in the tour.
    store.dispatch(actions.changeStepInTour(newStepIndex));

    // Get the new step number from store in case the number that was provided had been out of bounds for the step array.
    const actualNewStepIndex =
      store.getState().persistedToBrowserStorage.chatState.persistedTourState
        .activeTourCurrentStepIndex;

    if (actualNewStepIndex === newStepIndex) {
      // Fire the tour step event with the new step info.
      await this.serviceManager.fire({
        type: BusEventType.TOUR_STEP,
        step: activeTourStepItems[actualNewStepIndex],
      });
    } else {
      consoleWarn(
        "The tour tried to change to a step that was out of bounds for the step array, so no step change was made.",
      );
    }
  }

  /**
=======
>>>>>>> e0991f44
   * Fires an error event to notify listeners that an error occurred.
   *
   * @param error Details about the error or the error object.
   */
  errorOccurred(error: OnErrorData) {
    consoleError("An error has occurred", error);

    if (error.catastrophicErrorType) {
      this.serviceManager.store.dispatch(
        actions.setAppStateValue(
          "catastrophicErrorType",
          error.catastrophicErrorType,
        ),
      );
    }
    callOnError(this.serviceManager.additionalChatParameters.onError, error);
  }

  /**
   * Restarts the conversation with the assistant. This does not make any changes to a conversation with a human agent.
   * This will clear all the current assistant messages from the main bot view and cancel any outstanding messages.
   * Lastly, this will clear the current assistant session which will force a new session to start on the next message.
   */
  async restartConversation(options: RestartConversationOptions = {}) {
    const {
      skipHydration = false,
      endHumanAgentConversation = true,
      fireEvents = true,
    } = options;

    debugLog("Restarting conversation");

    if (this.restarting) {
      consoleWarn(
        "You cannot restart a conversation while a previous restart is still pending.",
      );
      return;
    }

    this.restarting = true;

    try {
      const { serviceManager } = this;
      const { store } = serviceManager;

      if (fireEvents) {
        await serviceManager.fire({
          type: BusEventType.PRE_RESTART_CONVERSATION,
        });
      }
      serviceManager.restartCount++;

      if (this.hydrating) {
        await this.hydrationPromise;
      }

      const currentState = store.getState();

      // If we're connected to an agent, we need to end the agent chat.
      const { isConnecting } = currentState.humanAgentState;
      const { isConnected } =
        currentState.persistedToBrowserStorage.chatState.humanAgentState;

      if ((isConnected || isConnecting) && endHumanAgentConversation) {
        await serviceManager.humanAgentService.endChat(true, false, false);
      }

<<<<<<< HEAD
      if (viewState.tour) {
        // If a tour is open then try to open the main window. Specify not to hydrate the chat because hydration is
        // planned to happen after restart:conversation has fired below. We don't need to clear the tour data in store
        // since the restartConversation redux action will do that.
        await this.serviceManager.actions.changeView(
          ViewType.MAIN_WINDOW,
          {
            mainWindowOpenReason:
              MainWindowOpenReason.CALLED_RESTART_CONVERSATION,
          },
          false,
        );
      }

=======
>>>>>>> e0991f44
      this.serviceManager.instance.updateInputFieldVisibility(true);
      this.serviceManager.messageService.cancelAllMessageRequests();

      store.dispatch(actions.restartConversation());
      if (!skipHydration) {
        // Clear this promise in case the restart event below triggers another hydration.
        this.hydrationPromise = null;
      }

      if (fireEvents) {
        await serviceManager.fire({ type: BusEventType.RESTART_CONVERSATION });
      }

      if (this.hydrating) {
        await this.hydrationPromise;
      }

      if (!skipHydration && !serviceManager.store.getState().isHydrated) {
        // Trigger re-hydration.
        this.hydrationPromise = null;
        if (
          store.getState().persistedToBrowserStorage.launcherState.viewState
            .mainWindow
        ) {
          await serviceManager.actions.hydrateChat();
        }
      } else {
        store.dispatch(actions.chatWasHydrated());
      }
    } finally {
      this.restarting = false;
    }
  }

  /**
   * Remove any record of the current session from the browser.
   *
   * @param keepOpenState If we are destroying the session to restart the chat this can be used to preserve if the web
   * chat is open.
   */
  async destroySession(keepOpenState: boolean) {
    const { store } = this.serviceManager;
    const { persistedToBrowserStorage } = store.getState();
    const originalViewState = persistedToBrowserStorage.launcherState.viewState;
    const newPersistedToBrowserStorage = cloneDeep(
      DEFAULT_PERSISTED_TO_BROWSER,
    );

    if (keepOpenState) {
      // If we want to keep the open state then copy it from browser storage.
      newPersistedToBrowserStorage.launcherState.viewState = originalViewState;
    } else {
      // If we don't want to keep the open state then set the launcher to be open.
      newPersistedToBrowserStorage.launcherState.viewState =
        VIEW_STATE_LAUNCHER_OPEN;
    }
    this.serviceManager.messageService.cancelAllMessageRequests();

    this.serviceManager.userSessionStorageService.clearLauncherSession();
    this.serviceManager.userSessionStorageService.clearChatSession();

    this.serviceManager.store.dispatch(
      actions.setAppStateValue(
        "persistedToBrowserStorage",
        newPersistedToBrowserStorage,
      ),
    );
  }

  /**
   * Ends the conversation with a human agent. This does not request confirmation from the user first. If the user
   * is not connected or connecting to a human agent, this function has no effect. You can determine if the user is
   * connected or connecting by calling {@link ChatInstance.getState}. Note that this function
   * returns a Promise that only resolves when the conversation has ended. This includes after the
   * {@link BusEventType.HUMAN_AGENT_PRE_END_CHAT} and {@link BusEventType.HUMAN_AGENT_END_CHAT} events have been fired and
   * resolved.
   */
  agentEndConversation(endedByUser: boolean) {
    return this.serviceManager.humanAgentService.endChat(endedByUser);
  }

  /**
   * Sets the suspended state for an agent conversation. A conversation can be suspended or un-suspended only if the
   * user is currently connecting or connected to an agent. If a conversation is suspended, then messages from the user
   * will no longer be routed to the service desk and incoming messages from the service desk will not be displayed. In
   * addition, the current connection status with an agent will not be shown.
   */
  agentUpdateIsSuspended(isSuspended: boolean) {
    this.serviceManager.store.dispatch(agentUpdateIsSuspended(isSuspended));
  }

  /**
   * Creates the custom response elements for all the messages in the given set. This is used in particular when
   * loading a list of messages from history.
   */
  async createElementsForUserDefinedResponses(messages: AppStateMessages) {
    await asyncForEach(
      Object.values(messages.allMessageItemsByID),
      (localMessage) => {
        const originalMessage =
          messages.allMessagesByID[localMessage.fullMessageID];
        return this.handleUserDefinedResponseItems(
          localMessage,
          originalMessage,
        );
      },
    );
  }
}

/**
 * Options for restarting a conversation.
 */
interface RestartConversationOptions {
  /**
   * Indicates if restarting the conversation should skip the hydration of a new conversation.
   */
  skipHydration?: boolean;

  /**
   * Indicates if a conversation with a human agent should be ended. This defaults to true.
   */
  endHumanAgentConversation?: boolean;

  /**
   * Indicates if the "pre:restartConversation" and "restartConversation" events should be fired. This defaults to true.
   */
  fireEvents?: boolean;
}

export { ChatActionsImpl };<|MERGE_RESOLUTION|>--- conflicted
+++ resolved
@@ -925,57 +925,6 @@
           requestOptions.disableFadeAnimation,
         );
 
-<<<<<<< HEAD
-        // If the message item is a tour and the tour card is supposed to be skipped then start the tour now.
-        if (
-          tour &&
-          (requestOptions.skipTourCard || messageItem.user_defined?.skip_card)
-        ) {
-          // Determine the reason the tour is starting. If the startTour method was used and skip_card is true then the
-          // method being used will take priority.
-          const startTourReason = requestOptions.skipTourCard
-            ? TourStartReason.START_TOUR_METHOD
-            : TourStartReason.SKIP_CARD;
-
-          // Determine the reason the view is changing.
-          const { viewState } =
-            store.getState().persistedToBrowserStorage.launcherState;
-          if (viewState.mainWindow) {
-            // If the mainWindow is visible then use the MainWindowCloseReasons and fire the window:close events. If the
-            // startTour method was used and skip_card is true then the method being used will take priority.
-            const mainWindowCloseReason = requestOptions.skipTourCard
-              ? MainWindowCloseReason.CALLED_START_TOUR
-              : MainWindowCloseReason.TOUR_SKIP_CARD;
-            // No need to await startTour() here since there is nothing else in this function that is dependent on
-            // startTours completion.
-            this.startTour(localMessageItem, startTourReason, {
-              mainWindowCloseReason,
-            }).catch((error) => {
-              consoleError("Error starting the tour", error);
-            });
-          } else {
-            // If the mainWindow is not visible then use the ViewChangeReasons and do not fire the window:close events.
-            // If the startTour method was used and skip_card is true then the method being used will take priority.
-            const viewChangeReason = requestOptions.skipTourCard
-              ? ViewChangeReason.CALLED_START_TOUR
-              : ViewChangeReason.TOUR_SKIP_CARD;
-            // No need to await startTour() here since there is nothing else in this function that is dependent on
-            // startTours completion.
-            this.startTour(localMessageItem, startTourReason, {
-              viewChangeReason,
-            }).catch((error) => {
-              consoleError("Error starting the tour", error);
-            });
-          }
-        } else if (!tour && requestOptions.skipTourCard) {
-          // If instance.startTour() was used but a tour response was not received then log an error.
-          consoleError(
-            "The message response received was not a tour, so the tour card was not skipped nor was a tour started by the startTour() call.",
-          );
-        }
-
-=======
->>>>>>> e0991f44
         const nestedLocalMessageItems: LocalMessageItem[] = [];
         createLocalMessageItemsForNestedMessageItems(
           localMessageItem,
@@ -1409,140 +1358,6 @@
   }
 
   /**
-<<<<<<< HEAD
-   * To start the tour save all the new tour data in store, fire the view:change events (as well as the window:close
-   * events if the main window is open), and then switch to the tour view. If the view:change events are successful then
-   * fire the tour:start and tour:step events as well.
-   */
-  async startTour(
-    message: LocalMessageItem,
-    startTourReason: TourStartReason,
-    changeViewReason: {
-      viewChangeReason?: ViewChangeReason;
-      mainWindowCloseReason?: MainWindowCloseReason;
-    },
-  ) {
-    // Save all the new tour info in store.
-    this.serviceManager.store.dispatch(
-      actions.setTourData(message.fullMessageID),
-    );
-
-    // Fire the appropriate events and try to open the tour.
-    const newViewState = await this.changeView(ViewType.TOUR, changeViewReason);
-
-    if (newViewState.tour) {
-      // If the tour is now visible then fire the tour:start event.
-      await this.serviceManager.fire({
-        type: BusEventType.TOUR_START,
-        reason: startTourReason,
-      });
-      // Then fire the tour:step event with the first steps info.
-      await this.serviceManager.fire({
-        type: BusEventType.TOUR_STEP,
-        step: this.serviceManager.store.getState().tourState
-          .activeTourStepItems[0],
-      });
-    }
-  }
-
-  /**
-   * To end the tour fire the view:change events and switch to the launcher. If the view:change events are successful
-   * then clear all the tour data from store.
-   */
-  async endTour(reason: {
-    viewChangeReason: ViewChangeReason;
-  }): Promise<boolean> {
-    const { viewState } =
-      this.serviceManager.store.getState().persistedToBrowserStorage
-        .launcherState;
-
-    let newViewState = viewState;
-    if (viewState.tour) {
-      // If a tour is open then change to the launcher.
-      newViewState = await this.changeView(ViewType.LAUNCHER, reason);
-    }
-
-    if (!newViewState.tour) {
-      // If the tour is no longer visible or wasn't visible then clear the tour data.
-      this.serviceManager.store.dispatch(actions.clearTourData());
-      return true;
-    }
-
-    // If changeView didn't hide the tour, then the tour data was not cleared, so return false.
-    return false;
-  }
-
-  /**
-   * Look for the provided stepId string within the tour step items. If a step with a matching step_id is found then
-   * move to that step within the tour.
-   */
-  goToSpecificTourStep(stepId: string) {
-    const { activeTourStepItems } =
-      this.serviceManager.store.getState().tourState;
-
-    // Find the index of the step with a step_id string matching the provided stepId.
-    const newStepIndex = activeTourStepItems.findIndex(
-      (stepItem: { step_id: string }) => stepItem.step_id === stepId,
-    );
-
-    if (newStepIndex) {
-      // If a matching step is found then change to that step in the tour.
-      this.changeStepInTour({ newStepIndex });
-    } else {
-      // If a matching step is not found then log an error and don't change the tour step.
-      consoleError(
-        `No step with the id "${stepId}" was found within the current tour. As a result, goToTourStep() did not change the current tour step.`,
-      );
-    }
-  }
-
-  /**
-   * Change the tour step, either to a specific step, the next step, or the previous step. After changing the step send
-   * a tour:step event.
-   */
-  async changeStepInTour(changeStepOptions: {
-    newStepIndex?: number;
-    nextStep?: boolean;
-    previousStep?: boolean;
-  }) {
-    const { store } = this.serviceManager;
-    const { activeTourStepItems } = store.getState().tourState;
-    const { activeTourCurrentStepIndex } =
-      store.getState().persistedToBrowserStorage.chatState.persistedTourState;
-
-    // Get the new default step number if there is one.
-    let { newStepIndex } = changeStepOptions;
-
-    if (changeStepOptions.nextStep) {
-      newStepIndex = activeTourCurrentStepIndex + 1;
-    } else if (changeStepOptions.previousStep) {
-      newStepIndex = activeTourCurrentStepIndex - 1;
-    }
-
-    // Change to the new step in the tour.
-    store.dispatch(actions.changeStepInTour(newStepIndex));
-
-    // Get the new step number from store in case the number that was provided had been out of bounds for the step array.
-    const actualNewStepIndex =
-      store.getState().persistedToBrowserStorage.chatState.persistedTourState
-        .activeTourCurrentStepIndex;
-
-    if (actualNewStepIndex === newStepIndex) {
-      // Fire the tour step event with the new step info.
-      await this.serviceManager.fire({
-        type: BusEventType.TOUR_STEP,
-        step: activeTourStepItems[actualNewStepIndex],
-      });
-    } else {
-      consoleWarn(
-        "The tour tried to change to a step that was out of bounds for the step array, so no step change was made.",
-      );
-    }
-  }
-
-  /**
-=======
->>>>>>> e0991f44
    * Fires an error event to notify listeners that an error occurred.
    *
    * @param error Details about the error or the error object.
@@ -1610,23 +1425,6 @@
         await serviceManager.humanAgentService.endChat(true, false, false);
       }
 
-<<<<<<< HEAD
-      if (viewState.tour) {
-        // If a tour is open then try to open the main window. Specify not to hydrate the chat because hydration is
-        // planned to happen after restart:conversation has fired below. We don't need to clear the tour data in store
-        // since the restartConversation redux action will do that.
-        await this.serviceManager.actions.changeView(
-          ViewType.MAIN_WINDOW,
-          {
-            mainWindowOpenReason:
-              MainWindowOpenReason.CALLED_RESTART_CONVERSATION,
-          },
-          false,
-        );
-      }
-
-=======
->>>>>>> e0991f44
       this.serviceManager.instance.updateInputFieldVisibility(true);
       this.serviceManager.messageService.cancelAllMessageRequests();
 
