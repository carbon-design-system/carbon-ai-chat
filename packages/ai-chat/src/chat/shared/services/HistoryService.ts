/*
 *  Copyright IBM Corp. 2025
 *
 *  This source code is licensed under the Apache-2.0 license found in the
 *  LICENSE file in the root directory of this source tree.
 *
 *  @license
 */

/**
 * This service is responsible for loading conversation history data.
 */

import {
  LoadedHistory,
  notesToLoadedHistory,
} from "../schema/historyToMessages";
import { HistoryItem, HistoryNote } from "../../../types/messaging/History";

import { consoleError } from "../utils/miscUtils";
import { ServiceManager } from "./ServiceManager";

class HistoryService {
  /**
   * The service manager to use to access services.
   */
  private serviceManager: ServiceManager;

  constructor(serviceManager: ServiceManager) {
    this.serviceManager = serviceManager;
  }

  /**
   * Fetch from history store. If no history is found (no session or the session has expired), this will return null.
   */
  async loadHistory(useHistory?: {
    notes: HistoryNote[];
  }): Promise<LoadedHistory> {
    const state = this.serviceManager.store.getState();
    const { config } = state;
    const publicConfig = config.public;

    try {
      let resultData: { notes: HistoryNote[] };
      if (useHistory) {
        resultData = useHistory;
      } else if (publicConfig.messaging?.customLoadHistory) {
        const items: HistoryItem[] =
          await publicConfig.messaging.customLoadHistory(
            this.serviceManager.instance,
          );
        const note: HistoryNote = {
          body: items,
        };
        resultData = { notes: [note] };
      }

      if (resultData) {
        // If there is result data then grab the notes array, transform it into a LoadedHistory, and return it.
        const historyNotes = resultData?.notes;
        return notesToLoadedHistory(historyNotes, this.serviceManager);
      }
<<<<<<< HEAD

      if (viewState.tour) {
        // If there is no resultData, and a tour was open then try to open the main window. Specify not to hydrate the
        // chat because we're already in the middle of hydrating. This is done below the above checks for a sessionID,
        // since it's possible the sessionID will not exist while the viewState still does. If this happened it would
        // cause the tour to stay stuck open, with no content to show, which we don't want.
        await this.serviceManager.actions.changeView(
          ViewType.MAIN_WINDOW,
          { mainWindowOpenReason: MainWindowOpenReason.SESSION_HISTORY },
          false,
        );
        // Clear the tour state, regardless if changeView was successful or not, since there is no tour data to be
        // shown. This is done instead of calling serviceManager.actions.endTour() because this scenario is a little
        // more complicated than the generic endTour scenario.
        this.serviceManager.store.dispatch(actions.clearTourData());
      }
=======
>>>>>>> e0991f44
    } catch (error) {
      consoleError(
        "An error occurred while attempting to load the conversation history",
        error,
      );
    }

    return null;
  }
}

export { HistoryService };<|MERGE_RESOLUTION|>--- conflicted
+++ resolved
@@ -60,25 +60,6 @@
         const historyNotes = resultData?.notes;
         return notesToLoadedHistory(historyNotes, this.serviceManager);
       }
-<<<<<<< HEAD
-
-      if (viewState.tour) {
-        // If there is no resultData, and a tour was open then try to open the main window. Specify not to hydrate the
-        // chat because we're already in the middle of hydrating. This is done below the above checks for a sessionID,
-        // since it's possible the sessionID will not exist while the viewState still does. If this happened it would
-        // cause the tour to stay stuck open, with no content to show, which we don't want.
-        await this.serviceManager.actions.changeView(
-          ViewType.MAIN_WINDOW,
-          { mainWindowOpenReason: MainWindowOpenReason.SESSION_HISTORY },
-          false,
-        );
-        // Clear the tour state, regardless if changeView was successful or not, since there is no tour data to be
-        // shown. This is done instead of calling serviceManager.actions.endTour() because this scenario is a little
-        // more complicated than the generic endTour scenario.
-        this.serviceManager.store.dispatch(actions.clearTourData());
-      }
-=======
->>>>>>> e0991f44
     } catch (error) {
       consoleError(
         "An error occurred while attempting to load the conversation history",
