/*
 *  Copyright IBM Corp. 2025
 *
 *  This source code is licensed under the Apache-2.0 license found in the
 *  LICENSE file in the root directory of this source tree.
 *
 *  @license
 */

import cloneDeep from "lodash-es/cloneDeep.js";
import merge from "lodash-es/merge.js";
import { DeepPartial } from "../../../../types/utilities/DeepPartial";

import inputItemToLocalItem from "../../schema/inputItemToLocalItem";
import {
  createLocalMessageForInlineError,
  outputItemToLocalItem,
} from "../../schema/outputItemToLocalItem";
import actions from "../../store/actions";
import {
  agentUpdateIsTyping,
  endChat,
  setAgentAvailability,
  setHumanAgentJoined,
  setHumanAgentLeftChat,
  setIsConnecting,
  setIsReconnecting,
  setIsScreenSharing,
  setPersistedServiceDeskState,
  setShowScreenShareRequest,
  updateCapabilities,
  updateFilesUploadInProgress,
} from "../../store/humanAgentActions";
import { FileUpload } from "../../../../types/state/AppState";
import {
  LocalMessageItem,
  MessageErrorState,
} from "../../../../types/messaging/LocalMessageItem";
import { FileStatusValue } from "../../utils/constants";
import { deepFreeze } from "../../utils/lang/objectUtils";
import { resolveOrTimeout } from "../../utils/lang/promiseUtils";
import {
  addDefaultsToMessage,
  createMessageRequestForFileUpload,
  createMessageRequestForText,
  createMessageResponseForText,
} from "../../utils/messageUtils";
import { assertType, consoleError, debugLog } from "../../utils/miscUtils";
import {
  ResolvablePromise,
  resolvablePromise,
} from "../../utils/resolvablePromise";
import { ServiceManager } from "../ServiceManager";
import {
  HumanAgentsOnlineStatus,
  CreateHumanAgentServiceFunction,
  HumanAgentService,
} from "./HumanAgentService";
import {
  addHumanAgentEndChatMessage,
  addBotReturnMessage,
  addMessages,
  createHumanAgentLocalMessage,
  LocalAndOriginalMessagesPair,
  toPair,
} from "./humanAgentUtils";
import {
  HumanAgentMessageType,
  ResponseUserProfile,
  ConnectToHumanAgentItem,
  Message,
  MessageResponse,
  TextItem,
} from "../../../../types/messaging/Messages";
import {
  AdditionalDataToAgent,
  AgentAvailability,
  ErrorType,
  ScreenShareState,
  ServiceDesk,
  ServiceDeskCallback,
  ServiceDeskCapabilities,
  ServiceDeskErrorInfo,
  ServiceDeskFactoryParameters,
} from "../../../../types/config/ServiceDeskConfig";
import {
  BusEventHumanAgentPreEndChat,
  BusEventHumanAgentPreStartChat,
  BusEventType,
} from "../../../../types/events/eventBusTypes";

/**
 * The amount of time to wait when a message is sent to the service desk before displaying a warning if the service
 * desk doesn't indicate the message was received.
 */
const SEND_TIMEOUT_WARNING_MS = 3000;

/**
 * The amount of time to wait when a message is sent to the service desk before displaying an error if the service
 * desk doesn't indicate the message was received.
 */
const SEND_TIMEOUT_ERROR_MS = 20000;

/**
 * The amount of time to wait before an attempt to end a chat times out, and we close it anyway.
 */
const END_CHAT_TIMEOUT_MS = 5000;

/**
 * The amount of time to wait before a check for agent availability times out if there's no answer.
 */
const AVAILABILITY_TIMEOUT_MS = 5000;

/**
 * The amount of time to wait before displaying the "bot returns" message.
 */
const BOT_RETURN_DELAY = 1500;

const {
  FROM_USER,
  RECONNECTED,
  DISCONNECTED,
  HUMAN_AGENT_ENDED_CHAT,
  HUMAN_AGENT_JOINED,
  USER_ENDED_CHAT,
  CHAT_WAS_ENDED,
  TRANSFER_TO_HUMAN_AGENT,
  HUMAN_AGENT_LEFT_CHAT,
  RELOAD_WARNING,
  SHARING_CANCELLED,
  SHARING_DECLINED,
  SHARING_ACCEPTED,
  SHARING_REQUESTED,
  SHARING_ENDED,
} = HumanAgentMessageType;

class HumanAgentServiceImpl implements HumanAgentService {
  /**
   * The service manager to use to access services.
   */
  private serviceManager: ServiceManager;

  /**
   * The instance of the service desk wrapper used to communicate with the actual service desk.
   */
  private serviceDesk: ServiceDesk;

  /**
   * This is the callback handed to the service desk that it will use to send information back to us.
   */
  private serviceDeskCallback: ServiceDeskCallbackImpl<any>;

  /**
   * Indicates if a chat has started (the startChat function has been called). It does not necessarily mean that an
   * agent has joined and a full chat is in progress.
   */
  chatStarted = false;

  /**
   * Indicates if the service desk has gotten into a disconnected error state.
   */
  showingDisconnectedError = false;

  /**
   * Indicates if an agent is currently typing.
   */
  isHumanAgentTyping = false;

  /**
   * The timer that is waiting for an agent to join. When this timer fires, the chat will be ended and an error will
   * be displayed.
   */
  waitingForHumanAgentJoinedTimer: ReturnType<typeof setTimeout>;

  /**
   * The current set of files that are being uploaded.
   */
  uploadingFiles = new Set<string>();

  /**
   * If we are displaying a screen sharing request to the user, this Promise is used to resolve the user's response.
   */
  screenShareRequestPromise: ResolvablePromise<ScreenShareState>;

  /**
   * We only want to show the refresh/leave warning when the first agent joins, so we use this boolean to track if the
   * warning has been shown.
   */
  showLeaveWarning = true;

  constructor(serviceManager: ServiceManager) {
    this.serviceManager = serviceManager;
  }

  /**
   * If a custom service desk is configured, returns the name.
   */
  public getCustomServiceDeskName() {
    return this.serviceManager.store.getState().config.public.serviceDeskFactory
      ? this.serviceDesk.getName?.()
      : undefined;
  }

  /**
   * Initializes this service. This will create the service desk instance that can be used for communicating with
   * service desks.
   */
  public async initialize() {
    if (this.serviceDesk) {
      throw new Error("A service desk has already been created!");
    }

    const { store, instance } = this.serviceManager;
    const state = store.getState();
    const { config, persistedToBrowserStorage } = state;
    const serviceDeskState = cloneDeep(
      persistedToBrowserStorage.chatState.humanAgentState.serviceDeskState,
    );

    this.serviceDeskCallback = new ServiceDeskCallbackImpl(
      this.serviceManager,
      this,
    );

    if (config.public.serviceDeskFactory) {
      // A custom service desk factory was provided so use that to create the service desk.
      const parameters: ServiceDeskFactoryParameters = {
        callback: this.serviceDeskCallback,
        instance,
        persistedState: serviceDeskState,
      };
      this.serviceDesk = await config.public.serviceDeskFactory(parameters);
      validateCustomServiceDesk(this.serviceDesk);
      debugLog("Initializing a custom service desk");
    }

    // If the service desk supports reconnecting, we don't need to show this warning.
    this.showLeaveWarning = !this.serviceDesk?.reconnect;
  }

  /**
   * Begins a chat between the current user and the currently configured service desk. This may not be called if
   * there is already a service desk being used.
   *
   * @param localConnectMessage The specific localMessage caused the connection to an agent. It will
   * contain specific information to send to the service desk as part of the connection. This can include things
   * like a message to display to a human agent.
   * @param originalMessage The full original message that this Connect to Agent item belongs to.
   */
  public async startChat(
    localConnectMessage: LocalMessageItem<ConnectToHumanAgentItem>,
    originalMessage: Message,
  ): Promise<void> {
    if (!this.serviceDesk) {
      // No service desk connected.
      throw new Error("A service desk has not been configured.");
    }

    if (
      this.serviceManager.store.getState().persistedToBrowserStorage.chatState
        .humanAgentState.isSuspended
    ) {
      // If the user is currently engaged in a conversation with an agent that is suspended and we start a new chat, we
      // need to end the current conversation first. We do still want to generate the "agent left" message however but
      // not the "bot return" message that occurs on a delay.
      await this.endChat(true, true, false);
    }

    if (this.chatStarted) {
      throw new Error(
        "A chat is already running. A call to endChat must be made before a new chat can start.",
      );
    }

    const { serviceManager } = this;

    try {
      this.chatStarted = true;
      this.isHumanAgentTyping = false;
      this.uploadingFiles.clear();
      this.serviceManager.store.dispatch(
        updateFilesUploadInProgress(this.uploadingFiles.size > 0),
      );

      // Fire off the pre-start event.
      const event: BusEventHumanAgentPreStartChat = {
        type: BusEventType.HUMAN_AGENT_PRE_START_CHAT,
        message: originalMessage as MessageResponse,
      };
      await serviceManager.fire(event);

      if (event.cancelStartChat) {
        // Abort the connecting.
        this.chatStarted = false;
        await this.fireEndChat(false, true);
        serviceManager.store.dispatch(setIsConnecting(false, null));

        return;
      }

      const agentJoinTimeout =
        serviceManager.store.getState().config.public.serviceDesk
          ?.agentJoinTimeoutSeconds;
      if (agentJoinTimeout) {
        this.waitingForHumanAgentJoinedTimer = setTimeout(
          () => this.handleHumanAgentJoinedTimeout(),
          agentJoinTimeout * 1000,
        );
      }

      serviceManager.store.dispatch(
        setIsConnecting(true, localConnectMessage.ui_state.id),
      );

      await this.serviceDesk.startChat(originalMessage as MessageResponse, {
        preStartChatPayload: event.preStartChatPayload,
      });
    } catch (error) {
      consoleError(
        "[startChat] An error with the service desk occurred.",
        error,
      );
      // If it failed to start, then stop connecting and clear the service desk.
      if (this.serviceDeskCallback) {
        await this.serviceDeskCallback.setErrorStatus({
          type: ErrorType.CONNECTING,
          logInfo: error,
        });
      }

      serviceManager.store.dispatch(setIsConnecting(false, null));
      this.chatStarted = false;
      this.cancelHumanAgentJoinedTimer();

      throw error;
    }
  }

  /**
   * Fires the {@link BusEventType.HUMAN_AGENT_PRE_END_CHAT} event. The event fired is returned which can contain information
   * added by a listener.
   */
  async firePreEndChat(
    endedByHumanAgent: boolean,
  ): Promise<BusEventHumanAgentPreEndChat> {
    // Before ending the chat, fire an event.
    const event: BusEventHumanAgentPreEndChat = {
      type: BusEventType.HUMAN_AGENT_PRE_END_CHAT,
      endedByHumanAgent,
      preEndChatPayload: null as unknown,
      cancelEndChat: false,
    };

    await this.serviceManager.fire(event);

    return event;
  }

  /**
   * Fires the {@link BusEventType.HUMAN_AGENT_END_CHAT} event.
   */
  async fireEndChat(endedByHumanAgent: boolean, requestCancelled: boolean) {
    // Before ending the chat, fire an event.
    await this.serviceManager.fire({
      type: BusEventType.HUMAN_AGENT_END_CHAT,
      endedByHumanAgent,
      requestCancelled,
    });
  }

  /**
   * Tells the service desk to terminate the chat.
   *
   * @param endedByUser Indicates if the chat is being ended as a result of the user or if it was ended
   * programmatically from an instance method.
   * @param showHumanAgentLeftMessage Indicates if the chat should show the "agent left" message.
   * @param showBotReturnMessage Indicates if the chat should show the "bot return" message.
   * @returns Returns a Promise that resolves when the service desk has successfully handled the call.
   */
  public async endChat(
    endedByUser: boolean,
    showHumanAgentLeftMessage = true,
    showBotReturnMessage = true,
  ): Promise<void> {
    if (!this.chatStarted || !this.serviceDesk) {
      // Already ended or no service desk.
      return;
    }

    const { isConnected } = this.persistedHumanAgentState();
    let event: BusEventHumanAgentPreEndChat;
    if (isConnected) {
      event = await this.firePreEndChat(false);
      if (event.cancelEndChat) {
        return;
      }
    }

    const endMessageType = endedByUser ? USER_ENDED_CHAT : CHAT_WAS_ENDED;
    await this.doEndChat(
      false,
      event?.preEndChatPayload,
      showHumanAgentLeftMessage,
      showBotReturnMessage,
      endMessageType,
    );
  }

  /**
   * This function will end the chat with a service class and clear the service state for it.
   */
  async doEndChat(
    endedByHumanAgent: boolean,
    preEndChatPayload: unknown,
    showHumanAgentLeftMessage: boolean,
    showBotReturnMessage: boolean,
    agentEndChatMessageType: HumanAgentMessageType,
  ): Promise<void> {
    const { isConnected } = this.persistedHumanAgentState();
    const wasSuspended = this.isSuspended();

    this.cancelHumanAgentJoinedTimer();
    this.closeScreenShareRequestModal(ScreenShareState.CANCELLED);

    try {
      await resolveOrTimeout(
        this.serviceDesk.endChat({ endedByHumanAgent, preEndChatPayload }),
        END_CHAT_TIMEOUT_MS,
      );
    } catch (error) {
      consoleError(
        "[doEndChat] An error with the service desk occurred.",
        error,
      );
    }

    if (isConnected && showHumanAgentLeftMessage) {
      const { responseUserProfile } = this.persistedHumanAgentState();
      await addHumanAgentEndChatMessage(
        agentEndChatMessageType,
        responseUserProfile,
        true,
        wasSuspended,
        this.serviceManager,
      );
    }

    this.chatStarted = false;
    this.isHumanAgentTyping = false;
    this.serviceManager.store.dispatch(endChat());

    await this.fireEndChat(endedByHumanAgent, !isConnected);

    if (isConnected && showBotReturnMessage) {
      await addBotReturnMessage(
        BOT_RETURN_DELAY,
        wasSuspended,
        this.serviceManager,
      );
    }
  }

  /**
   * Sends a message to the agent in the service desk.
   *
   * @param text The message from the user.
   * @param uploads An optional set of files to upload.
   * @returns Returns a Promise that resolves when the service desk has successfully handled the call.
   */
  public async sendMessageToAgent(
    text: string,
    uploads: FileUpload[],
  ): Promise<void> {
    if (!this.serviceDesk || !this.chatStarted) {
      // No service desk connected.
      return;
    }

    const { serviceManager } = this;
    deepFreeze(uploads);

    const originalMessage = createMessageRequestForText(text);
    originalMessage.input.agent_message_type = FROM_USER;

    // Fire the pre:send event that will allow code to customize the message.
    await serviceManager.fire({
      type: BusEventType.HUMAN_AGENT_PRE_SEND,
      data: originalMessage,
      files: uploads,
    });

    // Add the outgoing message to the store immediately.
    const textMessage: LocalMessageItem<TextItem> = inputItemToLocalItem(
      originalMessage,
      originalMessage.input.text,
    );
    const localMessageID = textMessage.ui_state.id;

    const pairs: LocalAndOriginalMessagesPair[] = [];

    if (textMessage.item.text) {
      pairs.push(toPair([textMessage], originalMessage));
    }

    // Add a message for each file upload.
    uploads.forEach((upload) => {
      // Note that we're going to reuse the file ID for the MessageRequest and LocalMessage to make it easier to
      // locate the objects when we need to update their states.
      const uploadOriginalMessage = createMessageRequestForFileUpload(upload);
      const uploadLocalMessage: LocalMessageItem = inputItemToLocalItem(
        uploadOriginalMessage,
        uploadOriginalMessage.input.text,
        upload.id,
      );
      pairs.push(toPair([uploadLocalMessage], uploadOriginalMessage));

      this.uploadingFiles.add(upload.id);
    });
    this.serviceManager.store.dispatch(
      updateFilesUploadInProgress(this.uploadingFiles.size > 0),
    );

    await addMessages(pairs, !this.isSuspended(), serviceManager);

    // Start some timeouts to display a warning or error if the service desk doesn't indicate if the message was
    // sent successfully (or it failed).
    let messageSucceeded = false;
    let messageFailed = false;
    setTimeout(() => {
      if (!messageSucceeded && !messageFailed) {
        this.setMessageErrorState(
          textMessage.fullMessageID,
          MessageErrorState.RETRYING,
        );
      }
    }, SEND_TIMEOUT_WARNING_MS);
    setTimeout(() => {
      if (!messageSucceeded) {
        this.setMessageErrorState(
          textMessage.fullMessageID,
          MessageErrorState.FAILED,
        );
      }
    }, SEND_TIMEOUT_ERROR_MS);

    const additionalData: AdditionalDataToAgent = {
      filesToUpload: uploads,
    };

    try {
      // Send the message to the service desk.
      await this.serviceDesk.sendMessageToAgent(
        originalMessage,
        localMessageID,
        additionalData,
      );
      messageSucceeded = true;
      this.setMessageErrorState(
        textMessage.fullMessageID,
        MessageErrorState.NONE,
      );

      await serviceManager.fire({
        type: BusEventType.HUMAN_AGENT_SEND,
        data: originalMessage,
        files: uploads,
      });
    } catch (error) {
      messageFailed = true;
      consoleError(
        "[sendMessageToAgent] An error with the service desk occurred.",
        error,
      );
      this.setMessageErrorState(
        textMessage.fullMessageID,
        MessageErrorState.FAILED,
      );
    }
  }

  /**
   * Indicates that the user has selected some files to be uploaded but that the user has not yet chosen to send
   * them to the agent.
   */
  public filesSelectedForUpload(uploads: FileUpload[]) {
    if (!this.serviceDesk || !this.chatStarted) {
      // No service desk connected.
      return;
    }

    try {
      this.serviceDesk.filesSelectedForUpload?.(uploads);
    } catch (error) {
      consoleError(
        "[userReadMessages] An error with the service desk occurred.",
        error,
      );
    }
  }

  /**
   * Informs the service desk that the user has read all the messages that have been sent by the service desk.
   */
  public async userReadMessages(): Promise<void> {
    if (!this.serviceDesk || !this.chatStarted) {
      // No service desk connected.
      return;
    }

    try {
      await this.serviceDesk.userReadMessages();
    } catch (error) {
      consoleError(
        "[userReadMessages] An error with the service desk occurred.",
        error,
      );
    }
  }

  /**
   * Checks if any agents are online and ready to communicate with the user. This function will time out after 5
   * seconds and will return false when that happens.
   *
   * @param connectMessage The message that contains the transfer_info object that may be used by the service desk,
   * so it can perform a more specific check.
   */
  public async checkAreAnyHumanAgentsOnline(
    connectMessage: MessageResponse,
  ): Promise<HumanAgentsOnlineStatus> {
    let resultValue: HumanAgentsOnlineStatus;
    const initialRestartCount = this.serviceManager.restartCount;

    if (!this.serviceDesk?.areAnyAgentsOnline) {
      resultValue = HumanAgentsOnlineStatus.UNKNOWN;
    } else {
      try {
        const timeoutSeconds =
          this.serviceManager.store.getState().config.public.serviceDesk
            ?.availabilityTimeoutSeconds;
        const timeout = timeoutSeconds
          ? timeoutSeconds * 1000
          : AVAILABILITY_TIMEOUT_MS;
        const result = await resolveOrTimeout(
          this.serviceDesk.areAnyAgentsOnline(connectMessage),
          timeout,
        );

        if (result === true) {
          resultValue = HumanAgentsOnlineStatus.ONLINE;
        } else if (result === false) {
          resultValue = HumanAgentsOnlineStatus.OFFLINE;
        } else {
          // Any other value for result will return an unknown status.
          resultValue = HumanAgentsOnlineStatus.UNKNOWN;
        }
      } catch (error) {
        consoleError("Error attempting to get agent availability", error);
        // If we fail to get an answer we'll just return false to indicate that no agents are available.
        resultValue = HumanAgentsOnlineStatus.OFFLINE;
      }
    }

    if (initialRestartCount === this.serviceManager.restartCount) {
      // Don't await this since we don't want any event handlers to hold up this check.
      this.serviceManager.fire({
        type: BusEventType.HUMAN_AGENT_ARE_ANY_AGENTS_ONLINE,
        areAnyAgentsOnline: resultValue,
      });
    }

    return resultValue;
  }

  /**
   * Tells the service desk if a user has started or stopped typing.
   *
   * @param isTyping If true, indicates that the user is typing. False indicates the user has stopped typing.
   */
  public async userTyping(isTyping: boolean): Promise<void> {
    if (!this.serviceDesk || !this.chatStarted) {
      // No service desk connected.
      return;
    }

    try {
      await this.serviceDesk.userTyping?.(isTyping);
    } catch (error) {
      consoleError(
        "[userTyping] An error with the service desk occurred.",
        error,
      );
    }
  }

  /**
   * Sets the error state for the message with the given id.
   *
   * @param messageID The ID of the message to set the state for. This will be the ID that was passed on the service
   * desk as part of the {@link ServiceDesk#sendMessageToAgent} call.
   * @param errorState The state to set of the message.
   */
  setMessageErrorState(messageID: string, errorState: MessageErrorState) {
    this.serviceManager.store.dispatch(
      actions.setMessageErrorState(messageID, errorState),
    );
  }

  /**
   * This is called when an agent fails to join a chat after a given period of time.
   */
  private async handleHumanAgentJoinedTimeout() {
    // Display an error to the user.
    const message =
      this.serviceManager.store.getState().languagePack
        .errors_noHumanAgentsJoined;
    const { originalMessage, localMessage } =
      createLocalMessageForInlineError(message);
    await addMessages(
      [toPair([localMessage], originalMessage)],
      !this.isSuspended(),
      this.serviceManager,
    );

    // End the chat.
    this.endChat(false);
  }

  /**
   * Cancels the agent joined timer if one is running.
   */
  cancelHumanAgentJoinedTimer() {
    if (this.waitingForHumanAgentJoinedTimer) {
      clearTimeout(this.waitingForHumanAgentJoinedTimer);
      this.waitingForHumanAgentJoinedTimer = null;
    }
  }

  /**
   * Informs the service desk of a change in the state of screen sharing from the user side.
   *
   * @param state The new state of the screen sharing.
   */
  async screenShareUpdateRequestState(state: ScreenShareState) {
    if (!this.persistedHumanAgentState().isConnected) {
      // Not connected to an agent.
      return;
    }

    // Close the modal.
    this.closeScreenShareRequestModal(state);

    let agentMessageType: HumanAgentMessageType;
    switch (state) {
      case ScreenShareState.ACCEPTED:
        agentMessageType = SHARING_ACCEPTED;
        break;
      case ScreenShareState.DECLINED:
        agentMessageType = SHARING_DECLINED;
        break;
      case ScreenShareState.CANCELLED:
        agentMessageType = SHARING_CANCELLED;
        break;
      case ScreenShareState.ENDED:
        agentMessageType = SHARING_ENDED;
        break;
      default:
        return;
    }

    // Display a message to the user.
    await this.addHumanAgentLocalMessage(agentMessageType);
  }

  /**
   * Informs the service desk that it should stop screen sharing.
   */
  async screenShareStop() {
    this.serviceManager.store.dispatch(setIsScreenSharing(false));
    await this.addHumanAgentLocalMessage(SHARING_ENDED);
    await this.serviceDesk?.screenShareStop?.();
  }

  /**
   * Called during the hydration process to allow the service to deal with hydration.
   */
  async handleHydration(
    allowReconnect: boolean,
    allowEndChatMessages: boolean,
  ) {
    const { store } = this.serviceManager;

    let didReconnect = false;
    const { isConnected } = this.persistedHumanAgentState();

    if (isConnected) {
      this.chatStarted = true;

      if (allowReconnect && this.serviceDesk?.reconnect) {
        // If the user was previously connected to an agent, we need to see if we can reconnect the user to the agent.
        try {
          store.dispatch(setIsReconnecting(true));
          setTimeout(this.serviceManager.appWindow.requestFocus);

          // Let the service desk do whatever it needs to do to reconnect.
          didReconnect = await this.serviceDesk.reconnect();
        } catch (error) {
          consoleError(`Error while trying to reconnect to an agent.`, error);
        }
      }

      store.dispatch(setIsReconnecting(false));

      if (!this.persistedHumanAgentState().isConnected) {
        // The user may have disconnected while waiting for the reconnect in which case, just stop what we're doing.
        this.chatStarted = false;
        return;
      }

      setTimeout(this.serviceManager.appWindow.requestFocus);

      if (!didReconnect) {
        // If we didn't reconnected, then just end the chat.
        this.chatStarted = false;
        const wasSuspended = this.isSuspended();
        store.dispatch(endChat());

        if (allowEndChatMessages) {
          // If we didn't reconnect, then show the "end chat" messages to the user.
          const { responseUserProfile } = this.persistedHumanAgentState();
          await addHumanAgentEndChatMessage(
            HumanAgentMessageType.CHAT_WAS_ENDED,
            responseUserProfile,
            false,
            wasSuspended,
            this.serviceManager,
          );
          await addBotReturnMessage(0, wasSuspended, this.serviceManager);
        }
      } else {
        this.showLeaveWarning = false;
      }
    }
  }

  /**
   * Closes the screen share request modal and completes the promise waiting on it.
   */
  closeScreenShareRequestModal(state: ScreenShareState) {
    // Close the modal if it was open.
    this.serviceManager.store.dispatch(setShowScreenShareRequest(false));

    // If someone is waiting on the Promise, then resolve it.
    if (this.screenShareRequestPromise) {
      this.screenShareRequestPromise.doResolve(state);
      this.screenShareRequestPromise = null;
    }
    this.serviceManager.store.dispatch(
      setIsScreenSharing(state === ScreenShareState.ACCEPTED),
    );
  }

  /**
   * Adds a local agent message.
   */
  async addHumanAgentLocalMessage(
    agentMessageType: HumanAgentMessageType,
    responseUserProfile?: ResponseUserProfile,
<<<<<<< HEAD
    fireEvents = true,
    saveInHistory = true,
=======
    fireEvents = true
>>>>>>> 363b5966
  ) {
    if (!responseUserProfile) {
      responseUserProfile = this.persistedHumanAgentState().responseUserProfile;
    }
    const { localMessage, originalMessage } =
      await createHumanAgentLocalMessage(
        agentMessageType,
        this.serviceManager,
        responseUserProfile,
        fireEvents,
      );
    await addMessages(
      [toPair([localMessage], originalMessage)],
      !this.isSuspended(),
      this.serviceManager,
    );
  }

  /**
   * Returns the persisted agent state from the store.
   */
  persistedHumanAgentState() {
    return this.serviceManager.store.getState().persistedToBrowserStorage
      .chatState.humanAgentState;
  }

  /**
   * Indicates if the conversation with the agent is suspended.
   */
  isSuspended() {
    return this.serviceManager.store.getState().persistedToBrowserStorage
      .chatState.humanAgentState.isSuspended;
  }
}

/**
 * This class implements the callback that is passed to the service desk that it can use to send us information that
 * it produced by the service desk.
 */
class ServiceDeskCallbackImpl<TPersistedStateType>
  implements ServiceDeskCallback<TPersistedStateType>
{
  /**
   * The service manager to use to access services.
   */
  private serviceManager: ServiceManager;

  /**
   * A back reference to the service that created this callback.
   */
  private service: HumanAgentServiceImpl;

  constructor(serviceManager: ServiceManager, service: HumanAgentServiceImpl) {
    this.serviceManager = serviceManager;
    this.service = service;
  }

  /**
   * Updates Carbon AI Chat with the capabilities supported by the service desk. Some of these capabilities may support
   * being changed dynamically and can be updated at any time.
   *
   * @param capabilities The set of capabilities to update. Only properties that need to be changed need to be included.
   */
  updateCapabilities(capabilities: Partial<ServiceDeskCapabilities>): void {
    this.serviceManager.store.dispatch(
      updateCapabilities(cloneDeep(capabilities)),
    );
  }

  /**
   * Sends updated availability information to the chat widget for a user who is waiting to be connected to an
   * agent. This may be called at any point while waiting for the connection to provide newer information.
   *
   * @param availability The availability information to display to the user.
   */
  async updateAgentAvailability(availability: AgentAvailability) {
    if (!this.service.chatStarted) {
      // The chat is no longer running.
      return;
    }
    this.serviceManager.store.dispatch(setAgentAvailability(availability));
  }

  /**
   * Informs the chat widget that the agent has read all the messages that have been sent to the service desk.
   */
  async agentJoined(profile: ResponseUserProfile) {
    if (!this.service.chatStarted) {
      // The chat is no longer running.
      return;
    }

    this.service.cancelHumanAgentJoinedTimer();

    // Update the store with the current agent's profile information.
    this.serviceManager.store.dispatch(setHumanAgentJoined(profile));

    // Then generate a message we can display in the UI to indicate that the agent has joined.
    await this.service.addHumanAgentLocalMessage(HUMAN_AGENT_JOINED, profile);

    if (this.service.showLeaveWarning) {
<<<<<<< HEAD
      await this.service.addHumanAgentLocalMessage(
        RELOAD_WARNING,
        null,
        false,
        false,
      );
=======
      await this.service.addHumanAgentLocalMessage(RELOAD_WARNING, null, false);
>>>>>>> 363b5966
      this.service.showLeaveWarning = false;
    }
  }

  /**
   * Informs the chat widget that the agent has read all the messages that have been sent to the service desk.
   *
   * This functionality is not yet implemented.
   */
  async agentReadMessages() {
    if (!this.service.chatStarted) {
      // The chat is no longer running.
      return;
    }
    debugLog("[ServiceDeskCallbackImpl] agentReadMessages");
  }

  /**
   * Tells the chat widget if an agent has started or stopped typing.
   *
   * @param isTyping If true, indicates that the agent is typing. False indicates the agent has stopped typing.
   */
  async agentTyping(isTyping: boolean) {
    if (
      this.persistedHumanAgentState().isConnected &&
      isTyping !== this.service.isHumanAgentTyping
    ) {
      this.serviceManager.store.dispatch(agentUpdateIsTyping(isTyping));
      this.service.isHumanAgentTyping = isTyping;
    }
  }

  /**
   * Sends a message to the chat widget from an agent.
   *
   * Note: The text response type from the standard Watson API is supported in addition to the Carbon AI Chat specific
   * {@link MessageResponseTypes.INLINE_ERROR} response type.
   *
   * @param message The message to display to the user. Note, the ability to pass a string for the message was added in
   * Carbon AI Chat 6.7.0. Earlier versions of Carbon AI Chat will not work if you pass just a string.
   * @param agentID The ID of the agent who is sending the message. If this is not provided, then the ID of the last
   * agent who joined the conversation will be used.
   */
  async sendMessageToUser(message: MessageResponse | string, agentID?: string) {
    if (!this.service.chatStarted || !message) {
      // The chat is no longer running or no message was actually provided.
      return;
    }

    const messageResponse =
      typeof message === "string"
        ? createMessageResponseForText(message)
        : message;
    addDefaultsToMessage(messageResponse);
    if (messageResponse.output?.generic?.length) {
      messageResponse.output.generic.forEach((messageItem) => {
        if (!messageItem.agent_message_type) {
          messageItem.agent_message_type =
            HumanAgentMessageType.FROM_HUMAN_AGENT;
        }
      });
    }

    const { serviceManager } = this;

    // If no agent ID is provided, just use the current one.
    let responseUserProfile: ResponseUserProfile;
    if (agentID === undefined) {
      responseUserProfile = this.persistedHumanAgentState().responseUserProfile;
    } else {
      responseUserProfile =
        this.persistedHumanAgentState().responseUserProfiles[agentID];
      if (!responseUserProfile) {
        // If we don't have a profile for the agent who sent this message, we need to use the profile for the current
        // agent (if there is one).
        responseUserProfile =
          this.persistedHumanAgentState().responseUserProfile;
        if (responseUserProfile) {
          consoleError(
            `Got agent ID ${agentID} but no agent with that ID joined the conversation. Using the current agent instead.`,
          );
        }
      }
    }

    // Fire the pre:receive event that will allow code to customize the message.
    await serviceManager.fire({
      type: BusEventType.HUMAN_AGENT_PRE_RECEIVE,
      data: messageResponse,
      responseUserProfile,
    });

    messageResponse.message_options = messageResponse.message_options || {};

    messageResponse.message_options.response_user_profile = responseUserProfile;

    const localMessages = messageResponse.output.generic.map((item: any) => {
      return outputItemToLocalItem(item, messageResponse);
    });
    await addMessages(
      [toPair(localMessages, messageResponse)],
      !this.service.isSuspended(),
      this.serviceManager,
    );

    await serviceManager.fire({
      type: BusEventType.HUMAN_AGENT_RECEIVE,
      data: messageResponse,
      responseUserProfile,
    });
  }

  /**
   * Informs the chat widget that a transfer to another agent is in progress. The agent profile information is
   * optional if the service desk doesn't have the information available. This message simply tells the chat widget
   * that the transfer has started. The service desk should inform the widget when the transfer is complete by
   * sending a {@link agentJoined} message later.
   */
  async beginTransferToAnotherAgent(profile?: ResponseUserProfile) {
    if (!this.service.chatStarted) {
      // The chat is no longer running.
      return;
    }

    if (profile) {
      // Update the store with the current agent's profile information.
      this.serviceManager.store.dispatch(setHumanAgentJoined(profile));
    }

    await this.service.addHumanAgentLocalMessage(
      TRANSFER_TO_HUMAN_AGENT,
      profile,
    );
  }

  /**
   * Informs the chat widget that the current agent has left the conversation.
   */
  async agentLeftChat(): Promise<void> {
    if (!this.service.chatStarted) {
      // The chat is no longer running.
      return;
    }

    await this.service.addHumanAgentLocalMessage(HUMAN_AGENT_LEFT_CHAT);

    this.service.isHumanAgentTyping = false;
    this.serviceManager.store.dispatch(setHumanAgentLeftChat());
  }

  /**
   * Informs the chat widget that the agent has closed the conversation.
   */
  async agentEndedChat(): Promise<void> {
    if (!this.service.chatStarted) {
      // The chat is no longer running.
      return;
    }

    const event = await this.service.firePreEndChat(true);
    if (event.cancelEndChat) {
      return;
    }

    await this.service.doEndChat(
      true,
      event.preEndChatPayload,
      true,
      true,
      HUMAN_AGENT_ENDED_CHAT,
    );
  }

  /**
   * Sets the state of the given error type.
   *
   * @param errorInfo Details for the error whose state is being set.
   */
  async setErrorStatus(errorInfo: ServiceDeskErrorInfo) {
    if (!this.service.chatStarted) {
      // The chat is no longer running.
      return;
    }

    const { type, logInfo } = errorInfo;
    const { store } = this.serviceManager;
    const { isConnecting } = store.getState().humanAgentState;

    if (logInfo) {
      consoleError(
        `An error occurred in the service desk (type=${type})`,
        logInfo,
      );
    }

    // If the service desk reports a disconnected error while we're in the middle of connecting, then handle it as a
    // connecting error instead. This avoids us sending the user a message when we never actually connected.
    if (
      isConnecting &&
      errorInfo.type === ErrorType.DISCONNECTED &&
      errorInfo.isDisconnected
    ) {
      errorInfo = { type: ErrorType.CONNECTING };
    }

    switch (errorInfo.type) {
      case ErrorType.DISCONNECTED: {
        if (errorInfo.isDisconnected) {
          // The service desk has become disconnected so show an error and don't allow the user to send messages.
          this.service.showingDisconnectedError = true;
          await this.service.addHumanAgentLocalMessage(
            DISCONNECTED,
            null,
<<<<<<< HEAD
            true,
            false,
=======
            true
>>>>>>> 363b5966
          );
          store.dispatch(actions.updateInputState({ isReadonly: true }, true));
        } else if (this.service.showingDisconnectedError) {
          // The service desk says it's no longer disconnected but double check that we previously thought we were
          // disconnected.
          this.service.showingDisconnectedError = false;
<<<<<<< HEAD
          await this.service.addHumanAgentLocalMessage(
            RECONNECTED,
            null,
            true,
            false,
          );
=======
          await this.service.addHumanAgentLocalMessage(RECONNECTED, null, true);
>>>>>>> 363b5966
          store.dispatch(actions.updateInputState({ isReadonly: false }, true));
        }
        break;
      }
      case ErrorType.CONNECTING: {
        // If we can't connect, display an inline error message on the bot view.
        const { languagePack } = this.serviceManager.store.getState();
        const message =
          errorInfo.messageToUser || languagePack.errors_connectingToHumanAgent;
        const { originalMessage, localMessage } =
          createLocalMessageForInlineError(message);
        await addMessages(
          [toPair([localMessage], originalMessage)],
          !this.service.isSuspended(),
          this.serviceManager,
        );

        // Cancel the connecting status.
        this.serviceManager.store.dispatch(setIsConnecting(false, null));
        this.service.chatStarted = false;
        this.service.cancelHumanAgentJoinedTimer();
        await this.service.fireEndChat(false, isConnecting);
        break;
      }
      case ErrorType.USER_MESSAGE: {
        this.service.setMessageErrorState(
          errorInfo.messageID,
          MessageErrorState.FAILED,
        );
        break;
      }
      default: {
        break;
      }
    }
  }

  /**
   * Updates the status of a file upload. The upload may either be successful or an error may have occurred. The
   * location of a file upload may be in one of two places. The first occurs when the user has selected a file to be
   * uploaded but has not yet sent the file. In this case, the file appears inside the Carbon AI Chat input area. If an
   * error is indicated on the file, the error message will be displayed along with the file and the user must
   * remove the file from the input area before a message can be sent.
   *
   * The second occurs after the user has sent the file and the service desk has begun to upload the file. In this
   * case, the file no longer appears in the input area but appears as a sent message in the message list. If an
   * error occurs during this time, an icon will appear next to the message to indicate an error occurred and an
   * error message will be added to the message list.
   *
   * @param fileID The ID of the file upload to update.
   * @param isError Indicates that the upload has an error or failed to upload.
   * @param errorMessage An error message to display along with a file in error.
   */
  async setFileUploadStatus(
    fileID: string,
    isError?: boolean,
    errorMessage?: string,
  ): Promise<void> {
    const { store } = this.serviceManager;

    // First we need to determine if the file upload has been sent or not. A message will exist in the store if so;
    // otherwise the file upload only exists in the input area.
    const uploadMessage = store.getState().allMessagesByID[fileID];
    if (uploadMessage) {
      // Update the value in the redux store.
      const partialMessage: DeepPartial<MessageResponse> = {
        history: { file_upload_status: FileStatusValue.COMPLETE },
      };
      if (isError) {
        store.dispatch(
          actions.setMessageResponseHistoryProperty(
            fileID,
            "file_upload_status",
            FileStatusValue.COMPLETE,
          ),
        );
        store.dispatch(
          actions.setMessageResponseHistoryProperty(
            fileID,
            "error_state",
            MessageErrorState.FAILED,
          ),
        );
        partialMessage.history.error_state = MessageErrorState.FAILED;

        if (errorMessage) {
          // Generate an inline error message to show the error to the user.
          const { originalMessage, localMessage } =
            createLocalMessageForInlineError(errorMessage);
          localMessage.item.agent_message_type =
            HumanAgentMessageType.INLINE_ERROR;
          await addMessages(
            [toPair([localMessage], originalMessage)],
            !this.service.isSuspended(),
            this.serviceManager,
          );
        }
      } else {
        // If the upload was completed successfully, we display a temporary "success" status. This will display a
        // checkmark temporarily before fading out. Session history will store "complete" as the status.
        store.dispatch(
          actions.setMessageResponseHistoryProperty(
            fileID,
            "file_upload_status",
            FileStatusValue.SUCCESS,
          ),
        );
        store.dispatch(
          actions.announceMessage({
            messageID: "fileSharing_ariaAnnounceSuccess",
          }),
        );
      }
    } else if (isError) {
      // Update the input area.
      store.dispatch(actions.fileUploadInputError(fileID, errorMessage, true));
    }

    this.service.uploadingFiles.delete(fileID);
    this.serviceManager.store.dispatch(
      updateFilesUploadInProgress(this.service.uploadingFiles.size > 0),
    );
  }

  /**
   * Requests that the user share their screen with the agent. This will present a modal dialog to the user who must
   * respond before continuing the conversation. This method returns a Promise that resolves when the user has
   * responded to the request or the request times out.
   *
   * @returns Returns a Promise that will resolve with the state the of the request. This Promise will reject if no
   * chat with an agent is currently running.
   */
  async screenShareRequest() {
    if (!this.persistedHumanAgentState().isConnected) {
      return Promise.reject(
        new Error("Cannot request screen sharing if no chat is in progress."),
      );
    }

    if (!this.service.screenShareRequestPromise) {
      this.service.screenShareRequestPromise = resolvablePromise();
      this.serviceManager.store.dispatch(setShowScreenShareRequest(true));

      await this.service.addHumanAgentLocalMessage(SHARING_REQUESTED);
    }

    return this.service.screenShareRequestPromise;
  }

  /**
   * Informs Carbon AI Chat that a screen sharing session has ended or been cancelled. This may occur while waiting for a
   * screen sharing request to be accepted or while screen sharing is in progress.
   */
  async screenShareEnded() {
    const wasScreenSharing =
      this.serviceManager.store.getState().humanAgentState.isScreenSharing;
    const requestPending = this.service.screenShareRequestPromise;
    this.service.closeScreenShareRequestModal(ScreenShareState.CANCELLED);
    if (wasScreenSharing) {
      this.serviceManager.store.dispatch(setIsScreenSharing(false));
      await this.service.addHumanAgentLocalMessage(SHARING_ENDED);
    } else if (requestPending) {
      await this.service.addHumanAgentLocalMessage(SHARING_CANCELLED);
    }
  }

  /**
   * Returns the persisted agent state from the store.
   */
  persistedHumanAgentState() {
    return this.serviceManager.store.getState().persistedToBrowserStorage
      .chatState.humanAgentState;
  }

  /**
   * Returns the persisted service desk state from the store. This is the current state as updated by
   * {@link updatePersistedState}. The object returned here is frozen and may not be modified.
   */
  persistedState(): TPersistedStateType {
    return this.serviceManager.store.getState().persistedToBrowserStorage
      .chatState.humanAgentState.serviceDeskState as TPersistedStateType;
  }

  /**
   * Allows the service desk to store state that may be retrieved when Carbon AI Chat is reloaded on a page. This information
   * is stored in browser session storage which has a total limit of 5MB per origin so the storage should be used
   * sparingly. Also, the value provided here must be JSON serializable.
   *
   * When Carbon AI Chat is reloaded, the data provided here will be returned to the service desk via the
   * ServiceDeskFactoryParameters.persistedState property.
   *
   * @param state The state to update.
   * @param mergeWithCurrent Indicates if the new state should be merged into the existing state. If false, then the
   * existing state will be fully replaced with the new state. Merging with existing state expects the state to be
   * an object.
   */
  updatePersistedState(
    state: DeepPartial<TPersistedStateType>,
    mergeWithCurrent = true,
  ): void {
    const { store } = this.serviceManager;
    let newState;
    if (mergeWithCurrent) {
      newState = merge(
        {},
        store.getState().persistedToBrowserStorage.chatState.humanAgentState
          .serviceDeskState,
        state,
      );
    } else {
      newState = cloneDeep(state);
    }
    store.dispatch(setPersistedServiceDeskState(deepFreeze(newState)));
  }
}

/**
 * Returns a new instance of the service implementation.
 */
function createHumanAgentService(
  serviceManager: ServiceManager,
): HumanAgentService {
  return new HumanAgentServiceImpl(serviceManager);
}
assertType<CreateHumanAgentServiceFunction>(createHumanAgentService);

/**
 * Performs some minimal validation of the provided custom service desk to make sure it meets the minimum
 * requirements. This simply checks that the service desk has the required properties and that those properties are
 * functions. If there are any errors, they are logged to the console.
 */
function validateCustomServiceDesk(serviceDesk: ServiceDesk) {
  if (!serviceDesk) {
    consoleError(
      "The custom service desk does not appear to be valid. No service desk was provided.",
      serviceDesk,
    );
  } else if (typeof serviceDesk !== "object") {
    consoleError(
      `The custom service desk does not appear to be valid. The type should be "object" but is "${typeof serviceDesk}"`,
      serviceDesk,
    );
  } else {
    const propertyNames: (keyof ServiceDesk)[] = [
      "startChat",
      "endChat",
      "sendMessageToAgent",
    ];
    propertyNames.forEach((propertyName) => {
      const value = serviceDesk[propertyName];
      if (typeof value !== "function") {
        consoleError(
          `The custom service desk does not appear to be valid. The type of property "${propertyName}"should be "function" but is "${typeof value}"`,
          value,
          serviceDesk,
        );
      }
    });

    const name = serviceDesk.getName?.();

    if (!name) {
      throw Error("The custom service desk does not have a name.");
    }

    if (name && (typeof name !== "string" || name.length > 40)) {
      throw new Error(`The custom service desk name "${name}" is not valid.`);
    }
  }
}

export {
  HumanAgentServiceImpl,
  createHumanAgentService,
  validateCustomServiceDesk,
};

export default createHumanAgentService;<|MERGE_RESOLUTION|>--- conflicted
+++ resolved
@@ -865,12 +865,7 @@
   async addHumanAgentLocalMessage(
     agentMessageType: HumanAgentMessageType,
     responseUserProfile?: ResponseUserProfile,
-<<<<<<< HEAD
     fireEvents = true,
-    saveInHistory = true,
-=======
-    fireEvents = true
->>>>>>> 363b5966
   ) {
     if (!responseUserProfile) {
       responseUserProfile = this.persistedHumanAgentState().responseUserProfile;
@@ -972,16 +967,7 @@
     await this.service.addHumanAgentLocalMessage(HUMAN_AGENT_JOINED, profile);
 
     if (this.service.showLeaveWarning) {
-<<<<<<< HEAD
-      await this.service.addHumanAgentLocalMessage(
-        RELOAD_WARNING,
-        null,
-        false,
-        false,
-      );
-=======
       await this.service.addHumanAgentLocalMessage(RELOAD_WARNING, null, false);
->>>>>>> 363b5966
       this.service.showLeaveWarning = false;
     }
   }
@@ -1195,28 +1181,14 @@
           await this.service.addHumanAgentLocalMessage(
             DISCONNECTED,
             null,
-<<<<<<< HEAD
             true,
-            false,
-=======
-            true
->>>>>>> 363b5966
           );
           store.dispatch(actions.updateInputState({ isReadonly: true }, true));
         } else if (this.service.showingDisconnectedError) {
           // The service desk says it's no longer disconnected but double check that we previously thought we were
           // disconnected.
           this.service.showingDisconnectedError = false;
-<<<<<<< HEAD
-          await this.service.addHumanAgentLocalMessage(
-            RECONNECTED,
-            null,
-            true,
-            false,
-          );
-=======
           await this.service.addHumanAgentLocalMessage(RECONNECTED, null, true);
->>>>>>> 363b5966
           store.dispatch(actions.updateInputState({ isReadonly: false }, true));
         }
         break;
