/*
 *  Copyright IBM Corp. 2025
 *
 *  This source code is licensed under the Apache-2.0 license found in the
 *  LICENSE file in the root directory of this source tree.
 *
 *  @license
 */

import cloneDeep from "lodash-es/cloneDeep.js";
import merge from "lodash-es/merge.js";
import { DeepPartial } from "../../../../types/utilities/DeepPartial";

import inputItemToLocalItem from "../../schema/inputItemToLocalItem";
import {
  createLocalMessageForInlineError,
  outputItemToLocalItem,
} from "../../schema/outputItemToLocalItem";
import actions from "../../store/actions";
import {
  agentUpdateIsTyping,
  endChat,
  setAgentAvailability,
  setHumanAgentJoined,
  setHumanAgentLeftChat,
  setIsConnecting,
  setIsReconnecting,
  setIsScreenSharing,
  setPersistedServiceDeskState,
  setShowScreenShareRequest,
  updateCapabilities,
  updateFilesUploadInProgress,
} from "../../store/humanAgentActions";
import { FileUpload } from "../../../../types/state/AppState";
import {
  LocalMessageItem,
  MessageErrorState,
} from "../../../../types/messaging/LocalMessageItem";
import { FileStatusValue } from "../../utils/constants";
import { deepFreeze } from "../../utils/lang/objectUtils";
import { resolveOrTimeout } from "../../utils/lang/promiseUtils";
import {
  addDefaultsToMessage,
  createMessageRequestForFileUpload,
  createMessageRequestForText,
  createMessageResponseForText,
} from "../../utils/messageUtils";
import { assertType, consoleError, debugLog } from "../../utils/miscUtils";
import {
  ResolvablePromise,
  resolvablePromise,
} from "../../utils/resolvablePromise";
import { ServiceManager } from "../ServiceManager";
import {
  HumanAgentsOnlineStatus,
  CreateHumanAgentServiceFunction,
  HumanAgentService,
} from "./HumanAgentService";
import {
  addHumanAgentEndChatMessage,
  addBotReturnMessage,
  addMessages,
  createHumanAgentLocalMessage,
  LocalAndOriginalMessagesPair,
  toPair,
} from "./humanAgentUtils";
import {
  HumanAgentMessageType,
  ResponseUserProfile,
  ConnectToHumanAgentItem,
  Message,
  MessageResponse,
  TextItem,
} from "../../../../types/messaging/Messages";
import {
  AdditionalDataToAgent,
  AgentAvailability,
  ErrorType,
  ScreenShareState,
  ServiceDesk,
  ServiceDeskCallback,
  ServiceDeskCapabilities,
  ServiceDeskErrorInfo,
  ServiceDeskFactoryParameters,
} from "../../../../types/config/ServiceDeskConfig";
import {
  BusEventHumanAgentPreEndChat,
  BusEventHumanAgentPreStartChat,
  BusEventType,
} from "../../../../types/events/eventBusTypes";

/**
 * The amount of time to wait when a message is sent to the service desk before displaying a warning if the service
 * desk doesn't indicate the message was received.
 */
const SEND_TIMEOUT_WARNING_MS = 3000;

/**
 * The amount of time to wait when a message is sent to the service desk before displaying an error if the service
 * desk doesn't indicate the message was received.
 */
const SEND_TIMEOUT_ERROR_MS = 20000;

/**
 * The amount of time to wait before an attempt to end a chat times out, and we close it anyway.
 */
const END_CHAT_TIMEOUT_MS = 5000;

/**
 * The amount of time to wait before a check for agent availability times out if there's no answer.
 */
const AVAILABILITY_TIMEOUT_MS = 5000;

/**
 * The amount of time to wait before displaying the "bot returns" message.
 */
const BOT_RETURN_DELAY = 1500;

const {
  FROM_USER,
  RECONNECTED,
  DISCONNECTED,
  HUMAN_AGENT_ENDED_CHAT,
  HUMAN_AGENT_JOINED,
  USER_ENDED_CHAT,
  CHAT_WAS_ENDED,
  TRANSFER_TO_HUMAN_AGENT,
  HUMAN_AGENT_LEFT_CHAT,
  RELOAD_WARNING,
  SHARING_CANCELLED,
  SHARING_DECLINED,
  SHARING_ACCEPTED,
  SHARING_REQUESTED,
  SHARING_ENDED,
} = HumanAgentMessageType;

class HumanAgentServiceImpl implements HumanAgentService {
  /**
   * The service manager to use to access services.
   */
  private serviceManager: ServiceManager;

  /**
   * The instance of the service desk wrapper used to communicate with the actual service desk.
   */
  private serviceDesk: ServiceDesk;

  /**
   * This is the callback handed to the service desk that it will use to send information back to us.
   */
  private serviceDeskCallback: ServiceDeskCallbackImpl<any>;

  /**
   * Indicates if a chat has started (the startChat function has been called). It does not necessarily mean that an
   * agent has joined and a full chat is in progress.
   */
  chatStarted = false;

  /**
   * Indicates if the service desk has gotten into a disconnected error state.
   */
  showingDisconnectedError = false;

  /**
   * Indicates if an agent is currently typing.
   */
  isHumanAgentTyping = false;

  /**
   * The timer that is waiting for an agent to join. When this timer fires, the chat will be ended and an error will
   * be displayed.
   */
  waitingForHumanAgentJoinedTimer: ReturnType<typeof setTimeout>;

  /**
   * The current set of files that are being uploaded.
   */
  uploadingFiles = new Set<string>();

  /**
   * If we are displaying a screen sharing request to the user, this Promise is used to resolve the user's response.
   */
  screenShareRequestPromise: ResolvablePromise<ScreenShareState>;

  /**
   * We only want to show the refresh/leave warning when the first agent joins, so we use this boolean to track if the
   * warning has been shown.
   */
  showLeaveWarning = true;

  constructor(serviceManager: ServiceManager) {
    this.serviceManager = serviceManager;
  }

  /**
   * If a custom service desk is configured, returns the name.
   */
  public getCustomServiceDeskName() {
    return this.serviceManager.store.getState().config.public.serviceDeskFactory
      ? this.serviceDesk.getName?.()
      : undefined;
  }

  /**
   * Initializes this service. This will create the service desk instance that can be used for communicating with
   * service desks.
   */
  public async initialize() {
    if (this.serviceDesk) {
      throw new Error("A service desk has already been created!");
    }

    const { store, instance } = this.serviceManager;
    const state = store.getState();
    const { config, persistedToBrowserStorage } = state;
    const serviceDeskState = cloneDeep(
      persistedToBrowserStorage.chatState.humanAgentState.serviceDeskState
    );

    this.serviceDeskCallback = new ServiceDeskCallbackImpl(
      this.serviceManager,
      this
    );

    if (config.public.serviceDeskFactory) {
      // A custom service desk factory was provided so use that to create the service desk.
      const parameters: ServiceDeskFactoryParameters = {
        callback: this.serviceDeskCallback,
        instance,
        persistedState: serviceDeskState,
      };
      this.serviceDesk = await config.public.serviceDeskFactory(parameters);
      validateCustomServiceDesk(this.serviceDesk);
      debugLog("Initializing a custom service desk");
    }

    // If the service desk supports reconnecting, we don't need to show this warning.
    this.showLeaveWarning = !this.serviceDesk?.reconnect;
  }

  /**
   * Begins a chat between the current user and the currently configured service desk. This may not be called if
   * there is already a service desk being used.
   *
   * @param localConnectMessage The specific localMessage caused the connection to an agent. It will
   * contain specific information to send to the service desk as part of the connection. This can include things
   * like a message to display to a human agent.
   * @param originalMessage The full original message that this Connect to Agent item belongs to.
   */
  public async startChat(
    localConnectMessage: LocalMessageItem<ConnectToHumanAgentItem>,
    originalMessage: Message
  ): Promise<void> {
    if (!this.serviceDesk) {
      // No service desk connected.
      throw new Error("A service desk has not been configured.");
    }

    if (
      this.serviceManager.store.getState().persistedToBrowserStorage.chatState
        .humanAgentState.isSuspended
    ) {
      // If the user is currently engaged in a conversation with an agent that is suspended and we start a new chat, we
      // need to end the current conversation first. We do still want to generate the "agent left" message however but
      // not the "bot return" message that occurs on a delay.
      await this.endChat(true, true, false);
    }

    if (this.chatStarted) {
      throw new Error(
        "A chat is already running. A call to endChat must be made before a new chat can start."
      );
    }

    const { serviceManager } = this;

    try {
      this.chatStarted = true;
      this.isHumanAgentTyping = false;
      this.uploadingFiles.clear();
      this.serviceManager.store.dispatch(
        updateFilesUploadInProgress(this.uploadingFiles.size > 0)
      );

      // Fire off the pre-start event.
      const event: BusEventHumanAgentPreStartChat = {
        type: BusEventType.HUMAN_AGENT_PRE_START_CHAT,
        message: originalMessage as MessageResponse,
      };
      await serviceManager.fire(event);

      if (event.cancelStartChat) {
        // Abort the connecting.
        this.chatStarted = false;
        await this.fireEndChat(false, true);
        serviceManager.store.dispatch(setIsConnecting(false, null));

        return;
      }

      const agentJoinTimeout =
        serviceManager.store.getState().config.public.serviceDesk
          ?.agentJoinTimeoutSeconds;
      if (agentJoinTimeout) {
        this.waitingForHumanAgentJoinedTimer = setTimeout(
          () => this.handleHumanAgentJoinedTimeout(),
          agentJoinTimeout * 1000
        );
      }

      serviceManager.store.dispatch(
        setIsConnecting(true, localConnectMessage.ui_state.id)
      );

      await this.serviceDesk.startChat(originalMessage as MessageResponse, {
        preStartChatPayload: event.preStartChatPayload,
      });
    } catch (error) {
      consoleError(
        "[startChat] An error with the service desk occurred.",
        error
      );
      // If it failed to start, then stop connecting and clear the service desk.
      if (this.serviceDeskCallback) {
        await this.serviceDeskCallback.setErrorStatus({
          type: ErrorType.CONNECTING,
          logInfo: error,
        });
      }

      serviceManager.store.dispatch(setIsConnecting(false, null));
      this.chatStarted = false;
      this.cancelHumanAgentJoinedTimer();

      throw error;
    }
  }

  /**
   * Fires the {@link BusEventType.HUMAN_AGENT_PRE_END_CHAT} event. The event fired is returned which can contain information
   * added by a listener.
   */
  async firePreEndChat(
    endedByHumanAgent: boolean
  ): Promise<BusEventHumanAgentPreEndChat> {
    // Before ending the chat, fire an event.
    const event: BusEventHumanAgentPreEndChat = {
      type: BusEventType.HUMAN_AGENT_PRE_END_CHAT,
      endedByHumanAgent,
      preEndChatPayload: null as unknown,
      cancelEndChat: false,
    };

    await this.serviceManager.fire(event);

    return event;
  }

  /**
   * Fires the {@link BusEventType.HUMAN_AGENT_END_CHAT} event.
   */
  async fireEndChat(endedByHumanAgent: boolean, requestCancelled: boolean) {
    // Before ending the chat, fire an event.
    await this.serviceManager.fire({
      type: BusEventType.HUMAN_AGENT_END_CHAT,
      endedByHumanAgent,
      requestCancelled,
    });
  }

  /**
   * Tells the service desk to terminate the chat.
   *
   * @param endedByUser Indicates if the chat is being ended as a result of the user or if it was ended
   * programmatically from an instance method.
   * @param showHumanAgentLeftMessage Indicates if the chat should show the "agent left" message.
   * @param showBotReturnMessage Indicates if the chat should show the "bot return" message.
   * @returns Returns a Promise that resolves when the service desk has successfully handled the call.
   */
  public async endChat(
    endedByUser: boolean,
    showHumanAgentLeftMessage = true,
    showBotReturnMessage = true
  ): Promise<void> {
    if (!this.chatStarted || !this.serviceDesk) {
      // Already ended or no service desk.
      return;
    }

    const { isConnected } = this.persistedHumanAgentState();
    let event: BusEventHumanAgentPreEndChat;
    if (isConnected) {
      event = await this.firePreEndChat(false);
      if (event.cancelEndChat) {
        return;
      }
    }

    const endMessageType = endedByUser ? USER_ENDED_CHAT : CHAT_WAS_ENDED;
    await this.doEndChat(
      false,
      event?.preEndChatPayload,
      showHumanAgentLeftMessage,
      showBotReturnMessage,
      endMessageType
    );
  }

  /**
   * This function will end the chat with a service class and clear the service state for it.
   */
  async doEndChat(
    endedByHumanAgent: boolean,
    preEndChatPayload: unknown,
    showHumanAgentLeftMessage: boolean,
    showBotReturnMessage: boolean,
    agentEndChatMessageType: HumanAgentMessageType
  ): Promise<void> {
    const { isConnected } = this.persistedHumanAgentState();
    const wasSuspended = this.isSuspended();

    this.cancelHumanAgentJoinedTimer();
    this.closeScreenShareRequestModal(ScreenShareState.CANCELLED);

    try {
      await resolveOrTimeout(
        this.serviceDesk.endChat({ endedByHumanAgent, preEndChatPayload }),
        END_CHAT_TIMEOUT_MS
      );
    } catch (error) {
      consoleError(
        "[doEndChat] An error with the service desk occurred.",
        error
      );
    }

    if (isConnected && showHumanAgentLeftMessage) {
      const { responseUserProfile } = this.persistedHumanAgentState();
      await addHumanAgentEndChatMessage(
        agentEndChatMessageType,
        responseUserProfile,
        true,
        wasSuspended,
        this.serviceManager
      );
    }

    this.chatStarted = false;
    this.isHumanAgentTyping = false;
    this.serviceManager.store.dispatch(endChat());

    await this.fireEndChat(endedByHumanAgent, !isConnected);

    if (isConnected && showBotReturnMessage) {
      await addBotReturnMessage(
        BOT_RETURN_DELAY,
        wasSuspended,
        this.serviceManager
      );
    }
  }

  /**
   * Sends a message to the agent in the service desk.
   *
   * @param text The message from the user.
   * @param uploads An optional set of files to upload.
   * @returns Returns a Promise that resolves when the service desk has successfully handled the call.
   */
  public async sendMessageToAgent(
    text: string,
    uploads: FileUpload[]
  ): Promise<void> {
    if (!this.serviceDesk || !this.chatStarted) {
      // No service desk connected.
      return;
    }

    const { serviceManager } = this;
    deepFreeze(uploads);

    const originalMessage = createMessageRequestForText(text);
    originalMessage.input.agent_message_type = FROM_USER;

    // Fire the pre:send event that will allow code to customize the message.
    await serviceManager.fire({
      type: BusEventType.HUMAN_AGENT_PRE_SEND,
      data: originalMessage,
      files: uploads,
    });

    // Add the outgoing message to the store immediately.
    const textMessage: LocalMessageItem<TextItem> = inputItemToLocalItem(
      originalMessage,
      originalMessage.input.text
    );
    const localMessageID = textMessage.ui_state.id;

    const pairs: LocalAndOriginalMessagesPair[] = [];

    if (textMessage.item.text) {
      pairs.push(toPair([textMessage], originalMessage));
    }

    // Add a message for each file upload.
    uploads.forEach((upload) => {
      // Note that we're going to reuse the file ID for the MessageRequest and LocalMessage to make it easier to
      // locate the objects when we need to update their states.
      const uploadOriginalMessage = createMessageRequestForFileUpload(upload);
      const uploadLocalMessage: LocalMessageItem = inputItemToLocalItem(
        uploadOriginalMessage,
        uploadOriginalMessage.input.text,
        upload.id
      );
      pairs.push(toPair([uploadLocalMessage], uploadOriginalMessage));

      this.uploadingFiles.add(upload.id);
    });
    this.serviceManager.store.dispatch(
      updateFilesUploadInProgress(this.uploadingFiles.size > 0)
    );

    await addMessages(pairs, true, true, !this.isSuspended(), serviceManager);

    // Start some timeouts to display a warning or error if the service desk doesn't indicate if the message was
    // sent successfully (or it failed).
    let messageSucceeded = false;
    let messageFailed = false;
    setTimeout(() => {
      if (!messageSucceeded && !messageFailed) {
        this.setMessageErrorState(
          textMessage.fullMessageID,
          MessageErrorState.RETRYING
        );
      }
    }, SEND_TIMEOUT_WARNING_MS);
    setTimeout(() => {
      if (!messageSucceeded) {
        this.setMessageErrorState(
          textMessage.fullMessageID,
          MessageErrorState.FAILED
        );
      }
    }, SEND_TIMEOUT_ERROR_MS);

    const additionalData: AdditionalDataToAgent = {
      filesToUpload: uploads,
    };

    try {
      // Send the message to the service desk.
      await this.serviceDesk.sendMessageToAgent(
        originalMessage,
        localMessageID,
        additionalData
      );
      messageSucceeded = true;
      this.setMessageErrorState(
        textMessage.fullMessageID,
        MessageErrorState.NONE
      );

      await serviceManager.fire({
        type: BusEventType.HUMAN_AGENT_SEND,
        data: originalMessage,
        files: uploads,
      });
    } catch (error) {
      messageFailed = true;
      consoleError(
        "[sendMessageToAgent] An error with the service desk occurred.",
        error
      );
      this.setMessageErrorState(
        textMessage.fullMessageID,
        MessageErrorState.FAILED
      );
    }
  }

  /**
   * Indicates that the user has selected some files to be uploaded but that the user has not yet chosen to send
   * them to the agent.
   */
  public filesSelectedForUpload(uploads: FileUpload[]) {
    if (!this.serviceDesk || !this.chatStarted) {
      // No service desk connected.
      return;
    }

    try {
      this.serviceDesk.filesSelectedForUpload?.(uploads);
    } catch (error) {
      consoleError(
        "[userReadMessages] An error with the service desk occurred.",
        error
      );
    }
  }

  /**
   * Informs the service desk that the user has read all the messages that have been sent by the service desk.
   */
  public async userReadMessages(): Promise<void> {
    if (!this.serviceDesk || !this.chatStarted) {
      // No service desk connected.
      return;
    }

    try {
      await this.serviceDesk.userReadMessages();
    } catch (error) {
      consoleError(
        "[userReadMessages] An error with the service desk occurred.",
        error
      );
    }
  }

  /**
   * Checks if any agents are online and ready to communicate with the user. This function will time out after 5
   * seconds and will return false when that happens.
   *
   * @param connectMessage The message that contains the transfer_info object that may be used by the service desk,
   * so it can perform a more specific check.
   */
  public async checkAreAnyHumanAgentsOnline(
    connectMessage: MessageResponse
  ): Promise<HumanAgentsOnlineStatus> {
    let resultValue: HumanAgentsOnlineStatus;
    const initialRestartCount = this.serviceManager.restartCount;

    if (!this.serviceDesk?.areAnyAgentsOnline) {
      resultValue = HumanAgentsOnlineStatus.UNKNOWN;
    } else {
      try {
        const timeoutSeconds =
          this.serviceManager.store.getState().config.public.serviceDesk
            ?.availabilityTimeoutSeconds;
        const timeout = timeoutSeconds
          ? timeoutSeconds * 1000
          : AVAILABILITY_TIMEOUT_MS;
        const result = await resolveOrTimeout(
          this.serviceDesk.areAnyAgentsOnline(connectMessage),
          timeout
        );

        if (result === true) {
          resultValue = HumanAgentsOnlineStatus.ONLINE;
        } else if (result === false) {
          resultValue = HumanAgentsOnlineStatus.OFFLINE;
        } else {
          // Any other value for result will return an unknown status.
          resultValue = HumanAgentsOnlineStatus.UNKNOWN;
        }
      } catch (error) {
        consoleError("Error attempting to get agent availability", error);
        // If we fail to get an answer we'll just return false to indicate that no agents are available.
        resultValue = HumanAgentsOnlineStatus.OFFLINE;
      }
    }

    if (initialRestartCount === this.serviceManager.restartCount) {
      // Don't await this since we don't want any event handlers to hold up this check.
      this.serviceManager.fire({
        type: BusEventType.HUMAN_AGENT_ARE_ANY_AGENTS_ONLINE,
        areAnyAgentsOnline: resultValue,
      });
    }

    return resultValue;
  }

  /**
   * Tells the service desk if a user has started or stopped typing.
   *
   * @param isTyping If true, indicates that the user is typing. False indicates the user has stopped typing.
   */
  public async userTyping(isTyping: boolean): Promise<void> {
    if (!this.serviceDesk || !this.chatStarted) {
      // No service desk connected.
      return;
    }

    try {
      await this.serviceDesk.userTyping?.(isTyping);
    } catch (error) {
      consoleError(
        "[userTyping] An error with the service desk occurred.",
        error
      );
    }
  }

  /**
   * Sets the error state for the message with the given id.
   *
   * @param messageID The ID of the message to set the state for. This will be the ID that was passed on the service
   * desk as part of the {@link ServiceDesk#sendMessageToAgent} call.
   * @param errorState The state to set of the message.
   */
  setMessageErrorState(messageID: string, errorState: MessageErrorState) {
    this.serviceManager.store.dispatch(
      actions.setMessageErrorState(messageID, errorState)
    );
  }

  /**
   * This is called when an agent fails to join a chat after a given period of time.
   */
  private async handleHumanAgentJoinedTimeout() {
    // Display an error to the user.
    const message =
      this.serviceManager.store.getState().languagePack
        .errors_noHumanAgentsJoined;
    const { originalMessage, localMessage } =
      createLocalMessageForInlineError(message);
    await addMessages(
      [toPair([localMessage], originalMessage)],
      true,
      false,
      !this.isSuspended(),
      this.serviceManager
    );

    // End the chat.
    this.endChat(false);
  }

  /**
   * Cancels the agent joined timer if one is running.
   */
  cancelHumanAgentJoinedTimer() {
    if (this.waitingForHumanAgentJoinedTimer) {
      clearTimeout(this.waitingForHumanAgentJoinedTimer);
      this.waitingForHumanAgentJoinedTimer = null;
    }
  }

  /**
   * Informs the service desk of a change in the state of screen sharing from the user side.
   *
   * @param state The new state of the screen sharing.
   */
  async screenShareUpdateRequestState(state: ScreenShareState) {
    if (!this.persistedHumanAgentState().isConnected) {
      // Not connected to an agent.
      return;
    }

    // Close the modal.
    this.closeScreenShareRequestModal(state);

    let agentMessageType: HumanAgentMessageType;
    switch (state) {
      case ScreenShareState.ACCEPTED:
        agentMessageType = SHARING_ACCEPTED;
        break;
      case ScreenShareState.DECLINED:
        agentMessageType = SHARING_DECLINED;
        break;
      case ScreenShareState.CANCELLED:
        agentMessageType = SHARING_CANCELLED;
        break;
      case ScreenShareState.ENDED:
        agentMessageType = SHARING_ENDED;
        break;
      default:
        return;
    }

    // Display a message to the user.
    await this.addHumanAgentLocalMessage(agentMessageType);
  }

  /**
   * Informs the service desk that it should stop screen sharing.
   */
  async screenShareStop() {
    this.serviceManager.store.dispatch(setIsScreenSharing(false));
    await this.addHumanAgentLocalMessage(SHARING_ENDED);
    await this.serviceDesk?.screenShareStop?.();
  }

  /**
   * Called during the hydration process to allow the service to deal with hydration.
   */
  async handleHydration(
    allowReconnect: boolean,
    allowEndChatMessages: boolean
  ) {
    const { store } = this.serviceManager;

    let didReconnect = false;
    const { isConnected } = this.persistedHumanAgentState();

    if (isConnected) {
      this.chatStarted = true;

      if (allowReconnect && this.serviceDesk?.reconnect) {
        // If the user was previously connected to an agent, we need to see if we can reconnect the user to the agent.
        try {
          store.dispatch(setIsReconnecting(true));
          setTimeout(this.serviceManager.appWindow.requestFocus);

          // Let the service desk do whatever it needs to do to reconnect.
          didReconnect = await this.serviceDesk.reconnect();
        } catch (error) {
          consoleError(`Error while trying to reconnect to an agent.`, error);
        }
      }

      store.dispatch(setIsReconnecting(false));

      if (!this.persistedHumanAgentState().isConnected) {
        // The user may have disconnected while waiting for the reconnect in which case, just stop what we're doing.
        this.chatStarted = false;
        return;
      }

      setTimeout(this.serviceManager.appWindow.requestFocus);

      if (!didReconnect) {
        // If we didn't reconnected, then just end the chat.
        this.chatStarted = false;
        const wasSuspended = this.isSuspended();
        store.dispatch(endChat());

        if (allowEndChatMessages) {
          // If we didn't reconnect, then show the "end chat" messages to the user.
          const { responseUserProfile } = this.persistedHumanAgentState();
          await addHumanAgentEndChatMessage(
            HumanAgentMessageType.CHAT_WAS_ENDED,
            responseUserProfile,
            false,
            wasSuspended,
            this.serviceManager
          );
          await addBotReturnMessage(0, wasSuspended, this.serviceManager);
        }
      } else {
        this.showLeaveWarning = false;
      }
    }
  }

  /**
   * Closes the screen share request modal and completes the promise waiting on it.
   */
  closeScreenShareRequestModal(state: ScreenShareState) {
    // Close the modal if it was open.
    this.serviceManager.store.dispatch(setShowScreenShareRequest(false));

    // If someone is waiting on the Promise, then resolve it.
    if (this.screenShareRequestPromise) {
      this.screenShareRequestPromise.doResolve(state);
      this.screenShareRequestPromise = null;
    }
    this.serviceManager.store.dispatch(
      setIsScreenSharing(state === ScreenShareState.ACCEPTED)
    );
  }

  /**
   * Adds a local agent message.
   */
  async addHumanAgentLocalMessage(
    agentMessageType: HumanAgentMessageType,
    responseUserProfile?: ResponseUserProfile,
    fireEvents = true,
    saveInHistory = true
  ) {
    if (!responseUserProfile) {
      responseUserProfile = this.persistedHumanAgentState().responseUserProfile;
    }
    const { localMessage, originalMessage } =
      await createHumanAgentLocalMessage(
        agentMessageType,
        this.serviceManager,
        responseUserProfile,
        fireEvents
      );
    await addMessages(
      [toPair([localMessage], originalMessage)],
      saveInHistory,
      false,
      !this.isSuspended(),
      this.serviceManager
    );
  }

  /**
   * Returns the persisted agent state from the store.
   */
  persistedHumanAgentState() {
    return this.serviceManager.store.getState().persistedToBrowserStorage
      .chatState.humanAgentState;
  }

  /**
   * Indicates if the conversation with the agent is suspended.
   */
  isSuspended() {
    return this.serviceManager.store.getState().persistedToBrowserStorage
      .chatState.humanAgentState.isSuspended;
  }
}

/**
 * This class implements the callback that is passed to the service desk that it can use to send us information that
 * it produced by the service desk.
 */
class ServiceDeskCallbackImpl<TPersistedStateType>
  implements ServiceDeskCallback<TPersistedStateType>
{
  /**
   * The service manager to use to access services.
   */
  private serviceManager: ServiceManager;

  /**
   * A back reference to the service that created this callback.
   */
  private service: HumanAgentServiceImpl;

  constructor(serviceManager: ServiceManager, service: HumanAgentServiceImpl) {
    this.serviceManager = serviceManager;
    this.service = service;
  }

  /**
   * Updates Carbon AI chat with the capabilities supported by the service desk. Some of these capabilities may support
   * being changed dynamically and can be updated at any time.
   *
   * @param capabilities The set of capabilities to update. Only properties that need to be changed need to be included.
   */
  updateCapabilities(capabilities: Partial<ServiceDeskCapabilities>): void {
    this.serviceManager.store.dispatch(
      updateCapabilities(cloneDeep(capabilities))
    );
  }

  /**
   * Sends updated availability information to the chat widget for a user who is waiting to be connected to an
   * agent. This may be called at any point while waiting for the connection to provide newer information.
   *
   * @param availability The availability information to display to the user.
   */
  async updateAgentAvailability(availability: AgentAvailability) {
    if (!this.service.chatStarted) {
      // The chat is no longer running.
      return;
    }
    this.serviceManager.store.dispatch(setAgentAvailability(availability));
  }

  /**
   * Informs the chat widget that the agent has read all the messages that have been sent to the service desk.
   */
  async agentJoined(profile: ResponseUserProfile) {
    if (!this.service.chatStarted) {
      // The chat is no longer running.
      return;
    }

    this.service.cancelHumanAgentJoinedTimer();

    // Update the store with the current agent's profile information.
    this.serviceManager.store.dispatch(setHumanAgentJoined(profile));

    // Then generate a message we can display in the UI to indicate that the agent has joined.
    await this.service.addHumanAgentLocalMessage(HUMAN_AGENT_JOINED, profile);

    if (this.service.showLeaveWarning) {
      await this.service.addHumanAgentLocalMessage(
        RELOAD_WARNING,
        null,
        false,
        false
      );
      this.service.showLeaveWarning = false;
    }
  }

  /**
   * Informs the chat widget that the agent has read all the messages that have been sent to the service desk.
   *
   * This functionality is not yet implemented.
   */
  async agentReadMessages() {
    if (!this.service.chatStarted) {
      // The chat is no longer running.
      return;
    }
    debugLog("[ServiceDeskCallbackImpl] agentReadMessages");
  }

  /**
   * Tells the chat widget if an agent has started or stopped typing.
   *
   * @param isTyping If true, indicates that the agent is typing. False indicates the agent has stopped typing.
   */
  async agentTyping(isTyping: boolean) {
    if (
      this.persistedHumanAgentState().isConnected &&
      isTyping !== this.service.isHumanAgentTyping
    ) {
      this.serviceManager.store.dispatch(agentUpdateIsTyping(isTyping));
      this.service.isHumanAgentTyping = isTyping;
    }
  }

  /**
   * Sends a message to the chat widget from an agent.
   *
   * Note: The text response type from the standard Watson API is supported in addition to the Carbon AI chat specific
   * {@link MessageResponseTypes.INLINE_ERROR} response type.
   *
   * @param message The message to display to the user. Note, the ability to pass a string for the message was added in
   * Carbon AI chat 6.7.0. Earlier versions of Carbon AI chat will not work if you pass just a string.
   * @param agentID The ID of the agent who is sending the message. If this is not provided, then the ID of the last
   * agent who joined the conversation will be used.
   */
  async sendMessageToUser(message: MessageResponse | string, agentID?: string) {
    if (!this.service.chatStarted || !message) {
      // The chat is no longer running or no message was actually provided.
      return;
    }

    const messageResponse =
      typeof message === "string"
        ? createMessageResponseForText(message)
        : message;
    addDefaultsToMessage(messageResponse);
    if (messageResponse.output?.generic?.length) {
      messageResponse.output.generic.forEach((messageItem) => {
        if (!messageItem.agent_message_type) {
          messageItem.agent_message_type =
            HumanAgentMessageType.FROM_HUMAN_AGENT;
        }
      });
    }

    const { serviceManager } = this;

    // If no agent ID is provided, just use the current one.
    let responseUserProfile: ResponseUserProfile;
    if (agentID === undefined) {
      responseUserProfile = this.persistedHumanAgentState().responseUserProfile;
    } else {
      responseUserProfile =
        this.persistedHumanAgentState().responseUserProfiles[agentID];
      if (!responseUserProfile) {
        // If we don't have a profile for the agent who sent this message, we need to use the profile for the current
        // agent (if there is one).
        responseUserProfile =
          this.persistedHumanAgentState().responseUserProfile;
        if (responseUserProfile) {
          consoleError(
            `Got agent ID ${agentID} but no agent with that ID joined the conversation. Using the current agent instead.`
          );
        }
      }
    }

    // Fire the pre:receive event that will allow code to customize the message.
    await serviceManager.fire({
      type: BusEventType.HUMAN_AGENT_PRE_RECEIVE,
      data: messageResponse,
      responseUserProfile,
    });

    messageResponse.history.response_user_profile = responseUserProfile;

    const localMessages = messageResponse.output.generic.map((item: any) => {
      return outputItemToLocalItem(item, messageResponse);
    });
    await addMessages(
      [toPair(localMessages, messageResponse)],
      true,
      true,
      !this.service.isSuspended(),
      this.serviceManager
    );

    await serviceManager.fire({
      type: BusEventType.HUMAN_AGENT_RECEIVE,
      data: messageResponse,
      responseUserProfile,
    });
  }

  /**
   * Informs the chat widget that a transfer to another agent is in progress. The agent profile information is
   * optional if the service desk doesn't have the information available. This message simply tells the chat widget
   * that the transfer has started. The service desk should inform the widget when the transfer is complete by
   * sending a {@link agentJoined} message later.
   */
  async beginTransferToAnotherAgent(profile?: ResponseUserProfile) {
    if (!this.service.chatStarted) {
      // The chat is no longer running.
      return;
    }

    if (profile) {
      // Update the store with the current agent's profile information.
      this.serviceManager.store.dispatch(setHumanAgentJoined(profile));
    }

    await this.service.addHumanAgentLocalMessage(
      TRANSFER_TO_HUMAN_AGENT,
      profile
    );
  }

  /**
   * Informs the chat widget that the current agent has left the conversation.
   */
  async agentLeftChat(): Promise<void> {
    if (!this.service.chatStarted) {
      // The chat is no longer running.
      return;
    }

    await this.service.addHumanAgentLocalMessage(HUMAN_AGENT_LEFT_CHAT);

    this.service.isHumanAgentTyping = false;
    this.serviceManager.store.dispatch(setHumanAgentLeftChat());
  }

  /**
   * Informs the chat widget that the agent has closed the conversation.
   */
  async agentEndedChat(): Promise<void> {
    if (!this.service.chatStarted) {
      // The chat is no longer running.
      return;
    }

    const event = await this.service.firePreEndChat(true);
    if (event.cancelEndChat) {
      return;
    }

    await this.service.doEndChat(
      true,
      event.preEndChatPayload,
      true,
      true,
      HUMAN_AGENT_ENDED_CHAT
    );
  }

  /**
   * Sets the state of the given error type.
   *
   * @param errorInfo Details for the error whose state is being set.
   */
  async setErrorStatus(errorInfo: ServiceDeskErrorInfo) {
    if (!this.service.chatStarted) {
      // The chat is no longer running.
      return;
    }

    const { type, logInfo } = errorInfo;
    const { store } = this.serviceManager;
    const { isConnecting } = store.getState().humanAgentState;

    if (logInfo) {
      consoleError(
        `An error occurred in the service desk (type=${type})`,
        logInfo
      );
    }

    // If the service desk reports a disconnected error while we're in the middle of connecting, then handle it as a
    // connecting error instead. This avoids us sending the user a message when we never actually connected.
    if (
      isConnecting &&
      errorInfo.type === ErrorType.DISCONNECTED &&
      errorInfo.isDisconnected
    ) {
      errorInfo = { type: ErrorType.CONNECTING };
    }

    switch (errorInfo.type) {
      case ErrorType.DISCONNECTED: {
        if (errorInfo.isDisconnected) {
          // The service desk has become disconnected so show an error and don't allow the user to send messages.
          this.service.showingDisconnectedError = true;
          await this.service.addHumanAgentLocalMessage(
            DISCONNECTED,
            null,
            true,
            false
          );
          store.dispatch(actions.updateInputState({ isReadonly: true }, true));
        } else if (this.service.showingDisconnectedError) {
          // The service desk says it's no longer disconnected but double check that we previously thought we were
          // disconnected.
          this.service.showingDisconnectedError = false;
          await this.service.addHumanAgentLocalMessage(
            RECONNECTED,
            null,
            true,
            false
          );
          store.dispatch(actions.updateInputState({ isReadonly: false }, true));
        }
        break;
      }
      case ErrorType.CONNECTING: {
        // If we can't connect, display an inline error message on the bot view.
        const { languagePack } = this.serviceManager.store.getState();
        const message =
          errorInfo.messageToUser || languagePack.errors_connectingToHumanAgent;
        const { originalMessage, localMessage } =
          createLocalMessageForInlineError(message);
        await addMessages(
          [toPair([localMessage], originalMessage)],
          true,
          false,
          !this.service.isSuspended(),
          this.serviceManager
        );

        // Cancel the connecting status.
        this.serviceManager.store.dispatch(setIsConnecting(false, null));
        this.service.chatStarted = false;
        this.service.cancelHumanAgentJoinedTimer();
        await this.service.fireEndChat(false, isConnecting);
        break;
      }
      case ErrorType.USER_MESSAGE: {
        this.service.setMessageErrorState(
          errorInfo.messageID,
          MessageErrorState.FAILED
        );
        break;
      }
      default: {
        break;
      }
    }
  }

  /**
   * Updates the status of a file upload. The upload may either be successful or an error may have occurred. The
   * location of a file upload may be in one of two places. The first occurs when the user has selected a file to be
   * uploaded but has not yet sent the file. In this case, the file appears inside the Carbon AI chat input area. If an
   * error is indicated on the file, the error message will be displayed along with the file and the user must
   * remove the file from the input area before a message can be sent.
   *
   * The second occurs after the user has sent the file and the service desk has begun to upload the file. In this
   * case, the file no longer appears in the input area but appears as a sent message in the message list. If an
   * error occurs during this time, an icon will appear next to the message to indicate an error occurred and an
   * error message will be added to the message list.
   *
   * @param fileID The ID of the file upload to update.
   * @param isError Indicates that the upload has an error or failed to upload.
   * @param errorMessage An error message to display along with a file in error.
   */
  async setFileUploadStatus(
    fileID: string,
    isError?: boolean,
    errorMessage?: string
  ): Promise<void> {
    const { store } = this.serviceManager;

    // First we need to determine if the file upload has been sent or not. A message will exist in the store if so;
    // otherwise the file upload only exists in the input area.
    const uploadMessage = store.getState().allMessagesByID[fileID];
    if (uploadMessage) {
      // Update the value in the redux store.
      const partialMessage: DeepPartial<MessageResponse> = {
        history: { file_upload_status: FileStatusValue.COMPLETE },
      };
      if (isError) {
        store.dispatch(
          actions.setMessageHistoryProperty(
            fileID,
            "file_upload_status",
            FileStatusValue.COMPLETE
          )
        );
        store.dispatch(
          actions.setMessageHistoryProperty(
            fileID,
            "error_state",
            MessageErrorState.FAILED
          )
        );
        partialMessage.history.error_state = MessageErrorState.FAILED;

        if (errorMessage) {
          // Generate an inline error message to show the error to the user.
          const { originalMessage, localMessage } =
            createLocalMessageForInlineError(errorMessage);
          localMessage.item.agent_message_type =
            HumanAgentMessageType.INLINE_ERROR;
          await addMessages(
            [toPair([localMessage], originalMessage)],
            true,
            true,
            !this.service.isSuspended(),
            this.serviceManager
          );
        }
      } else {
        // If the upload was completed successfully, we display a temporary "success" status. This will display a
        // checkmark temporarily before fading out. Session history will store "complete" as the status.
        store.dispatch(
          actions.setMessageHistoryProperty(
            fileID,
            "file_upload_status",
            FileStatusValue.SUCCESS
          )
        );
        store.dispatch(
          actions.announceMessage({
            messageID: "fileSharing_ariaAnnounceSuccess",
          })
        );
      }
    } else if (isError) {
      // Update the input area.
      store.dispatch(actions.fileUploadInputError(fileID, errorMessage, true));
    }

    this.service.uploadingFiles.delete(fileID);
    this.serviceManager.store.dispatch(
      updateFilesUploadInProgress(this.service.uploadingFiles.size > 0)
    );
  }

  /**
   * Requests that the user share their screen with the agent. This will present a modal dialog to the user who must
   * respond before continuing the conversation. This method returns a Promise that resolves when the user has
   * responded to the request or the request times out.
   *
   * @returns Returns a Promise that will resolve with the state the of the request. This Promise will reject if no
   * chat with an agent is currently running.
   */
  async screenShareRequest() {
    if (!this.persistedHumanAgentState().isConnected) {
      return Promise.reject(
        new Error("Cannot request screen sharing if no chat is in progress.")
      );
    }

    if (!this.service.screenShareRequestPromise) {
      this.service.screenShareRequestPromise = resolvablePromise();
      this.serviceManager.store.dispatch(setShowScreenShareRequest(true));

      await this.service.addHumanAgentLocalMessage(SHARING_REQUESTED);
    }

    return this.service.screenShareRequestPromise;
  }

  /**
   * Informs Carbon AI chat that a screen sharing session has ended or been cancelled. This may occur while waiting for a
   * screen sharing request to be accepted or while screen sharing is in progress.
   */
  async screenShareEnded() {
    const wasScreenSharing =
      this.serviceManager.store.getState().humanAgentState.isScreenSharing;
    const requestPending = this.service.screenShareRequestPromise;
    this.service.closeScreenShareRequestModal(ScreenShareState.CANCELLED);
    if (wasScreenSharing) {
      this.serviceManager.store.dispatch(setIsScreenSharing(false));
      await this.service.addHumanAgentLocalMessage(SHARING_ENDED);
    } else if (requestPending) {
      await this.service.addHumanAgentLocalMessage(SHARING_CANCELLED);
    }
  }

  /**
   * Returns the persisted agent state from the store.
   */
  persistedHumanAgentState() {
    return this.serviceManager.store.getState().persistedToBrowserStorage
      .chatState.humanAgentState;
  }

  /**
   * Returns the persisted service desk state from the store. This is the current state as updated by
   * {@link updatePersistedState}. The object returned here is frozen and may not be modified.
   */
  persistedState(): TPersistedStateType {
    return this.serviceManager.store.getState().persistedToBrowserStorage
      .chatState.humanAgentState.serviceDeskState as TPersistedStateType;
  }

  /**
   * Allows the service desk to store state that may be retrieved when Carbon AI chat is reloaded on a page. This information
   * is stored in browser session storage which has a total limit of 5MB per origin so the storage should be used
   * sparingly. Also, the value provided here must be JSON serializable.
   *
   * When Carbon AI chat is reloaded, the data provided here will be returned to the service desk via the
   * ServiceDeskFactoryParameters.persistedState property.
   *
   * @param state The state to update.
   * @param mergeWithCurrent Indicates if the new state should be merged into the existing state. If false, then the
   * existing state will be fully replaced with the new state. Merging with existing state expects the state to be
   * an object.
   */
  updatePersistedState(
    state: DeepPartial<TPersistedStateType>,
    mergeWithCurrent = true
  ): void {
    const { store } = this.serviceManager;
    let newState;
    if (mergeWithCurrent) {
      newState = merge(
        {},
        store.getState().persistedToBrowserStorage.chatState.humanAgentState
          .serviceDeskState,
        state
      );
    } else {
      newState = cloneDeep(state);
    }
    store.dispatch(setPersistedServiceDeskState(deepFreeze(newState)));
  }
}

/**
 * Returns a new instance of the service implementation.
 */
function createHumanAgentService(
  serviceManager: ServiceManager
): HumanAgentService {
  return new HumanAgentServiceImpl(serviceManager);
}
assertType<CreateHumanAgentServiceFunction>(createHumanAgentService);

/**
 * Performs some minimal validation of the provided custom service desk to make sure it meets the minimum
 * requirements. This simply checks that the service desk has the required properties and that those properties are
 * functions. If there are any errors, they are logged to the console.
 */
function validateCustomServiceDesk(serviceDesk: ServiceDesk) {
  if (!serviceDesk) {
    consoleError(
      "The custom service desk does not appear to be valid. No service desk was provided.",
      serviceDesk
    );
  } else if (typeof serviceDesk !== "object") {
    consoleError(
      `The custom service desk does not appear to be valid. The type should be "object" but is "${typeof serviceDesk}"`,
      serviceDesk
    );
  } else {
    const propertyNames: (keyof ServiceDesk)[] = [
      "startChat",
      "endChat",
      "sendMessageToAgent",
    ];
    propertyNames.forEach((propertyName) => {
      const value = serviceDesk[propertyName];
      if (typeof value !== "function") {
        consoleError(
          `The custom service desk does not appear to be valid. The type of property "${propertyName}"should be "function" but is "${typeof value}"`,
          value,
          serviceDesk
        );
      }
    });

    const name = serviceDesk.getName?.();

    if (!name) {
      throw Error("The custom service desk does not have a name.");
    }

    if (name && (typeof name !== "string" || name.length > 40)) {
      throw new Error(`The custom service desk name "${name}" is not valid.`);
    }
  }
}

<<<<<<< HEAD
export {
  HumanAgentServiceImpl,
  createHumanAgentService,
  validateCustomServiceDesk,
};

export default createHumanAgentService;
=======
export { HumanAgentServiceImpl, createService, validateCustomServiceDesk };

export default createService;
>>>>>>> 7ad88d41
<|MERGE_RESOLUTION|>--- conflicted
+++ resolved
@@ -929,7 +929,7 @@
   }
 
   /**
-   * Updates Carbon AI chat with the capabilities supported by the service desk. Some of these capabilities may support
+   * Updates Carbon AI Chat with the capabilities supported by the service desk. Some of these capabilities may support
    * being changed dynamically and can be updated at any time.
    *
    * @param capabilities The set of capabilities to update. Only properties that need to be changed need to be included.
@@ -1013,11 +1013,11 @@
   /**
    * Sends a message to the chat widget from an agent.
    *
-   * Note: The text response type from the standard Watson API is supported in addition to the Carbon AI chat specific
+   * Note: The text response type from the standard Watson API is supported in addition to the Carbon AI Chat specific
    * {@link MessageResponseTypes.INLINE_ERROR} response type.
    *
    * @param message The message to display to the user. Note, the ability to pass a string for the message was added in
-   * Carbon AI chat 6.7.0. Earlier versions of Carbon AI chat will not work if you pass just a string.
+   * Carbon AI Chat 6.7.0. Earlier versions of Carbon AI Chat will not work if you pass just a string.
    * @param agentID The ID of the agent who is sending the message. If this is not provided, then the ID of the last
    * agent who joined the conversation will be used.
    */
@@ -1247,7 +1247,7 @@
   /**
    * Updates the status of a file upload. The upload may either be successful or an error may have occurred. The
    * location of a file upload may be in one of two places. The first occurs when the user has selected a file to be
-   * uploaded but has not yet sent the file. In this case, the file appears inside the Carbon AI chat input area. If an
+   * uploaded but has not yet sent the file. In this case, the file appears inside the Carbon AI Chat input area. If an
    * error is indicated on the file, the error message will be displayed along with the file and the user must
    * remove the file from the input area before a message can be sent.
    *
@@ -1359,7 +1359,7 @@
   }
 
   /**
-   * Informs Carbon AI chat that a screen sharing session has ended or been cancelled. This may occur while waiting for a
+   * Informs Carbon AI Chat that a screen sharing session has ended or been cancelled. This may occur while waiting for a
    * screen sharing request to be accepted or while screen sharing is in progress.
    */
   async screenShareEnded() {
@@ -1393,11 +1393,11 @@
   }
 
   /**
-   * Allows the service desk to store state that may be retrieved when Carbon AI chat is reloaded on a page. This information
+   * Allows the service desk to store state that may be retrieved when Carbon AI Chat is reloaded on a page. This information
    * is stored in browser session storage which has a total limit of 5MB per origin so the storage should be used
    * sparingly. Also, the value provided here must be JSON serializable.
    *
-   * When Carbon AI chat is reloaded, the data provided here will be returned to the service desk via the
+   * When Carbon AI Chat is reloaded, the data provided here will be returned to the service desk via the
    * ServiceDeskFactoryParameters.persistedState property.
    *
    * @param state The state to update.
@@ -1480,16 +1480,10 @@
   }
 }
 
-<<<<<<< HEAD
 export {
   HumanAgentServiceImpl,
   createHumanAgentService,
   validateCustomServiceDesk,
 };
 
-export default createHumanAgentService;
-=======
-export { HumanAgentServiceImpl, createService, validateCustomServiceDesk };
-
-export default createService;
->>>>>>> 7ad88d41
+export default createHumanAgentService;