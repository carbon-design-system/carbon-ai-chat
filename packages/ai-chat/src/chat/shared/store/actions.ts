/*
 *  Copyright IBM Corp. 2025
 *
 *  This source code is licensed under the Apache-2.0 license found in the
 *  LICENSE file in the root directory of this source tree.
 *
 *  @license
 */

import { DeepPartial } from "../../../types/utilities/DeepPartial";

import { ChatHeaderConfig } from "../../../types/config/ChatHeaderConfig";
import {
  AnnounceMessage,
  AppState,
  AppStateMessages,
  ChatMessagesState,
  CustomPanelConfigOptions,
  FileUpload,
  InputState,
  PersistedChatState,
  PersistedLauncherState,
  ViewState,
} from "../../../types/state/AppState";
import {
  LauncherConfig,
  LauncherInternalCallToActionConfig,
} from "../../../types/config/LauncherConfig";
import {
  LocalMessageItem,
  LocalMessageUIState,
  MessageErrorState,
} from "../../../types/messaging/LocalMessageItem";
import ObjectMap from "../../../types/utilities/ObjectMap";
import { uuid } from "../utils/lang/uuid";
import { ChatHeaderAvatarConfig } from "../../../types/instance/ChatInstance";
import {
  ConversationalSearchItemCitation,
  GenericItem,
  IFrameItem,
  Message,
  MessageRequest,
  MessageRequestHistory,
  MessageResponseHistory,
  MessageResponseOptions,
  MessageUIStateInternal,
  SearchResult,
} from "../../../types/messaging/Messages";
import { WhiteLabelTheme } from "../../../types/config/PublicConfig";
import { HomeScreenConfig } from "../../../types/config/HomeScreenConfig";
import {
  LauncherType,
  NotificationMessage,
} from "../../../types/instance/apiTypes";

const CHANGE_STATE = "CHANGE_STATE";
const UPDATE_BOT_NAME = "UPDATE_BOT_NAME";
const UPDATE_BOT_AVATAR_URL = "UPDATE_BOT_AVATAR_URL";
const UPDATE_LAUNCHER_AVATAR_URL = "UPDATE_LAUNCHER_AVATAR_URL";
const UPDATE_MAIN_HEADER_TITLE = "UPDATE_MAIN_HEADER_TITLE";
const HYDRATE_CHAT = "HYDRATE_CHAT";
const HYDRATE_MESSAGE_HISTORY = "HYDRATE_MESSAGE_HISTORY";
const ADD_LOCAL_MESSAGE_ITEM = "ADD_LOCAL_MESSAGE_ITEM";
const REMOVE_MESSAGES = "REMOVE_MESSAGES";
const UPDATE_LOCAL_MESSAGE_ITEM = "UPDATE_LOCAL_MESSAGE_ITEM";
const SET_APP_STATE_VALUE = "SET_APP_STATE_VALUE";
const ADD_IS_TYPING_COUNTER = "ADD_IS_TYPING_COUNTER";
const ADD_IS_LOADING_COUNTER = "ADD_IS_LOADING_COUNTER";
const ADD_IS_HYDRATING_COUNTER = "ADD_IS_HYDRATING_COUNTER";
const SET_VIEW_STATE = "SET_VIEW_STATE";
const SET_VIEW_CHANGING = "SET_VIEW_CHANGING";
const SET_INITIAL_VIEW_CHANGE_COMPLETE = "SET_INITIAL_VIEW_CHANGE_COMPLETE";
const UPDATE_CSS_VARIABLES = "UPDATE_CSS_VARIABLES";
const MESSAGE_SET_OPTION_SELECTED = "MESSAGE_SET_OPTION_SELECTED";
const SET_MESSAGE_UI_PROPERTY = "SET_MESSAGE_UI_PROPERTY";
const SET_MESSAGE_UI_STATE_INTERNAL_PROPERTY =
  "SET_MESSAGE_UI_STATE_INTERNAL_PROPERTY";
const SET_MESSAGE_RESPONSE_HISTORY_PROPERTY =
  "SET_MESSAGE_RESPONSE_HISTORY_PROPERTY";
const MERGE_HISTORY = "MERGE_HISTORY";
const SET_LAUNCHER_PROPERTY = "SET_LAUNCHER_PROPERTY";
const SET_LAUNCHER_CONFIG_PROPERTY = "SET_LAUNCHER_CONFIG_PROPERTY";
const ANNOUNCE_MESSAGE = "ANNOUNCE_MESSAGE";
const SET_CHAT_MESSAGES_PROPERTY = "SET_CHAT_MESSAGES_PROPERTY";
const RESTART_CONVERSATION = "RESTART_CONVERSATION";
const ACCEPTED_DISCLAIMER = "ACCEPTED_DISCLAIMER";
const ADD_MESSAGE = "ADD_MESSAGE";
const UPDATE_HOME_SCREEN_CONFIG = "UPDATE_HOME_SCREEN_CONFIG";
const UPDATE_HAS_SENT_NON_WELCOME_MESSAGE =
  "UPDATE_HAS_SENT_NON_WELCOME_MESSAGE";
const UPDATE_PERSISTED_CHAT_STATE = "UPDATE_PERSISTED_CHAT_STATE";
const SET_TOUR_DATA = "SET_TOUR_DATA";
const CLEAR_TOUR_DATA = "CLEAR_TOUR_DATA";
const CHANGE_STEP_IN_TOUR = "CHANGE_STEP_IN_TOUR";
const SET_HOME_SCREEN_IS_OPEN = "SET_HOME_SCREEN_IS_OPEN";
const UPDATE_LAUNCHER_CONFIG = "UPDATE_LAUNCHER_CONFIG";
const UPDATE_MESSAGE = "UPDATE_MESSAGE";
const SET_LAUNCHER_MINIMIZED = "SET_LAUNCHER_MINIMIZED";
const CLOSE_IFRAME_PANEL = "CLOSE_IFRAME_PANEL";
const OPEN_IFRAME_CONTENT = "OPEN_IFRAME_CONTENT";
const SET_CONVERSATIONAL_SEARCH_CITATION_PANEL_IS_OPEN =
  "SET_CONVERSATIONAL_SEARCH_CITATION_PANEL_IS_OPEN";
const SET_CUSTOM_PANEL_OPTIONS = "SET_CUSTOM_PANEL_OPTIONS";
const SET_CUSTOM_PANEL_OPEN = "SET_CUSTOM_PANEL_OPEN";
const TOGGLE_HOME_SCREEN = "GO_BACK_TO_HOME";
const UPDATE_INPUT_STATE = "UPDATE_INPUT_STATE";
const SET_IS_BROWSER_PAGE_VISIBLE = "SET_IS_PAGE_VISIBLE";
const ADD_INPUT_FILE = "ADD_INPUT_FILE";
const CLEAR_INPUT_FILES = "CLEAR_INPUT_FILES";
const REMOVE_INPUT_FILE = "REMOVE_INPUT_FILE";
const REMOVE_LOCAL_MESSAGE_ITEM = "REMOVE_LOCAL_MESSAGE_ITEM";
const FILE_UPLOAD_INPUT_ERROR = "FILE_UPLOAD_INPUT_ERROR";
const ADD_NESTED_MESSAGES = "ADD_NESTED_MESSAGES";
const SET_RESPONSE_PANEL_IS_OPEN = "SET_RESPONSE_PANEL_IS_OPEN";
const SET_RESPONSE_PANEL_CONTENT = "SET_PANEL_RESPONSE_CONTENT";
const STREAMING_ADD_CHUNK = "STREAMING_ADD_CHUNK";
const STREAMING_START = "STREAMING_START";
const STREAMING_MERGE_MESSAGE_OPTIONS = "STREAMING_MERGE_MESSAGE_OPTIONS";
const ADD_NOTIFICATION = "ADD_NOTIFICATION";
const REMOVE_ALL_NOTIFICATIONS = "REMOVE_ALL_NOTIFICATIONS";
const REMOVE_NOTIFICATIONS = "REMOVE_NOTIFICATIONS";
const UPDATE_CHAT_HEADER_CONFIG = "UPDATE_CHAT_HEADER_CONFIG";
const UPDATE_MAX_VISIBLE_HEADER_OBJECTS = "UPDATE_MAX_VISIBLE_HEADER_OBJECTS";
const SET_STOP_STREAMING_BUTTON_VISIBLE = "SET_STOP_STREAMING_BUTTON_VISIBLE";
const SET_STOP_STREAMING_BUTTON_DISABLED = "SET_STOP_STREAMING_BUTTON_DISABLED";
const SET_STREAM_ID = "SET_STREAM_ID";
const UPDATE_MAIN_HEADER_AVATAR = "UPDATE_MAIN_HEADER_AVATAR";

/**
 * We had to downgrade to Redux 4 to beable to support AI chat users on React 17.
 * This type is included in Redux 5, but not 4.
 */
interface UnknownAction {
  type: string;
  // Optionally, include any unknown payload or meta fields if desired
  [extraProps: string]: any;
}

const actions = {
  /**
   * Allows you to change any portion of the app state.
   */
  changeState(partialState: DeepPartial<AppState>): UnknownAction {
    // Using "UnknownAction" here seems to be required or our dts bundler blows up on this with a "this node exceeds the
    // maximum length" error.
    return { type: CHANGE_STATE, partialState };
  },

  chatWasHydrated() {
    return { type: HYDRATE_CHAT };
  },

  hydrateMessageHistory(messageHistory: AppStateMessages) {
    return { type: HYDRATE_MESSAGE_HISTORY, messageHistory };
  },

  removeMessages(messageIDs: string[]) {
    return { type: REMOVE_MESSAGES, messageIDs };
  },

  restartConversation() {
    return {
      type: RESTART_CONVERSATION,
    };
  },

  /**
   * Adds the given message item to the message list. If the message item is already in the list, it will not be
   * added again and will be left at its current position (unless addAfterID is provided) but the contents of the
   * message will be replaced with the new item.
   *
   * @param messageItem The message item to add or replaced.
   * @param message The full message the item belongs to.
   * @param addMessage Indicates if the full message should also be added to the store along with the item.
   * @param addAfterID Indicates if the message item should be inserted immediately after another item that may
   * already be in the list. If this value is not provided, the item will be inserted at the end of the list (if it
   * does not already exist in the list).
   */
  addLocalMessageItem(
    messageItem: LocalMessageItem,
    message: Message,
    addMessage: boolean,
    addAfterID?: string,
  ) {
    return {
      type: ADD_LOCAL_MESSAGE_ITEM,
      messageItem,
      message,
      addMessage,
      addAfterID,
    };
  },

  /**
   * Adds the given message to the message list. This may also re-order any existing message items that are already
   * visible due to being received from previous streaming chunks.
   */
  addMessage(message: Message) {
    return { type: ADD_MESSAGE, message };
  },

  updateLocalMessageItem(messageItem: LocalMessageItem) {
    return { type: UPDATE_LOCAL_MESSAGE_ITEM, messageItem };
  },

  updateMessage(message: Message) {
    return { type: UPDATE_MESSAGE, message };
  },

  messageSetOptionSelected(messageID: string, sentMessage: MessageRequest) {
    return {
      type: MESSAGE_SET_OPTION_SELECTED,
      messageID,
      sentMessage,
    };
  },

  updatePersistedChatState(chatState: Partial<PersistedChatState>) {
    return {
      type: UPDATE_PERSISTED_CHAT_STATE,
      chatState,
    };
  },

  setTourData(newActiveTourMessageID: string) {
    return {
      type: SET_TOUR_DATA,
      newActiveTourMessageID,
    };
  },

  clearTourData() {
    return {
      type: CLEAR_TOUR_DATA,
    };
  },

  changeStepInTour(newStepNumber: number) {
    return {
      type: CHANGE_STEP_IN_TOUR,
      newStepNumber,
    };
  },

  updateHasSentNonWelcomeMessage(hasSentNonWelcomeMessage: boolean) {
    return {
      type: UPDATE_HAS_SENT_NON_WELCOME_MESSAGE,
      hasSentNonWelcomeMessage,
    };
  },

  setAppStateValue<K extends keyof AppState>(key: K, value: AppState[K]) {
    return {
      type: SET_APP_STATE_VALUE,
      key,
      value,
    };
  },

  addIsTypingCounter(addToIsTyping: number) {
    return {
      type: ADD_IS_TYPING_COUNTER,
      addToIsTyping,
    };
  },

  addIsLoadingCounter(addToIsLoading: number) {
    return {
      type: ADD_IS_LOADING_COUNTER,
      addToIsLoading,
    };
  },

  addIsHydratingCounter(addToIsHydrating: number) {
    return {
      type: ADD_IS_HYDRATING_COUNTER,
      addToIsHydrating,
    };
  },

  updateBotName(name: string) {
    return { type: UPDATE_BOT_NAME, name };
  },

  updateMainHeaderTitle(title?: string) {
    return { type: UPDATE_MAIN_HEADER_TITLE, title };
  },

  updateBotAvatarURL(url: string) {
    return { type: UPDATE_BOT_AVATAR_URL, url };
  },

  updateCSSVariables(
    variables: ObjectMap<string>,
    publicVars: ObjectMap<string>,
    whiteLabelVariables: WhiteLabelTheme,
  ) {
    return {
      type: UPDATE_CSS_VARIABLES,
      variables,
      publicVars,
      whiteLabelVariables,
    };
  },

  updateHomeScreenConfig(homeScreenConfig: HomeScreenConfig) {
    return { type: UPDATE_HOME_SCREEN_CONFIG, homeScreenConfig };
  },

  setViewState(viewState: ViewState) {
    return { type: SET_VIEW_STATE, viewState };
  },

  setViewChanging(viewChanging: boolean) {
    return { type: SET_VIEW_CHANGING, viewChanging };
  },

  setInitialViewChangeComplete(changeComplete: boolean) {
    return { type: SET_INITIAL_VIEW_CHANGE_COMPLETE, changeComplete };
  },

  /**
   * Sets the give property of the {@link LocalMessageUIState} associated with the message of the given ID to the
   * given value.
   *
   * @param localMessageID The ID of the message to update.
   * @param propertyName The name of the property to update.
   * @param propertyValue The value to set on the property.
   */
  setMessageUIProperty<TPropertyName extends keyof LocalMessageUIState>(
    localMessageID: string,
    propertyName: TPropertyName,
    propertyValue: LocalMessageUIState[TPropertyName],
  ) {
    return {
      type: SET_MESSAGE_UI_PROPERTY,
      localMessageID,
      propertyName,
      propertyValue,
    };
  },

  /**
   * Sets the value of one of the properties of {@link PersistedLauncherState}.
   */
  setLauncherProperty<TPropertyName extends keyof PersistedLauncherState>(
    propertyName: TPropertyName,
    propertyValue: PersistedLauncherState[TPropertyName],
  ) {
    return { type: SET_LAUNCHER_PROPERTY, propertyName, propertyValue };
  },

  setLauncherConfigProperty<
    TPropertyName extends keyof LauncherInternalCallToActionConfig,
  >(
    propertyName: TPropertyName,
    propertyValue: LauncherInternalCallToActionConfig[TPropertyName],
    launcherType?: LauncherType.DESKTOP | LauncherType.MOBILE,
  ) {
    return {
      type: SET_LAUNCHER_CONFIG_PROPERTY,
      propertyName,
      propertyValue,
      launcherType,
    };
  },

  /**
   * Sets the give property of the {@link MessageHistory} associated with the message of the given ID to the given
   * value.
   *
   * @param messageID The ID of the message to update.
   * @param propertyName The name of the property to update.
   * @param propertyValue The value to set on the property.
   */
  setMessageResponseHistoryProperty<
    TPropertyName extends keyof MessageResponseHistory
  >(
    messageID: string,
    propertyName: TPropertyName,
<<<<<<< HEAD
    propertyValue: MessageHistory[TPropertyName],
=======
    propertyValue: MessageResponseHistory[TPropertyName]
>>>>>>> 363b5966
  ) {
    return {
      type: SET_MESSAGE_RESPONSE_HISTORY_PROPERTY,
      messageID,
      propertyName,
      propertyValue,
    };
  },

  /**
   * Sets the give property of the {@link MessageUIStateInternal} associated with the message of the given ID to the given
   * value.
   *
   * @param messageID The ID of the message to update.
   * @param propertyName The name of the property to update.
   * @param propertyValue The value to set on the property.
   */
  setMessageUIStateInternalProperty<
    TPropertyName extends keyof MessageUIStateInternal,
  >(
    messageID: string,
    propertyName: TPropertyName,
    propertyValue: MessageUIStateInternal[TPropertyName],
  ) {
    return {
      type: SET_MESSAGE_UI_STATE_INTERNAL_PROPERTY,
      messageID,
      propertyName,
      propertyValue,
    };
  },

  /**
   * Merges the given object into the history for the given message.
   */
  mergeMessageHistory(
    messageID: string,
    history: MessageResponseHistory | MessageRequestHistory
  ) {
    return { type: MERGE_HISTORY, messageID, history };
  },

  setMessageErrorState(messageID: string, errorState: MessageErrorState) {
    return actions.setMessageResponseHistoryProperty(
      messageID,
      "error_state",
      errorState,
    );
  },

  /**
   * Marks the given message to indicate that it has been announced and doesn't need to be announced again.
   */
  setMessageWasAnnounced(messageID: string) {
    return actions.setMessageUIProperty(messageID, "needsAnnouncement", false);
  },

  /**
   * Sets the given message as the current accessibility announcement so that it will immediately be read by a
   * screen reader.
   */
  announceMessage(message: AnnounceMessage) {
    return { type: ANNOUNCE_MESSAGE, message };
  },

  /**
   * Sets the property on one of the {@link ChatMessagesState} values.
   */
  setChatMessagesStateProperty<TPropertyName extends keyof ChatMessagesState>(
    propertyName: TPropertyName,
    propertyValue: ChatMessagesState[TPropertyName],
  ) {
    return { type: SET_CHAT_MESSAGES_PROPERTY, propertyName, propertyValue };
  },

  /**
   * Add a notification to the state.
   */
  addNotification(notification: NotificationMessage) {
    const notificationID = uuid();
    return { type: ADD_NOTIFICATION, notificationID, notification };
  },

  /**
   * Remove notifications using the given ids.
   */
  removeNotifications({
    groupID,
    notificationID,
  }: {
    groupID?: string;
    notificationID?: string;
  }) {
    return { type: REMOVE_NOTIFICATIONS, groupID, notificationID };
  },

  /**
   * Remove all notifications from the state.
   */
  removeAllNotifications() {
    return { type: REMOVE_ALL_NOTIFICATIONS };
  },

  /**
   * Sets the disclaimer state for the current domain to true.
   */
  acceptDisclaimer() {
    return { type: ACCEPTED_DISCLAIMER };
  },

  /**
   * For toggling Home Screen open state.
   */
  setHomeScreenIsOpen(isOpen: boolean) {
    return { type: SET_HOME_SCREEN_IS_OPEN, isOpen };
  },

  updateLauncherConfig(launcherConfig: LauncherConfig) {
    return { type: UPDATE_LAUNCHER_CONFIG, launcherConfig };
  },

  setLauncherMinimized() {
    return { type: SET_LAUNCHER_MINIMIZED };
  },

  closeIFramePanel() {
    return { type: CLOSE_IFRAME_PANEL };
  },

  setIFrameContent(messageItem: IFrameItem) {
    return { type: OPEN_IFRAME_CONTENT, messageItem };
  },

  setViewSourcePanelIsOpen(
    isOpen: boolean,
    citationItem?: ConversationalSearchItemCitation,
    relatedSearchResult?: SearchResult,
  ) {
    return {
      type: SET_CONVERSATIONAL_SEARCH_CITATION_PANEL_IS_OPEN,
      isOpen,
      citationItem,
      relatedSearchResult,
    };
  },

  setCustomPanelConfigOptions(options: CustomPanelConfigOptions) {
    return { type: SET_CUSTOM_PANEL_OPTIONS, options };
  },

  setCustomPanelOpen(isOpen: boolean) {
    return { type: SET_CUSTOM_PANEL_OPEN, isOpen };
  },

  /**
   * Switches between the bot and home screen views.
   */
  toggleHomeScreen() {
    return { type: TOGGLE_HOME_SCREEN };
  },

  /**
   * Updates the state of the input field.
   */
  updateInputState(
    newState: Partial<InputState>,
    isInputToHumanAgent: boolean,
  ) {
    return { type: UPDATE_INPUT_STATE, newState, isInputToHumanAgent };
  },

  /**
   * Changes the values that indicates whether the browser page is visible.
   */
  setIsBrowserPageVisible(isVisible: boolean) {
    return { type: SET_IS_BROWSER_PAGE_VISIBLE, isVisible };
  },

  /**
   * Adds a new file to the input area for uploaded.
   */
  addInputFile(file: FileUpload, isInputToHumanAgent: boolean) {
    return { type: ADD_INPUT_FILE, file, isInputToHumanAgent };
  },

  /**
   * Removes a file attachment from the upload attachments area.
   */
  removeFileUpload(fileID: string, isInputToHumanAgent: boolean) {
    return { type: REMOVE_INPUT_FILE, fileID, isInputToHumanAgent };
  },

  /**
   * Removes the local message item with the given ID from the message list.
   */
  removeLocalMessageItem(localMessageItemID: string) {
    return { type: REMOVE_LOCAL_MESSAGE_ITEM, localMessageItemID };
  },

  /**
   * Updates the input area to indicate that a file upload is in error.
   */
  fileUploadInputError(
    fileID: string,
    errorMessage: string,
    isInputToHumanAgent: boolean,
  ) {
    return {
      type: FILE_UPLOAD_INPUT_ERROR,
      fileID,
      errorMessage,
      isInputToHumanAgent,
    };
  },

  /**
   * Removes all the files from the input area.
   */
  clearInputFiles(isInputToHumanAgent: boolean) {
    return { type: CLEAR_INPUT_FILES, isInputToHumanAgent };
  },

  addNestedMessages(localMessageItems: LocalMessageItem[]) {
    return { type: ADD_NESTED_MESSAGES, localMessageItems };
  },

  setResponsePanelIsOpen(isOpen: boolean) {
    return { type: SET_RESPONSE_PANEL_IS_OPEN, isOpen };
  },

  setResponsePanelContent(
    localMessageItem: LocalMessageItem,
    isMessageForInput = false,
  ) {
    return {
      type: SET_RESPONSE_PANEL_CONTENT,
      localMessageItem,
      isMessageForInput,
    };
  },

  /**
   * Adds a message to the store to begin the streaming process.
   */
  streamingStart(messageID: string) {
    return { type: STREAMING_START, messageID };
  },

  /**
   * Merges the given message history object into an existing message object.
   */
  streamingMergeMessageOptions(
    messageID: string,
<<<<<<< HEAD
    history: DeepPartial<MessageHistory>,
=======
    message_options: DeepPartial<MessageResponseOptions>
>>>>>>> 363b5966
  ) {
    return {
      type: STREAMING_MERGE_MESSAGE_OPTIONS,
      messageID,
      message_options,
    };
  },

  /**
   * Adds a new chunk of a streaming response to an existing message.
   */
  streamingAddChunk(
    fullMessageID: string,
    chunkItem: DeepPartial<GenericItem>,
    isCompleteItem: boolean,
    disableFadeAnimation: boolean,
  ) {
    return {
      type: STREAMING_ADD_CHUNK,
      fullMessageID,
      chunkItem,
      isCompleteItem,
      disableFadeAnimation,
    };
  },

  updateChatHeaderConfig(chatHeaderConfig: ChatHeaderConfig) {
    return { type: UPDATE_CHAT_HEADER_CONFIG, chatHeaderConfig };
  },

  setMaxVisibleHeaderObjects(maxTotal: number) {
    return { type: UPDATE_MAX_VISIBLE_HEADER_OBJECTS, maxTotal };
  },

  setStopStreamingButtonVisible(isVisible: boolean) {
    return { type: SET_STOP_STREAMING_BUTTON_VISIBLE, isVisible };
  },

  setStopStreamingButtonDisabled(isDisabled: boolean) {
    return { type: SET_STOP_STREAMING_BUTTON_DISABLED, isDisabled };
  },

  setStreamID(currentStreamID: string) {
    return { type: SET_STREAM_ID, currentStreamID };
  },

  updateMainHeaderAvatar(config: ChatHeaderAvatarConfig) {
    return { type: UPDATE_MAIN_HEADER_AVATAR, config };
  },
};

export default actions;

export {
  CHANGE_STATE,
  ADD_IS_LOADING_COUNTER,
  ADD_IS_TYPING_COUNTER,
  ADD_IS_HYDRATING_COUNTER,
  SET_APP_STATE_VALUE,
  ADD_LOCAL_MESSAGE_ITEM,
  UPDATE_LOCAL_MESSAGE_ITEM,
  HYDRATE_MESSAGE_HISTORY,
  HYDRATE_CHAT,
  SET_VIEW_STATE,
  SET_VIEW_CHANGING,
  SET_INITIAL_VIEW_CHANGE_COMPLETE,
  UPDATE_BOT_NAME,
  UPDATE_BOT_AVATAR_URL,
  UPDATE_LAUNCHER_AVATAR_URL,
  UPDATE_MAIN_HEADER_TITLE,
  UPDATE_CSS_VARIABLES,
  MESSAGE_SET_OPTION_SELECTED,
  SET_MESSAGE_UI_PROPERTY,
  ANNOUNCE_MESSAGE,
  RESTART_CONVERSATION,
  ACCEPTED_DISCLAIMER,
  ADD_MESSAGE,
  UPDATE_HOME_SCREEN_CONFIG,
  UPDATE_HAS_SENT_NON_WELCOME_MESSAGE,
  UPDATE_PERSISTED_CHAT_STATE,
  SET_TOUR_DATA,
  CLEAR_TOUR_DATA,
  CHANGE_STEP_IN_TOUR,
  SET_HOME_SCREEN_IS_OPEN,
  UPDATE_LAUNCHER_CONFIG,
  SET_MESSAGE_RESPONSE_HISTORY_PROPERTY,
  UPDATE_MESSAGE,
  SET_LAUNCHER_PROPERTY,
  SET_LAUNCHER_CONFIG_PROPERTY,
  SET_LAUNCHER_MINIMIZED,
  CLOSE_IFRAME_PANEL,
  OPEN_IFRAME_CONTENT,
  SET_CONVERSATIONAL_SEARCH_CITATION_PANEL_IS_OPEN,
  SET_CUSTOM_PANEL_OPTIONS,
  SET_CUSTOM_PANEL_OPEN,
  SET_CHAT_MESSAGES_PROPERTY,
  TOGGLE_HOME_SCREEN,
  UPDATE_INPUT_STATE,
  SET_IS_BROWSER_PAGE_VISIBLE,
  ADD_INPUT_FILE,
  REMOVE_INPUT_FILE,
  FILE_UPLOAD_INPUT_ERROR,
  CLEAR_INPUT_FILES,
  ADD_NESTED_MESSAGES,
  SET_RESPONSE_PANEL_IS_OPEN,
  SET_RESPONSE_PANEL_CONTENT,
  STREAMING_ADD_CHUNK,
  STREAMING_START,
  STREAMING_MERGE_MESSAGE_OPTIONS,
  REMOVE_LOCAL_MESSAGE_ITEM,
  ADD_NOTIFICATION,
  REMOVE_MESSAGES,
  REMOVE_ALL_NOTIFICATIONS,
  REMOVE_NOTIFICATIONS,
  MERGE_HISTORY,
  UPDATE_CHAT_HEADER_CONFIG,
  UPDATE_MAX_VISIBLE_HEADER_OBJECTS,
  SET_STOP_STREAMING_BUTTON_VISIBLE,
  SET_STOP_STREAMING_BUTTON_DISABLED,
  SET_STREAM_ID,
  UPDATE_MAIN_HEADER_AVATAR,
  SET_MESSAGE_UI_STATE_INTERNAL_PROPERTY,
};<|MERGE_RESOLUTION|>--- conflicted
+++ resolved
@@ -374,15 +374,11 @@
    * @param propertyValue The value to set on the property.
    */
   setMessageResponseHistoryProperty<
-    TPropertyName extends keyof MessageResponseHistory
+    TPropertyName extends keyof MessageResponseHistory,
   >(
     messageID: string,
     propertyName: TPropertyName,
-<<<<<<< HEAD
-    propertyValue: MessageHistory[TPropertyName],
-=======
-    propertyValue: MessageResponseHistory[TPropertyName]
->>>>>>> 363b5966
+    propertyValue: MessageResponseHistory[TPropertyName],
   ) {
     return {
       type: SET_MESSAGE_RESPONSE_HISTORY_PROPERTY,
@@ -420,7 +416,7 @@
    */
   mergeMessageHistory(
     messageID: string,
-    history: MessageResponseHistory | MessageRequestHistory
+    history: MessageResponseHistory | MessageRequestHistory,
   ) {
     return { type: MERGE_HISTORY, messageID, history };
   },
@@ -636,11 +632,7 @@
    */
   streamingMergeMessageOptions(
     messageID: string,
-<<<<<<< HEAD
-    history: DeepPartial<MessageHistory>,
-=======
-    message_options: DeepPartial<MessageResponseOptions>
->>>>>>> 363b5966
+    message_options: DeepPartial<MessageResponseOptions>,
   ) {
     return {
       type: STREAMING_MERGE_MESSAGE_OPTIONS,
