--- conflicted
+++ resolved
@@ -52,12 +52,8 @@
     whiteLabelTheme: config.public.themeConfig?.whiteLabelTheme,
   };
 
-<<<<<<< HEAD
-  const botName = getBotName(themeState.useAITheme, config);
-=======
   const botName = getBotName(themeState.theme, config);
 
->>>>>>> cce26787
   const initialState: AppState = {
     ...DEFAULT_MESSAGE_STATE,
     notifications: [],
