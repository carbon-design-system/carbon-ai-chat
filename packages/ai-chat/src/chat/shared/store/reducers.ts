--- conflicted
+++ resolved
@@ -1004,62 +1004,6 @@
     };
   },
 
-<<<<<<< HEAD
-  [SET_TOUR_DATA]: (
-    state: AppState,
-    action: { newActiveTourMessageID: string },
-  ): AppState => {
-    const newStateWithPersistedTourData = {
-      ...state,
-      persistedToBrowserStorage: {
-        ...state.persistedToBrowserStorage,
-        chatState: {
-          ...state.persistedToBrowserStorage.chatState,
-          persistedTourState: {
-            activeTourID: action.newActiveTourMessageID,
-            activeTourCurrentStepIndex: 0,
-          },
-        },
-        launcherState: {
-          ...state.persistedToBrowserStorage.launcherState,
-          activeTour: true,
-        },
-      },
-    };
-    return populateTourStepItems(newStateWithPersistedTourData);
-  },
-
-  [CLEAR_TOUR_DATA]: (state: AppState): AppState => {
-    return clearTourState(state);
-  },
-
-  [CHANGE_STEP_IN_TOUR]: (
-    state: AppState,
-    action: { newStepNumber: number },
-  ): AppState => {
-    return {
-      ...state,
-      persistedToBrowserStorage: {
-        ...state.persistedToBrowserStorage,
-        chatState: {
-          ...state.persistedToBrowserStorage.chatState,
-          persistedTourState: {
-            ...state.persistedToBrowserStorage.chatState.persistedTourState,
-            activeTourCurrentStepIndex: Math.max(
-              Math.min(
-                action.newStepNumber,
-                state.tourState.activeTourStepItems.length - 1,
-              ),
-              0,
-            ),
-          },
-        },
-      },
-    };
-  },
-
-=======
->>>>>>> e0991f44
   [UPDATE_INPUT_STATE]: (
     state: AppState,
     action: { newState: Partial<InputState>; isInputToHumanAgent: boolean },
@@ -1450,22 +1394,6 @@
     };
   },
 
-<<<<<<< HEAD
-  [UPDATE_MAX_VISIBLE_HEADER_OBJECTS]: (
-    state: AppState,
-    { maxTotal }: { maxTotal: number },
-  ) => {
-    return {
-      ...state,
-      chatHeaderState: {
-        ...state.chatHeaderState,
-        maxVisibleHeaderObjects: maxTotal,
-      },
-    };
-  },
-
-=======
->>>>>>> e0991f44
   [SET_STOP_STREAMING_BUTTON_VISIBLE]: (
     state: AppState,
     { isVisible }: { isVisible: boolean },
