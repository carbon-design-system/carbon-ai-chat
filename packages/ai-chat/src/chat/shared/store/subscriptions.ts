--- conflicted
+++ resolved
@@ -59,8 +59,7 @@
     const { humanAgentState } = store.getState();
     const { numUnreadMessages } = humanAgentState;
 
-<<<<<<< HEAD
-    if (numUnreadMessages !== previousState.agentState.numUnreadMessages) {
+    if (numUnreadMessages !== previousState.humanAgentState.numUnreadMessages) {
       if (isBrowser) {
         if (!numUnreadMessages) {
           // Nothing unread anymore so reset the window title.
@@ -80,15 +79,6 @@
           changeTitleTimer = setTimeout(() => {
             window.document.title = `(${numUnreadMessages}) ${originalTitle}`;
           }, UNREAD_COUNT_TITLE_TIME);
-=======
-    if (numUnreadMessages !== previousState.humanAgentState.numUnreadMessages) {
-      if (!numUnreadMessages) {
-        // Nothing unread anymore so reset the window title.
-        clearTimeout(changeTitleTimer);
-        if (originalTitle) {
-          window.document.title = originalTitle;
-          originalTitle = null;
->>>>>>> 7ad88d41
         }
       }
     }
