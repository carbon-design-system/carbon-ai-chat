/*
 *  Copyright IBM Corp. 2025
 *
 *  This source code is licensed under the Apache-2.0 license found in the
 *  LICENSE file in the root directory of this source tree.
 *
 *  @license
 */

/* eslint-disable jsx-a11y/no-noninteractive-tabindex */

import cx from "classnames";
import throttle from "lodash-es/throttle.js";
import React, { Fragment, PureComponent, ReactNode } from "react";
import { connect } from "react-redux";

import { InlineLoadingComponent } from "../../react/components/inlineLoading/InlineLoadingComponent";
import { HumanAgentBannerContainer } from "../components/humanAgent/HumanAgentBannerContainer";
import { AriaLiveMessage } from "../components/aria/AriaLiveMessage";
import LatestWelcomeNodes from "../components/LatestWelcomeNodes";
import { Notifications } from "../components/notifications/Notifications";
import {
  HasServiceManager,
  withServiceManager,
} from "../hocs/withServiceManager";
import actions from "../store/actions";
import {
  selectHumanAgentDisplayState,
  selectInputState,
} from "../store/selectors";
import { AppState, ChatMessagesState } from "../../../types/state/AppState";
import { AutoScrollOptions } from "../../../types/utilities/HasDoAutoScroll";
import HasIntl from "../../../types/utilities/HasIntl";
import { HasRequestFocus } from "../../../types/utilities/HasRequestFocus";
import {
  LocalMessageItem,
  MessageErrorState,
} from "../../../types/messaging/LocalMessageItem";
import { IS_MOBILE } from "../utils/browserUtils";
import {
  AUTO_SCROLL_EXTRA,
  AUTO_SCROLL_THROTTLE_TIMEOUT,
  WriteableElementName,
} from "../utils/constants";
import { doScrollElement, getScrollBottom } from "../utils/domUtils";
import { arrayLastValue } from "../utils/lang/arrayUtils";
import { isRequest, isResponse } from "../utils/messageUtils";
import { consoleError, debugLog } from "../utils/miscUtils";
import MessageComponent, {
  MessageClass,
  MoveFocusType,
} from "./MessageComponent";
import { CarbonTheme } from "../../../types/utilities/carbonTypes";
import { Message } from "../../../types/messaging/Messages";
import { EnglishLanguagePack } from "../../../types/instance/apiTypes";
import { Button } from "@carbon/react";

const DEBUG_AUTO_SCROLL = false;

/**
 * The type of the function used for scrolling elements inside the scroll panel into view.
 */
type ScrollElementIntoViewFunction = (
  element: HTMLElement,
  paddingTop?: number,
  paddingBottom?: number,
) => void;

interface MessagesOwnProps extends HasIntl, HasServiceManager {
  /**
   * The message state for this list of messages.
   */
  messageState: ChatMessagesState;

  /**
   * The specific list of messages to display in this chat window.
   */
  localMessageItems: LocalMessageItem[];

  /**
   * A callback function that will request that focus be moved to the main input field.
   */
  requestInputFocus: () => void;

  /**
   * The name of the bot.
   */
  botName: string;

  /**
   * The callback that is called when the user clicks the "end agent chat" button.
   */
  onEndHumanAgentChat: () => void;

  /**
   * The current locale.
   */
  locale: string;

  /**
   * Indicates if the AI theme should be used.
   */
  useAITheme: boolean;

  /**
   * Indicates which CarbonTheme is in use.
   */
  carbonTheme: CarbonTheme;
}

interface MessagesProps extends MessagesOwnProps, AppState {}

interface MessagesState {
  /**
   * Indicates if the scroll handle has focus. This will be used to display the focus indicator on the actual scroll
   * panel.
   */
  scrollHandleHasFocus: boolean;
  /**
   * Indicates if there are messages below where the scroll bar currently is set.
   */
  unreadMessages: boolean;
}

class MessagesComponent extends PureComponent<MessagesProps, MessagesState> {
  /**
   * Default state.
   */
  public readonly state: Readonly<MessagesState> = {
    scrollHandleHasFocus: false,
    unreadMessages: false,
  };

  /**
   * The observer used to monitor for changes in the scroll panel size.
   */
  private scrollPanelObserver: ResizeObserver;

  /**
   * A registry of references to the child {@link MessageComponent} instances. The keys of the map are the IDs of
   * each message item and the value is the ref to the component.
   */
  private messageRefs: Map<string, MessageClass> = new Map();

  /**
   * A ref to the scrollable container that contains the messages.
   */
  public messagesContainerWithScrollingRef = React.createRef<HTMLDivElement>();

  /**
   * A ref to the element that acts as a handle for scrolling.
   */
  public scrollHandleRef = React.createRef<HTMLButtonElement>();

  /**
   * A ref to the element that acts as a handle for scrolling.
   */
  public agentBannerRef = React.createRef<HasRequestFocus>();

  /**
   * This is the previous value of the offset height of the scrollable element when the last scroll event was fired.
   */
  private previousScrollOffsetHeight: number;

  componentDidMount(): void {
    this.scrollPanelObserver = new ResizeObserver(this.onResize);
    this.scrollPanelObserver.observe(
      this.messagesContainerWithScrollingRef.current,
    );

    this.previousScrollOffsetHeight =
      this.messagesContainerWithScrollingRef.current.offsetHeight;
  }

  componentDidUpdate(oldProps: MessagesProps) {
    const newProps = this.props;

    // If the number of messages changes (usually because of new messages) or the state of the "is typing" indicator
    // changes, then we need to check to see if we want to perform some auto-scrolling behavior.
    const numMessagesChanged =
      oldProps.localMessageItems.length !== newProps.localMessageItems.length;

    const oldHumanAgentDisplayState = selectHumanAgentDisplayState(oldProps);
    const newHumanAgentDisplayState = selectHumanAgentDisplayState(newProps);

    const typingChanged =
      oldProps.messageState.isLoadingCounter !==
        newProps.messageState.isLoadingCounter ||
      oldHumanAgentDisplayState.isHumanAgentTyping !==
        newHumanAgentDisplayState.isHumanAgentTyping;

    if (numMessagesChanged || typingChanged) {
      const newLastItem = arrayLastValue(newProps.localMessageItems);
      const oldLastItem = arrayLastValue(oldProps.localMessageItems);

      // If the last message has changed, then do an auto scroll.
      const lastItemChanged = newLastItem !== oldLastItem;
      if (lastItemChanged || typingChanged) {
        this.doAutoScroll();
      }
    }
  }

  componentWillUnmount(): void {
    // Remove the listeners and observer we added previously.
    this.scrollPanelObserver.unobserve(
      this.messagesContainerWithScrollingRef.current,
    );
  }

  /**
   * This function is called when the scrollable messages list is scrolled. It will determine if the scroll panel
   * has been scrolled all the way to the bottom and if so, it will enable the scroll anchor that will keep it there.
   * Note that this callback is not attached via the normal react method with an `onScroll` prop as that doesn't
   * work with under a shadow DOM. This callback is attached directly in {@link componentDidMount}.
   *
   * This function will also make a somewhat crude attempt to distinguish if a scroll event has occurred because the
   * user initiated a scroll or if the application initiated a scroll as the result of a changing in size of the
   * widget. If the user initiates a scroll, then we use that event to anchor or un-anchor the scroll panel. If the
   * application did the scroll, we want the anchor state to remain unchanged.
   *
   * @param fromAutoScroll Indicates if the reason we are checking the anchor is due to an auto-scroll action.
   * @param assumeScrollTop A value to assume the scroll panel is (or will be) scrolled to. This can be useful when
   * an animation is occurring and the current scroll position isn't the final scroll position.
   */
  private checkScrollAnchor(
    fromAutoScroll?: boolean,
    assumeScrollTop?: number,
  ) {
    const scrollElement = this.messagesContainerWithScrollingRef.current;

    // If we're checking because of auto-scrolling, we want check the scroll position even if the scroll detection
    // is normally suspended because of something like an animation in progress.
    if (
      fromAutoScroll ||
      (this.previousScrollOffsetHeight === scrollElement.offsetHeight &&
        !this.props.suspendScrollDetection)
    ) {
      // If the scroll panel has been scrolled all the way to the bottom, turn on the anchor.
      const assumedScrollTop =
        assumeScrollTop !== undefined
          ? assumeScrollTop
          : scrollElement.scrollTop;
      const isScrollAnchored =
        assumedScrollTop >=
        scrollElement.scrollHeight - scrollElement.offsetHeight;
      if (isScrollAnchored !== this.props.messageState.isScrollAnchored) {
        this.props.serviceManager.store.dispatch(
          actions.setChatMessagesStateProperty(
            "isScrollAnchored",
            isScrollAnchored,
          ),
        );
      }
    }

    this.previousScrollOffsetHeight = scrollElement.offsetHeight;
  }

  /**
   * This will check to see if the messages list is anchored to the bottom of the panel and if so, ensure that the
   * list is still scrolled to the bottom. It will also run doAutoScroll to ensure proper scrolling behavior
   * when the window is resized.
   */
  public onResize = () => {
    this.renderUnreadMessagesNotification();
    if (this.props.messageState.isScrollAnchored) {
      const element = this.messagesContainerWithScrollingRef.current;
      if (element) {
        element.scrollTop = element.scrollHeight;
      }
    }

    // Run doAutoScroll when the window is resized to maintain proper scroll position
    // This is important for workspace functionality
    this.doAutoScroll();
  };

  /**
   * This will execute an auto-scroll operation based on the current state of messages in the component. This should
   * be called whenever the messages change.
   *
   * The scrolling rules are as follows.
   *
   * 1. If the last message is a welcome node, auto-scroll to the top of the message without animating. This
   * means the user has just started a new chat, and we want to just jump to the top.
   * 2. If the component has just mounted and the last message is not a welcome node, just jump to the bottom
   * without animating.
   * 3. If the typing indicator is visible, then scroll that into view.
   * 4. Scroll to the top of the last user message. This means that the bot messages will auto-scroll until the user's
   * last message reaches the top of the window, and then they'll stop and not scroll anymore.
   * 5. If the there is no user message that can be scrolled to, scroll to the last bot message.
   * 6. If the last bot message has an empty output. Just scroll to bottom.
   *
   * @param options The options to control how the scrolling should occur.
   */
  public doAutoScroll = throttle((options: AutoScrollOptions = {}) => {
    try {
      debugAutoScroll("[doAutoScroll] Running doAutoScroll", options);

      const { scrollToTop, scrollToBottom } = options;
      const { localMessageItems, messageState, allMessagesByID } = this.props;
      const { isLoadingCounter } = messageState;
      const { isHumanAgentTyping } = selectHumanAgentDisplayState(this.props);
      const scrollElement = this.messagesContainerWithScrollingRef.current;

      if (scrollToTop !== undefined) {
        doScrollElement(scrollElement, scrollToTop, 0, false);
        return;
      }

      if (scrollToBottom !== undefined) {
        const scrollTop =
          scrollElement.scrollHeight -
          scrollElement.offsetHeight -
          scrollToBottom;
        doScrollElement(scrollElement, scrollTop, 0, false);
        return;
      }

      let animate = true;
      let setScrollTop: number;

      const lastLocalItemIndex = localMessageItems.length - 1;
      const lastLocalItem = localMessageItems.length
        ? localMessageItems[lastLocalItemIndex]
        : null;
      const lastMessage = allMessagesByID[lastLocalItem?.fullMessageID];

      if (!lastLocalItem) {
        debugAutoScroll("[doAutoScroll] No last time");
        // No messages, so set the scroll position to the top. If we don't set this explicitly, the browser may
        // decide it remembers the previous scroll position and set it for us.
        animate = false;
        setScrollTop = 0;
      } else if (isLoadingCounter > 0 || isHumanAgentTyping) {
        // The typing indicator is visible, so scroll to the bottom.
        setScrollTop = scrollElement.scrollHeight;
        debugAutoScroll("[doAutoScroll] isLoading visible", isLoadingCounter);
      } else {
        /**
         * Determines if the message should be scrolled to. By default, response messages should be scrolled to,
         * and request messages should not be scrolled to (inverse of previous behavior).
         * Special cases:
         * 1. If a response has history.silent=true, it should not be scrolled to
         * 2. If a message is from history, we should always scroll to it if possible
         */
        const shouldScrollToMessage = (
          localItem: LocalMessageItem,
          message: Message,
        ) => {
          // Special case: If message is from history, we should scroll to it regardless of type
          if (message?.ui_state_internal?.from_history) {
            return true;
          }

          if (isRequest(message)) {
            // For regular request messages, return false (inverse of previous behavior)
            return false;
          }

          if (isResponse(message)) {
<<<<<<< HEAD
            const messageRequest = allMessagesByID[
              message?.request_id
            ] as MessageRequest;
            // If the request for this response was silent, then scroll to it instead of scrolling to where the
            // silent user message would be. But don't do this if it's an empty message (which happens with a
            // skip_use_input message from an extension).
            this.renderUnreadMessagesNotification();
            return (
              messageRequest?.history?.silent &&
              messageRequest.input?.text !== ""
            );
=======
            // If this is a silent response (e.g., user_defined response type that isn't meant to be visible)
            // then we should return false
            if (message?.history?.silent) {
              return false;
            }
            // For regular response messages, return true (inverse of previous behavior)
            return true;
>>>>>>> 90aa700e
          }

          // Default case - no change in behavior
          return false;
        };
        // Iterate backwards until we find the last message to scroll to. By default, response messages should be
        // scrolled to (not request messages). However, if a response has history.silent=true, it should not be scrolled to.
        // If all messages are not scrollable, we'll default to the bottom of the conversation.
        let messageIndex = localMessageItems.length - 1;
        let localItem = localMessageItems[messageIndex];
        let lastScrollableMessageComponent: MessageClass = this.messageRefs.get(
          localItem?.ui_state.id,
        );
        while (messageIndex >= 1) {
          localItem = localMessageItems[messageIndex];
          const message = allMessagesByID[localItem?.fullMessageID];

          if (shouldScrollToMessage(localItem, message)) {
            lastScrollableMessageComponent = this.messageRefs.get(
              localItem?.ui_state.id,
            );
            debugAutoScroll(
              `[doAutoScroll] lastScrollableMessageComponent=${messageIndex}`,
              localMessageItems[messageIndex],
              message,
            );
            break;
          }
          messageIndex--;
        }

        if (lastScrollableMessageComponent) {
          // Scroll to the top of the user's message. Those messages have 28px of padding on the top so let's cut
          // that down to just 8 by scrolling a little bit more.
          const offsetTop =
            lastScrollableMessageComponent.ref.current?.offsetTop;
          setScrollTop = offsetTop + AUTO_SCROLL_EXTRA;
          debugAutoScroll(
            `[doAutoScroll] Scrolling to message offsetTop=${offsetTop}`,
          );
        } else {
          // No message found.
          setScrollTop = -1;
          debugAutoScroll("[doAutoScroll] No message found");
        }
      }

      if (setScrollTop !== -1) {
        if (setScrollTop >= scrollElement.scrollTop) {
          // If this is from history, we don't want to animate.
          if (lastMessage?.ui_state_internal?.from_history) {
            animate = false;
          }

          debugAutoScroll(
            `[doAutoScroll] doScrollElement`,
            scrollElement,
            setScrollTop,
            animate,
          );
          doScrollElement(scrollElement, setScrollTop, 0, animate);

          // Update the scroll anchor setting based on this new position.
          this.checkScrollAnchor(true, setScrollTop);
        }
      }
    } catch (error) {
      // Just ignore any errors. It's not the end of the world if scrolling doesn't work for any reason.
      consoleError("An error occurred while attempting to scroll.", error);
    }
  }, AUTO_SCROLL_THROTTLE_TIMEOUT);

  /**
   * Returns the current scrollBottom value for the message scroll panel.
   */
  public getContainerScrollBottom = () => {
    return getScrollBottom(this.messagesContainerWithScrollingRef?.current);
  };

  /**
   * Scrolls the given element into view so that it is fully visible. If the element is already visible, then no
   * scrolling will be done.
   *
   * @param element The element to scroll into view.
   * @param paddingTop An additional pixel value that will over scroll by this amount to give a little padding between
   * the element and the top of the scroll area.
   * @param paddingBottom An additional pixel value that will over scroll by this amount to give a little padding
   * between the element and the top of the scroll area.
   */
  public scrollElementIntoView = (
    element: HTMLElement,
    paddingTop = 8,
    paddingBottom = 8,
  ) => {
    const scrollElement = this.messagesContainerWithScrollingRef.current;

    const scrollRect = scrollElement.getBoundingClientRect();
    const elementRect = element.getBoundingClientRect();

    // The distance the top and bottom of the element is from the top of the message list.
    const topDistanceFromTop =
      elementRect.top - scrollRect.top + scrollElement.scrollTop - paddingTop;
    const bottomDistanceFromTop =
      elementRect.bottom -
      scrollRect.top +
      scrollElement.scrollTop +
      paddingBottom;
    const elementHeight = element.offsetHeight + paddingTop + paddingBottom;

    if (
      topDistanceFromTop < scrollElement.scrollTop ||
      elementHeight > scrollElement.offsetHeight
    ) {
      // The top of the element is above the fold or the element doesn't fully fit. Scroll it so its top is at the top
      // of the scroll panel.
      doScrollElement(scrollElement, topDistanceFromTop, 0, false);
    } else if (
      bottomDistanceFromTop >
      scrollElement.scrollTop + scrollElement.offsetHeight
    ) {
      // The bottom of the element is below the fold. Scroll it so its bottom is at the bottom of the scroll panel.
      doScrollElement(
        scrollElement,
        bottomDistanceFromTop - scrollElement.offsetHeight,
        0,
        false,
      );
    }
  };

  /**
   * Moves focus to the button in the agent header.
   */
  public requestHumanAgentBannerFocus() {
    if (this.agentBannerRef.current) {
      return this.agentBannerRef.current.requestFocus();
    }
    return false;
  }

  /**
   * Scrolls to the (full) message with the given ID. Since there may be multiple message items in a given
   * message, this will scroll the first message to the top of the message window.
   *
   * @param messageID The (full) message ID to scroll to.
   * @param animate Whether or not the scroll should be animated. Defaults to false.
   */
  public doScrollToMessage(messageID: string, animate = false) {
    try {
      // Find the component that has the message we want to scroll to.
      const { localMessageItems } = this.props;
      let panelComponent: MessageClass;
      for (let index = 0; index <= localMessageItems.length; index++) {
        const messageItem = localMessageItems[index];
        if (messageItem.fullMessageID === messageID) {
          panelComponent = this.messageRefs.get(messageItem.ui_state.id);
          break;
        }
      }

      if (panelComponent) {
        const scrollElement = this.messagesContainerWithScrollingRef.current;

        // Scroll to the top of the message.
        const setScrollTop = panelComponent.ref.current.offsetTop;

        // Do the scrolling.
        // Always set animate to false as per requirements
        doScrollElement(scrollElement, setScrollTop, 0, animate);

        // Update the scroll anchor setting based on this new position.
        this.checkScrollAnchor(true, setScrollTop);
      }
    } catch (error) {
      // Just ignore any errors. It's not the end of the world if scrolling doesn't work for any reason.
      consoleError("An error occurred while attempting to scroll.", error);
    }
  }

  /**
   * Calculates if there are any messages at the bottom out of the scroll view of the container.
   * The result determines if the user should be told if they need to scroll down to view more
   * messages or not.
   */
  public checkMessagesOutOfView() {
    const scrollElement = this.messagesContainerWithScrollingRef.current;
    const remainingPixelsToScroll =
      scrollElement.scrollHeight -
      scrollElement.scrollTop -
      scrollElement.clientHeight;
    return remainingPixelsToScroll > 60;
  }

  /**
   * Updates the state after checking if there are any unread messages in the chat view
   */
  public renderUnreadMessagesNotification() {
    const shouldRender = this.checkMessagesOutOfView();
    this.setState({
      scrollHandleHasFocus: false,
      unreadMessages: shouldRender,
    });
  }

  /**
   * Get all the elements inside the lastBotMessageGroupID.
   */
  public getLastOutputMessageElements(): HTMLElement[] {
    const { localMessageItems, allMessagesByID } = this.props;
    const lastMessageItem = arrayLastValue(localMessageItems);
    const lastMessage = allMessagesByID[lastMessageItem?.fullMessageID];
    if (isResponse(lastMessage)) {
      const elements: HTMLElement[] = [];
      let hasFoundLastBotMessageGroupID = false;

      // Loop from end of messages array until we find the elements with the lastBotMessageGroupID.
      for (let index = localMessageItems.length - 1; index >= 0; index--) {
        const messageItem = localMessageItems[index];
        const componentRef = this.messageRefs.get(messageItem?.ui_state.id);
        if (componentRef) {
          const { getLocalMessage } = componentRef;
          if (getLocalMessage().fullMessageID === lastMessage.id) {
            hasFoundLastBotMessageGroupID = true;
            const element = componentRef.ref?.current;
            if (element) {
              elements.push(element);
            } else {
              // If there are no refs to the elements yet, there is nothing to do here.
              break;
            }
          } else if (hasFoundLastBotMessageGroupID) {
            break;
          }
        }
      }
      // Reverse so the older messages are first.
      return elements.reverse();
    }

    return [];
  }

  /**
   * JSX to show typing indicator.
   *
   * @param isTypingMessage The aria label for the typing indicator.
   * @param index The index of this message.
   */
  private renderTypingIndicator(isTypingMessage: string, index: number) {
    return (
      <div
        className={`WAC__message WAC__message-${index} WAC__message--lastMessage`}
      >
        <div className="WAC__message--padding">
          {isTypingMessage && <AriaLiveMessage message={isTypingMessage} />}
          <div className="WAC__bot-message">
            <div className="WAC__received WAC__received--loading WAC__message-vertical-padding">
              <div className="WAC__received--inner">
                <InlineLoadingComponent
                  loop
                  carbonTheme={this.props.carbonTheme}
                />
              </div>
            </div>
          </div>
        </div>
      </div>
    );
  }

  /**
   * Renders the given message.
   *
   * @param localMessage The localMessage to be processed.
   * @param fullMessage The full message to be processed.
   * @param messagesIndex The index of the message.
   * @param showBeforeWelcomeNodeElement Boolean indicating if this is the first message in the most recent welcome
   * node.
   * @param isMessageForInput Indicates if this message is part the most recent message response that allows for input.
   * @param isFirstMessageItem Indicates if this message item is the first item in a message response.
   * @param isLastMessageItem Indicates if this message item is the last item in a message response.
   * @param lastMessageID The ID of the last full message shown.
   */
  renderMessage(
    localMessage: LocalMessageItem,
    fullMessage: Message,
    messagesIndex: number,
    showBeforeWelcomeNodeElement: boolean,
    isMessageForInput: boolean,
    isFirstMessageItem: boolean,
    isLastMessageItem: boolean,
    lastMessageID: string,
  ) {
    const {
      serviceManager,
      config,
      languagePack,
      requestInputFocus,
      persistedToBrowserStorage,
      botName,
      messageState,
      locale,
      botAvatarURL,
      carbonTheme,
      useAITheme,
    } = this.props;
    const inputState = selectInputState(this.props);
    const { isHumanAgentTyping } = selectHumanAgentDisplayState(this.props);
    const { isLoadingCounter } = messageState;
    const { chatState } = persistedToBrowserStorage;
    const { disclaimersAccepted } = chatState;

    // If there is a disclaimer, messages should only be rendered once it's accepted.
    if (
      config.public.disclaimer?.is_on &&
      !disclaimersAccepted[window.location.hostname]
    ) {
      return null;
    }

    const totalMessagesWithTyping =
      this.props.localMessageItems.length +
      (isLoadingCounter > 0 || isHumanAgentTyping ? 1 : 0);

    const isLastMessage = messagesIndex === totalMessagesWithTyping - 1;
    const className = cx({
      "WAC__message--firstMessage": messagesIndex === 0,
      "WAC__message--lastMessage": isLastMessage,
    });

    // The user can only provide feedback on the last message.
    const allowNewFeedback = localMessage.fullMessageID === lastMessageID;

    const messageItemID = localMessage.ui_state.id;
    const message = (
      <MessageComponent
        ref={(component: MessageClass) => {
          if (component) {
            this.messageRefs.set(messageItemID, component);
          } else {
            this.messageRefs.delete(messageItemID);
          }
        }}
        className={className}
        config={config}
        localMessageItem={localMessage}
        message={fullMessage}
        languagePack={languagePack}
        requestInputFocus={requestInputFocus}
        serviceManager={serviceManager}
        messagesIndex={messagesIndex}
        botName={botName}
        disableUserInputs={inputState.isReadonly}
        isMessageForInput={isMessageForInput}
        showAvatarLine={isFirstMessageItem}
        botAvatarURL={botAvatarURL}
        requestMoveFocus={this.requestMoveFocus}
        doAutoScroll={this.doAutoScroll}
        scrollElementIntoView={this.scrollElementIntoView}
        isFirstMessageItem={isFirstMessageItem}
        isLastMessageItem={isLastMessageItem}
        locale={locale}
        carbonTheme={carbonTheme}
        useAITheme={useAITheme}
        allowNewFeedback={allowNewFeedback}
        hideFeedback={false}
      />
    );

    if (showBeforeWelcomeNodeElement) {
      return (
        <LatestWelcomeNodes
          welcomeNodeBeforeElement={
            serviceManager.writeableElements[
              WriteableElementName.WELCOME_NODE_BEFORE_ELEMENT
            ]
          }
          key={messageItemID}
        >
          {message}
        </LatestWelcomeNodes>
      );
    }

    return <Fragment key={messageItemID}>{message}</Fragment>;
  }

  /**
   * Renders the agent banner that appears at the top of the messages list when connecting to an agent.
   */
  private renderHumanAgentBanner() {
    return (
      <HumanAgentBannerContainer
        bannerRef={this.agentBannerRef}
        onButtonClick={this.props.onEndHumanAgentChat}
      />
    );
  }

  /**
   * This is a callback called by a child message component to request that it move focus to a different message.
   */
  private requestMoveFocus = (
    moveFocusType: MoveFocusType,
    currentMessageIndex: number,
  ) => {
    if (moveFocusType === MoveFocusType.INPUT) {
      this.props.requestInputFocus();
    } else {
      const { localMessageItems } = this.props;
      let index: number;
      switch (moveFocusType) {
        case MoveFocusType.LAST:
          index = localMessageItems.length - 1;
          break;
        case MoveFocusType.NEXT:
          index = currentMessageIndex + 1;
          if (index >= localMessageItems.length) {
            index = 0;
          }
          break;
        case MoveFocusType.PREVIOUS:
          index = currentMessageIndex - 1;
          if (index < 0) {
            index = localMessageItems.length - 1;
          }
          break;
        default:
          index = 0;
          break;
      }

      const messageItem = localMessageItems[index];
      const ref = this.messageRefs.get(messageItem?.ui_state.id);
      if (ref) {
        ref.requestHandleFocus();
      }
    }
  };

  /**
   * Renders an element that acts as a "handle" for the scroll panel. This is provided to allow the scroll panel to be
   * moved using the keyboard. When this element gets focus the keyboard can be used. Normally we would add
   * tabIndex=0 to the scroll panel itself but that has the unfortunate consequence of causing the scroll panel
   * to get focus when you click on it which we don't want. When this element gets focus it causes an extra class
   * name to be added to the scroll panel which displays a focus indicator on the scroll panel even though it
   * doesn't actually have focus. This element is not actually visible.
   *
   * In addition to providing the ability to scroll the panel, this acts as a button that will move focus to one of
   * the messages inside the scroll panel to provide additional navigation options.
   *
   * @param atTop Indicates if we're rendering the scroll handle at the top or bottom of the scroll panel.
   */
  private renderScrollHandle(atTop: boolean) {
    const { languagePack } = this.props;

    let labelKey: keyof EnglishLanguagePack;
    if (IS_MOBILE) {
      labelKey = atTop ? "messages_scrollHandle" : "messages_scrollHandleEnd";
    } else {
      labelKey = atTop
        ? "messages_scrollHandleDetailed"
        : "messages_scrollHandleEndDetailed";
    }

    const onClick = IS_MOBILE
      ? undefined
      : () =>
          this.requestMoveFocus(
            atTop ? MoveFocusType.FIRST : MoveFocusType.LAST,
            0,
          );

    return (
      <button
        type="button"
        className="WACMessages--scrollHandle"
        ref={this.scrollHandleRef}
        tabIndex={0}
        // The extra "||" can be removed when we have translations for the other keys.
        aria-label={
          languagePack[labelKey] || languagePack.messages_scrollHandle
        }
        onClick={onClick}
        onFocus={() =>
          this.setState({ scrollHandleHasFocus: true, ...this.state })
        }
        onBlur={() =>
          this.setState({ scrollHandleHasFocus: false, ...this.state })
        }
      />
    );
  }

  /**
   * As soon as the user sends a message, we want to disable all the previous message responses to prevent the user
   * from interacting with them again. However, if the user's message results in an error, we want to re-enable the
   * last response from the bot to prevent the user from getting stuck in the case where the input bar is disabled.
   * This function returns the id of the last message that is permitted to be enabled.
   */
  getMessageIDForUserInput() {
    const { localMessageItems, allMessagesByID } = this.props;
    for (let index = localMessageItems.length - 1; index >= 0; index--) {
      const message = localMessageItems[index];
      const originalMessage = allMessagesByID[message.fullMessageID];
      if (
        isRequest(originalMessage) &&
        originalMessage?.history?.error_state !== MessageErrorState.FAILED
      ) {
        // If we find a request that was not an error, then we need to disable everything.
        return null;
      }
      if (isResponse(originalMessage)) {
        // If we didn't find a successful request, then the first response we find can be enabled.
        return message.fullMessageID;
      }
    }
    // Nothing should be enabled.
    return null;
  }

  /**
   * Returns an array of React elements created by this.renderMessage starting from a given index and until the end of
   * the array OR optionally until we hit a new welcome node.
   *
   * @param messageIDForInput The ID of the last message response that can receive input.
   */
  renderMessages(messageIDForInput: string) {
    const { localMessageItems, allMessagesByID } = this.props;
    const renderMessageArray: ReactNode[] = [];

    const lastMessageID = arrayLastValue(localMessageItems)?.fullMessageID;

    let previousMessageID: string = null;
    for (
      let currentIndex = 0;
      currentIndex < localMessageItems.length;
      currentIndex++
    ) {
      const localMessageItem = localMessageItems[currentIndex];
      const fullMessage = allMessagesByID[localMessageItem.fullMessageID];
      const isMessageForInput =
        messageIDForInput === localMessageItem.fullMessageID;
      const isFirstMessageItem =
        previousMessageID !== localMessageItem.fullMessageID;
      const showBeforeWelcomeNodeElement =
        localMessageItem.ui_state.isWelcomeResponse && isFirstMessageItem;
      const isLastMessageItem =
        localMessageItems.length - 1 === currentIndex ||
        localMessageItem.fullMessageID !==
          localMessageItems[currentIndex + 1].fullMessageID;

      previousMessageID = localMessageItem.fullMessageID;

      renderMessageArray.push(
        this.renderMessage(
          localMessageItem,
          fullMessage,
          currentIndex,
          showBeforeWelcomeNodeElement,
          isMessageForInput,
          isFirstMessageItem,
          isLastMessageItem,
          lastMessageID,
        ),
      );
    }

    return renderMessageArray;
  }

  render() {
    const {
      localMessageItems,
      messageState,
      intl,
      botName,
      serviceManager,
      notifications,
    } = this.props;
    const { isLoadingCounter } = messageState;
    const { isHumanAgentTyping } = selectHumanAgentDisplayState(this.props);
    const { scrollHandleHasFocus, unreadMessages } = this.state;

    const messageIDForInput = this.getMessageIDForUserInput();

    const regularMessages = this.renderMessages(messageIDForInput);

    let isTypingMessage;
    if (isHumanAgentTyping) {
      isTypingMessage = intl.formatMessage({ id: "messages_agentIsTyping" });
    } else if (isLoadingCounter) {
      isTypingMessage = intl.formatMessage(
        { id: "messages_botIsLoading" },
        { botName },
      );
    }

    return (
      <div
        id={`WACMessages--holder${serviceManager.namespace.suffix}`}
        className="WACMessages--holder"
      >
        {this.renderHumanAgentBanner()}
        {/* eslint-disable-next-line jsx-a11y/no-static-element-interactions */}
        <div
          className={cx("WACMessages__Wrapper", {
            "WACMessages__Wrapper--scrollHandleHasFocus": scrollHandleHasFocus,
          })}
        >
          <div
            id={`WAC__messages${serviceManager.namespace.suffix}`}
            className="WAC__messages"
            ref={this.messagesContainerWithScrollingRef}
            onScroll={() => {
              this.checkScrollAnchor();
              this.renderUnreadMessagesNotification();
            }}
          >
            {this.renderScrollHandle(true)}
            {regularMessages}
            {(Boolean(isLoadingCounter) || isHumanAgentTyping) &&
              this.renderTypingIndicator(
                isTypingMessage,
                localMessageItems.length,
              )}
            <Notifications
              serviceManager={serviceManager}
              notifications={notifications}
            />
            {this.renderScrollHandle(false)}
            {unreadMessages && (
              <div className="WAC__messages--unreadMessagesIndicator">
                <Button size="sm"> Unread messages </Button>
              </div>
            )}
          </div>
        </div>
      </div>
    );
  }
}

function debugAutoScroll(message: string, ...args: any[]) {
  if (DEBUG_AUTO_SCROLL) {
    debugLog(message, ...args);
  }
}

export default withServiceManager(
  connect<AppState, void, MessagesOwnProps, MessagesProps>(
    (state: AppState) => state,
    null,
    null,
    {
      forwardRef: true,
    },
  )(MessagesComponent),
);

export {
  MessagesComponent as MessagesComponentClass,
  ScrollElementIntoViewFunction,
};<|MERGE_RESOLUTION|>--- conflicted
+++ resolved
@@ -360,19 +360,7 @@
           }
 
           if (isResponse(message)) {
-<<<<<<< HEAD
-            const messageRequest = allMessagesByID[
-              message?.request_id
-            ] as MessageRequest;
-            // If the request for this response was silent, then scroll to it instead of scrolling to where the
-            // silent user message would be. But don't do this if it's an empty message (which happens with a
-            // skip_use_input message from an extension).
             this.renderUnreadMessagesNotification();
-            return (
-              messageRequest?.history?.silent &&
-              messageRequest.input?.text !== ""
-            );
-=======
             // If this is a silent response (e.g., user_defined response type that isn't meant to be visible)
             // then we should return false
             if (message?.history?.silent) {
@@ -380,7 +368,6 @@
             }
             // For regular response messages, return true (inverse of previous behavior)
             return true;
->>>>>>> 90aa700e
           }
 
           // Default case - no change in behavior
