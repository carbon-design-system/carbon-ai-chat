/*
 *  Copyright IBM Corp. 2025
 *
 *  This source code is licensed under the Apache-2.0 license found in the
 *  LICENSE file in the root directory of this source tree.
 *
 *  @license
 */

/* eslint-disable jsx-a11y/no-noninteractive-tabindex */

import cx from "classnames";
import throttle from "lodash-es/throttle.js";
import React, { Fragment, PureComponent, ReactNode } from "react";
import { connect } from "react-redux";

import { InlineLoadingComponent } from "../../react/components/inlineLoading/InlineLoadingComponent";
import { HumanAgentBannerContainer } from "../components/humanAgent/HumanAgentBannerContainer";
import { AriaLiveMessage } from "../components/aria/AriaLiveMessage";
import LatestWelcomeNodes from "../components/LatestWelcomeNodes";
import { Notifications } from "../components/notifications/Notifications";
import {
  HasServiceManager,
  withServiceManager,
} from "../hocs/withServiceManager";
import actions from "../store/actions";
import {
  selectHumanAgentDisplayState,
  selectInputState,
} from "../store/selectors";
import { AppState, ChatMessagesState } from "../../../types/state/AppState";
import { AutoScrollOptions } from "../../../types/utilities/HasDoAutoScroll";
import HasIntl from "../../../types/utilities/HasIntl";
import { HasRequestFocus } from "../../../types/utilities/HasRequestFocus";
import {
  LocalMessageItem,
  MessageErrorState,
} from "../../../types/messaging/LocalMessageItem";
import { IS_MOBILE } from "../utils/browserUtils";
import {
  AUTO_SCROLL_EXTRA,
  AUTO_SCROLL_THROTTLE_TIMEOUT,
  WriteableElementName,
} from "../utils/constants";
import { doScrollElement, getScrollBottom } from "../utils/domUtils";
import { arrayLastValue } from "../utils/lang/arrayUtils";
import { isRequest, isResponse } from "../utils/messageUtils";
import { consoleError, debugLog } from "../utils/miscUtils";
import MessageComponent, {
  MessageClass,
  MoveFocusType,
} from "./MessageComponent";
import { Message } from "../../../types/messaging/Messages";
import { EnglishLanguagePack } from "../../../types/instance/apiTypes";
<<<<<<< HEAD
import { CarbonTheme } from "../../../types/config/PublicConfig";
=======
import { ArrowDown } from "@carbon/icons-react";
>>>>>>> 877f4beb

const DEBUG_AUTO_SCROLL = false;

/**
 * The type of the function used for scrolling elements inside the scroll panel into view.
 */
type ScrollElementIntoViewFunction = (
  element: HTMLElement,
  paddingTop?: number,
  paddingBottom?: number,
) => void;

interface MessagesOwnProps extends HasIntl, HasServiceManager {
  /**
   * The message state for this list of messages.
   */
  messageState: ChatMessagesState;

  /**
   * The specific list of messages to display in this chat window.
   */
  localMessageItems: LocalMessageItem[];

  /**
   * A callback function that will request that focus be moved to the main input field.
   */
  requestInputFocus: () => void;

  /**
   * The name of the bot.
   */
  botName: string;

  /**
   * The callback that is called when the user clicks the "end agent chat" button.
   */
  onEndHumanAgentChat: () => void;

  /**
   * The current locale.
   */
  locale: string;

  /**
   * Indicates if the AI theme should be used.
   */
  useAITheme: boolean;

  /**
   * Indicates which CarbonTheme is in use.
   */
  carbonTheme: CarbonTheme;
}

interface MessagesProps extends MessagesOwnProps, AppState {}

interface MessagesState {
  /**
   * Indicates if the scroll handle has focus. This will be used to display the focus indicator on the actual scroll
   * panel.
   */
  scrollHandleHasFocus: boolean;
  /**
   * Indicates if there are messages below where the scroll bar currently is set.
   */
  scrollDown: boolean;
}

class MessagesComponent extends PureComponent<MessagesProps, MessagesState> {
  /**
   * Default state.
   */
  public readonly state: Readonly<MessagesState> = {
    scrollHandleHasFocus: false,
    scrollDown: false,
  };

  /**
   * The observer used to monitor for changes in the scroll panel size.
   */
  private scrollPanelObserver: ResizeObserver;

  /**
   * A registry of references to the child {@link MessageComponent} instances. The keys of the map are the IDs of
   * each message item and the value is the ref to the component.
   */
  private messageRefs: Map<string, MessageClass> = new Map();

  /**
   * A ref to the scrollable container that contains the messages.
   */
  public messagesContainerWithScrollingRef = React.createRef<HTMLDivElement>();

  /**
   * A ref to the element that acts as a handle for scrolling.
   */
  public scrollHandleRef = React.createRef<HTMLButtonElement>();

  /**
   * A ref to the element that acts as a handle for scrolling.
   */
  public agentBannerRef = React.createRef<HasRequestFocus>();

  /**
   * This is the previous value of the offset height of the scrollable element when the last scroll event was fired.
   */
  private previousScrollOffsetHeight: number;

  componentDidMount(): void {
    this.scrollPanelObserver = new ResizeObserver(this.onResize);
    this.scrollPanelObserver.observe(
      this.messagesContainerWithScrollingRef.current,
    );

    this.previousScrollOffsetHeight =
      this.messagesContainerWithScrollingRef.current.offsetHeight;
  }

  componentDidUpdate(oldProps: MessagesProps) {
    const newProps = this.props;

    // If the number of messages changes (usually because of new messages) or the state of the "is typing" indicator
    // changes, then we need to check to see if we want to perform some auto-scrolling behavior.
    const numMessagesChanged =
      oldProps.localMessageItems.length !== newProps.localMessageItems.length;

    const oldHumanAgentDisplayState = selectHumanAgentDisplayState(oldProps);
    const newHumanAgentDisplayState = selectHumanAgentDisplayState(newProps);

    const typingChanged =
      oldProps.messageState.isLoadingCounter !==
        newProps.messageState.isLoadingCounter ||
      oldHumanAgentDisplayState.isHumanAgentTyping !==
        newHumanAgentDisplayState.isHumanAgentTyping;

    if (numMessagesChanged || typingChanged) {
      const newLastItem = arrayLastValue(newProps.localMessageItems);
      const oldLastItem = arrayLastValue(oldProps.localMessageItems);

      // If the last message has changed, then do an auto scroll.
      const lastItemChanged = newLastItem !== oldLastItem;
      if (lastItemChanged || typingChanged) {
        this.doAutoScroll();
      }
    }
  }

  componentWillUnmount(): void {
    // Remove the listeners and observer we added previously.
    this.scrollPanelObserver.unobserve(
      this.messagesContainerWithScrollingRef.current,
    );
  }

  /**
   * This function is called when the scrollable messages list is scrolled. It will determine if the scroll panel
   * has been scrolled all the way to the bottom and if so, it will enable the scroll anchor that will keep it there.
   * Note that this callback is not attached via the normal react method with an `onScroll` prop as that doesn't
   * work with under a shadow DOM. This callback is attached directly in {@link componentDidMount}.
   *
   * This function will also make a somewhat crude attempt to distinguish if a scroll event has occurred because the
   * user initiated a scroll or if the application initiated a scroll as the result of a changing in size of the
   * widget. If the user initiates a scroll, then we use that event to anchor or un-anchor the scroll panel. If the
   * application did the scroll, we want the anchor state to remain unchanged.
   *
   * @param fromAutoScroll Indicates if the reason we are checking the anchor is due to an auto-scroll action.
   * @param assumeScrollTop A value to assume the scroll panel is (or will be) scrolled to. This can be useful when
   * an animation is occurring and the current scroll position isn't the final scroll position.
   */
  private checkScrollAnchor(
    fromAutoScroll?: boolean,
    assumeScrollTop?: number,
  ) {
    const scrollElement = this.messagesContainerWithScrollingRef.current;

    // If we're checking because of auto-scrolling, we want check the scroll position even if the scroll detection
    // is normally suspended because of something like an animation in progress.
    if (
      fromAutoScroll ||
      (this.previousScrollOffsetHeight === scrollElement.offsetHeight &&
        !this.props.suspendScrollDetection)
    ) {
      // If the scroll panel has been scrolled all the way to the bottom, turn on the anchor.
      const assumedScrollTop =
        assumeScrollTop !== undefined
          ? assumeScrollTop
          : scrollElement.scrollTop;
      const isScrollAnchored =
        assumedScrollTop >=
        scrollElement.scrollHeight - scrollElement.offsetHeight;
      if (isScrollAnchored !== this.props.messageState.isScrollAnchored) {
        this.props.serviceManager.store.dispatch(
          actions.setChatMessagesStateProperty(
            "isScrollAnchored",
            isScrollAnchored,
          ),
        );
      }
    }

    this.previousScrollOffsetHeight = scrollElement.offsetHeight;
  }

  /**
   * This will check to see if the messages list is anchored to the bottom of the panel and if so, ensure that the
   * list is still scrolled to the bottom. It will also run doAutoScroll to ensure proper scrolling behavior
   * when the window is resized.
   */
  public onResize = () => {
    this.renderscrollDownNotification();
    if (this.props.messageState.isScrollAnchored) {
      const element = this.messagesContainerWithScrollingRef.current;
      if (element) {
        element.scrollTop = element.scrollHeight;
      }
    }

    // Run doAutoScroll when the window is resized to maintain proper scroll position
    // This is important for workspace functionality
    this.doAutoScroll();
  };

  /**
   * This will execute an auto-scroll operation based on the current state of messages in the component. This should
   * be called whenever the messages change.
   *
   * The scrolling rules are as follows.
   *
   * 1. If the last message is a welcome node, auto-scroll to the top of the message without animating. This
   * means the user has just started a new chat, and we want to just jump to the top.
   * 2. If the component has just mounted and the last message is not a welcome node, just jump to the bottom
   * without animating.
   * 3. If the typing indicator is visible, then scroll that into view.
   * 4. Scroll to the top of the last user message. This means that the bot messages will auto-scroll until the user's
   * last message reaches the top of the window, and then they'll stop and not scroll anymore.
   * 5. If the there is no user message that can be scrolled to, scroll to the last bot message.
   * 6. If the last bot message has an empty output. Just scroll to bottom.
   *
   * @param options The options to control how the scrolling should occur.
   */
  public doAutoScroll = throttle((options: AutoScrollOptions = {}) => {
    try {
      debugAutoScroll("[doAutoScroll] Running doAutoScroll", options);

      const { scrollToTop, scrollToBottom } = options;
      const { localMessageItems, messageState, allMessagesByID } = this.props;
      const { isLoadingCounter } = messageState;
      const { isHumanAgentTyping } = selectHumanAgentDisplayState(this.props);
      const scrollElement = this.messagesContainerWithScrollingRef.current;

      if (scrollToTop !== undefined) {
        doScrollElement(scrollElement, scrollToTop, 0, false);
        return;
      }

      if (scrollToBottom !== undefined) {
        const scrollTop =
          scrollElement.scrollHeight -
          scrollElement.offsetHeight -
          scrollToBottom;
        doScrollElement(scrollElement, scrollTop, 0, false);
        return;
      }

      let animate = true;
      let setScrollTop: number;

      const lastLocalItemIndex = localMessageItems.length - 1;
      const lastLocalItem = localMessageItems.length
        ? localMessageItems[lastLocalItemIndex]
        : null;
      const lastMessage = allMessagesByID[lastLocalItem?.fullMessageID];

      if (!lastLocalItem) {
        debugAutoScroll("[doAutoScroll] No last time");
        // No messages, so set the scroll position to the top. If we don't set this explicitly, the browser may
        // decide it remembers the previous scroll position and set it for us.
        animate = false;
        setScrollTop = 0;
      } else if (isLoadingCounter > 0 || isHumanAgentTyping) {
        // The typing indicator is visible, so scroll to the bottom.
        setScrollTop = scrollElement.scrollHeight;
        debugAutoScroll("[doAutoScroll] isLoading visible", isLoadingCounter);
      } else {
        /**
         * Determines if the message should be scrolled to. By default, response messages should be scrolled to,
         * and request messages should not be scrolled to (inverse of previous behavior).
         * Special cases:
         * 1. If a response has history.silent=true, it should not be scrolled to
         * 2. If a message is from history, we should always scroll to it if possible
         */
        const shouldScrollToMessage = (
          localItem: LocalMessageItem,
          message: Message,
        ) => {
          // Special case: If message is from history, we should scroll to it regardless of type
          if (message?.ui_state_internal?.from_history) {
            return true;
          }

          if (isRequest(message)) {
            // For regular request messages, return false (inverse of previous behavior)
            return false;
          }

          if (isResponse(message)) {
            this.renderscrollDownNotification();
            // If this is a silent response (e.g., user_defined response type that isn't meant to be visible)
            // then we should return false
            if (message?.history?.silent) {
              return false;
            }
            // For regular response messages, return true (inverse of previous behavior)
            return true;
          }

          // Default case - no change in behavior
          return false;
        };
        // Iterate backwards until we find the last message to scroll to. By default, response messages should be
        // scrolled to (not request messages). However, if a response has history.silent=true, it should not be scrolled to.
        // If all messages are not scrollable, we'll default to the bottom of the conversation.
        let messageIndex = localMessageItems.length - 1;
        let localItem = localMessageItems[messageIndex];
        let lastScrollableMessageComponent: MessageClass = this.messageRefs.get(
          localItem?.ui_state.id,
        );
        while (messageIndex >= 1) {
          localItem = localMessageItems[messageIndex];
          const message = allMessagesByID[localItem?.fullMessageID];

          if (shouldScrollToMessage(localItem, message)) {
            lastScrollableMessageComponent = this.messageRefs.get(
              localItem?.ui_state.id,
            );
            debugAutoScroll(
              `[doAutoScroll] lastScrollableMessageComponent=${messageIndex}`,
              localMessageItems[messageIndex],
              message,
            );
            break;
          }
          messageIndex--;
        }

        if (lastScrollableMessageComponent) {
          // Scroll to the top of the user's message. Those messages have 28px of padding on the top so let's cut
          // that down to just 8 by scrolling a little bit more.
          const offsetTop =
            lastScrollableMessageComponent.ref.current?.offsetTop;
          setScrollTop = offsetTop + AUTO_SCROLL_EXTRA;
          debugAutoScroll(
            `[doAutoScroll] Scrolling to message offsetTop=${offsetTop}`,
          );
        } else {
          // No message found.
          setScrollTop = -1;
          debugAutoScroll("[doAutoScroll] No message found");
        }
      }

      if (setScrollTop !== -1) {
        if (setScrollTop >= scrollElement.scrollTop) {
          // If this is from history, we don't want to animate.
          if (lastMessage?.ui_state_internal?.from_history) {
            animate = false;
          }

          debugAutoScroll(
            `[doAutoScroll] doScrollElement`,
            scrollElement,
            setScrollTop,
            animate,
          );
          doScrollElement(scrollElement, setScrollTop, 0, animate);

          // Update the scroll anchor setting based on this new position.
          this.checkScrollAnchor(true, setScrollTop);
        }
      }
    } catch (error) {
      // Just ignore any errors. It's not the end of the world if scrolling doesn't work for any reason.
      consoleError("An error occurred while attempting to scroll.", error);
    }
  }, AUTO_SCROLL_THROTTLE_TIMEOUT);

  /**
   * Returns the current scrollBottom value for the message scroll panel.
   */
  public getContainerScrollBottom = () => {
    return getScrollBottom(this.messagesContainerWithScrollingRef?.current);
  };

  /**
   * Scrolls the given element into view so that it is fully visible. If the element is already visible, then no
   * scrolling will be done.
   *
   * @param element The element to scroll into view.
   * @param paddingTop An additional pixel value that will over scroll by this amount to give a little padding between
   * the element and the top of the scroll area.
   * @param paddingBottom An additional pixel value that will over scroll by this amount to give a little padding
   * between the element and the top of the scroll area.
   */
  public scrollElementIntoView = (
    element: HTMLElement,
    paddingTop = 8,
    paddingBottom = 8,
  ) => {
    const scrollElement = this.messagesContainerWithScrollingRef.current;

    const scrollRect = scrollElement.getBoundingClientRect();
    const elementRect = element.getBoundingClientRect();

    // The distance the top and bottom of the element is from the top of the message list.
    const topDistanceFromTop =
      elementRect.top - scrollRect.top + scrollElement.scrollTop - paddingTop;
    const bottomDistanceFromTop =
      elementRect.bottom -
      scrollRect.top +
      scrollElement.scrollTop +
      paddingBottom;
    const elementHeight = element.offsetHeight + paddingTop + paddingBottom;

    if (
      topDistanceFromTop < scrollElement.scrollTop ||
      elementHeight > scrollElement.offsetHeight
    ) {
      // The top of the element is above the fold or the element doesn't fully fit. Scroll it so its top is at the top
      // of the scroll panel.
      doScrollElement(scrollElement, topDistanceFromTop, 0, false);
    } else if (
      bottomDistanceFromTop >
      scrollElement.scrollTop + scrollElement.offsetHeight
    ) {
      // The bottom of the element is below the fold. Scroll it so its bottom is at the bottom of the scroll panel.
      doScrollElement(
        scrollElement,
        bottomDistanceFromTop - scrollElement.offsetHeight,
        0,
        false,
      );
    }
  };

  /**
   * Moves focus to the button in the agent header.
   */
  public requestHumanAgentBannerFocus() {
    if (this.agentBannerRef.current) {
      return this.agentBannerRef.current.requestFocus();
    }
    return false;
  }

  /**
   * Scrolls to the (full) message with the given ID. Since there may be multiple message items in a given
   * message, this will scroll the first message to the top of the message window.
   *
   * @param messageID The (full) message ID to scroll to.
   * @param animate Whether or not the scroll should be animated. Defaults to false.
   */
  public doScrollToMessage(messageID: string, animate = false) {
    try {
      // Find the component that has the message we want to scroll to.
      const { localMessageItems } = this.props;
      let panelComponent: MessageClass;
      for (let index = 0; index <= localMessageItems.length; index++) {
        const messageItem = localMessageItems[index];
        if (messageItem.fullMessageID === messageID) {
          panelComponent = this.messageRefs.get(messageItem.ui_state.id);
          break;
        }
      }

      if (panelComponent) {
        const scrollElement = this.messagesContainerWithScrollingRef.current;

        // Scroll to the top of the message.
        const setScrollTop = panelComponent.ref.current.offsetTop;

        // Do the scrolling.
        // Always set animate to false as per requirements
        doScrollElement(scrollElement, setScrollTop, 0, animate);

        // Update the scroll anchor setting based on this new position.
        this.checkScrollAnchor(true, setScrollTop);
      }
    } catch (error) {
      // Just ignore any errors. It's not the end of the world if scrolling doesn't work for any reason.
      consoleError("An error occurred while attempting to scroll.", error);
    }
  }

  /**
   * Calculates if there are any messages at the bottom out of the scroll view of the container.
   * The result determines if the user should be told if they need to scroll down to view more
   * messages or not.
   */
  public checkMessagesOutOfView() {
    const scrollElement = this.messagesContainerWithScrollingRef.current;
    const remainingPixelsToScroll =
      scrollElement.scrollHeight -
      scrollElement.scrollTop -
      scrollElement.clientHeight;
    return remainingPixelsToScroll > 60;
  }

  /**
   * Updates the state after checking if there are any unread messages in the chat view
   */
  public renderscrollDownNotification() {
    const shouldRender = this.checkMessagesOutOfView();
    this.setState({
      scrollHandleHasFocus: false,
      scrollDown: shouldRender,
    });
  }

  /**
   * Get all the elements inside the lastBotMessageGroupID.
   */
  public getLastOutputMessageElements(): HTMLElement[] {
    const { localMessageItems, allMessagesByID } = this.props;
    const lastMessageItem = arrayLastValue(localMessageItems);
    const lastMessage = allMessagesByID[lastMessageItem?.fullMessageID];
    if (isResponse(lastMessage)) {
      const elements: HTMLElement[] = [];
      let hasFoundLastBotMessageGroupID = false;

      // Loop from end of messages array until we find the elements with the lastBotMessageGroupID.
      for (let index = localMessageItems.length - 1; index >= 0; index--) {
        const messageItem = localMessageItems[index];
        const componentRef = this.messageRefs.get(messageItem?.ui_state.id);
        if (componentRef) {
          const { getLocalMessage } = componentRef;
          if (getLocalMessage().fullMessageID === lastMessage.id) {
            hasFoundLastBotMessageGroupID = true;
            const element = componentRef.ref?.current;
            if (element) {
              elements.push(element);
            } else {
              // If there are no refs to the elements yet, there is nothing to do here.
              break;
            }
          } else if (hasFoundLastBotMessageGroupID) {
            break;
          }
        }
      }
      // Reverse so the older messages are first.
      return elements.reverse();
    }

    return [];
  }

  /**
   * JSX to show typing indicator.
   *
   * @param isTypingMessage The aria label for the typing indicator.
   * @param index The index of this message.
   */
  private renderTypingIndicator(isTypingMessage: string, index: number) {
    return (
      <div
        className={`WAC__message WAC__message-${index} WAC__message--lastMessage`}
      >
        <div className="WAC__message--padding">
          {isTypingMessage && <AriaLiveMessage message={isTypingMessage} />}
          <div className="WAC__bot-message">
            <div className="WAC__received WAC__received--loading WAC__message-vertical-padding">
              <div className="WAC__received--inner">
                <InlineLoadingComponent
                  loop
                  carbonTheme={this.props.carbonTheme}
                />
              </div>
            </div>
          </div>
        </div>
      </div>
    );
  }

  /**
   * Renders the given message.
   *
   * @param localMessage The localMessage to be processed.
   * @param fullMessage The full message to be processed.
   * @param messagesIndex The index of the message.
   * @param showBeforeWelcomeNodeElement Boolean indicating if this is the first message in the most recent welcome
   * node.
   * @param isMessageForInput Indicates if this message is part the most recent message response that allows for input.
   * @param isFirstMessageItem Indicates if this message item is the first item in a message response.
   * @param isLastMessageItem Indicates if this message item is the last item in a message response.
   * @param lastMessageID The ID of the last full message shown.
   */
  renderMessage(
    localMessage: LocalMessageItem,
    fullMessage: Message,
    messagesIndex: number,
    showBeforeWelcomeNodeElement: boolean,
    isMessageForInput: boolean,
    isFirstMessageItem: boolean,
    isLastMessageItem: boolean,
    lastMessageID: string,
  ) {
    const {
      serviceManager,
      config,
      languagePack,
      requestInputFocus,
      persistedToBrowserStorage,
      botName,
      messageState,
      locale,
      botAvatarURL,
      carbonTheme,
      useAITheme,
    } = this.props;
    const inputState = selectInputState(this.props);
    const { isHumanAgentTyping } = selectHumanAgentDisplayState(this.props);
    const { isLoadingCounter } = messageState;
    const { chatState } = persistedToBrowserStorage;
    const { disclaimersAccepted } = chatState;

    // If there is a disclaimer, messages should only be rendered once it's accepted.
    if (
      config.public.disclaimer?.is_on &&
      !disclaimersAccepted[window.location.hostname]
    ) {
      return null;
    }

    const totalMessagesWithTyping =
      this.props.localMessageItems.length +
      (isLoadingCounter > 0 || isHumanAgentTyping ? 1 : 0);

    const isLastMessage = messagesIndex === totalMessagesWithTyping - 1;
    const className = cx({
      "WAC__message--firstMessage": messagesIndex === 0,
      "WAC__message--lastMessage": isLastMessage,
    });

    // The user can only provide feedback on the last message.
    const allowNewFeedback = localMessage.fullMessageID === lastMessageID;

    const messageItemID = localMessage.ui_state.id;
    const message = (
      <MessageComponent
        ref={(component: MessageClass) => {
          if (component) {
            this.messageRefs.set(messageItemID, component);
          } else {
            this.messageRefs.delete(messageItemID);
          }
        }}
        className={className}
        config={config}
        localMessageItem={localMessage}
        message={fullMessage}
        languagePack={languagePack}
        requestInputFocus={requestInputFocus}
        serviceManager={serviceManager}
        messagesIndex={messagesIndex}
        botName={botName}
        disableUserInputs={inputState.isReadonly}
        isMessageForInput={isMessageForInput}
        showAvatarLine={isFirstMessageItem}
        botAvatarURL={botAvatarURL}
        requestMoveFocus={this.requestMoveFocus}
        doAutoScroll={this.doAutoScroll}
        scrollElementIntoView={this.scrollElementIntoView}
        isFirstMessageItem={isFirstMessageItem}
        isLastMessageItem={isLastMessageItem}
        locale={locale}
        carbonTheme={carbonTheme}
        useAITheme={useAITheme}
        allowNewFeedback={allowNewFeedback}
        hideFeedback={false}
      />
    );

    if (showBeforeWelcomeNodeElement) {
      return (
        <LatestWelcomeNodes
          welcomeNodeBeforeElement={
            serviceManager.writeableElements[
              WriteableElementName.WELCOME_NODE_BEFORE_ELEMENT
            ]
          }
          key={messageItemID}
        >
          {message}
        </LatestWelcomeNodes>
      );
    }

    return <Fragment key={messageItemID}>{message}</Fragment>;
  }

  /**
   * Renders the agent banner that appears at the top of the messages list when connecting to an agent.
   */
  private renderHumanAgentBanner() {
    return (
      <HumanAgentBannerContainer
        bannerRef={this.agentBannerRef}
        onButtonClick={this.props.onEndHumanAgentChat}
      />
    );
  }

  /**
   * This is a callback called by a child message component to request that it move focus to a different message.
   */
  private requestMoveFocus = (
    moveFocusType: MoveFocusType,
    currentMessageIndex: number,
  ) => {
    if (moveFocusType === MoveFocusType.INPUT) {
      this.props.requestInputFocus();
    } else {
      const { localMessageItems } = this.props;
      let index: number;
      switch (moveFocusType) {
        case MoveFocusType.LAST:
          index = localMessageItems.length - 1;
          break;
        case MoveFocusType.NEXT:
          index = currentMessageIndex + 1;
          if (index >= localMessageItems.length) {
            index = 0;
          }
          break;
        case MoveFocusType.PREVIOUS:
          index = currentMessageIndex - 1;
          if (index < 0) {
            index = localMessageItems.length - 1;
          }
          break;
        default:
          index = 0;
          break;
      }

      const messageItem = localMessageItems[index];
      const ref = this.messageRefs.get(messageItem?.ui_state.id);
      if (ref) {
        ref.requestHandleFocus();
      }
    }
  };

  /**
   * Renders an element that acts as a "handle" for the scroll panel. This is provided to allow the scroll panel to be
   * moved using the keyboard. When this element gets focus the keyboard can be used. Normally we would add
   * tabIndex=0 to the scroll panel itself but that has the unfortunate consequence of causing the scroll panel
   * to get focus when you click on it which we don't want. When this element gets focus it causes an extra class
   * name to be added to the scroll panel which displays a focus indicator on the scroll panel even though it
   * doesn't actually have focus. This element is not actually visible.
   *
   * In addition to providing the ability to scroll the panel, this acts as a button that will move focus to one of
   * the messages inside the scroll panel to provide additional navigation options.
   *
   * @param atTop Indicates if we're rendering the scroll handle at the top or bottom of the scroll panel.
   */
  private renderScrollHandle(atTop: boolean) {
    const { languagePack } = this.props;

    let labelKey: keyof EnglishLanguagePack;
    if (IS_MOBILE) {
      labelKey = atTop ? "messages_scrollHandle" : "messages_scrollHandleEnd";
    } else {
      labelKey = atTop
        ? "messages_scrollHandleDetailed"
        : "messages_scrollHandleEndDetailed";
    }

    const onClick = IS_MOBILE
      ? undefined
      : () =>
          this.requestMoveFocus(
            atTop ? MoveFocusType.FIRST : MoveFocusType.LAST,
            0,
          );

    return (
      <button
        type="button"
        className="WACMessages--scrollHandle"
        ref={this.scrollHandleRef}
        tabIndex={0}
        // The extra "||" can be removed when we have translations for the other keys.
        aria-label={
          languagePack[labelKey] || languagePack.messages_scrollHandle
        }
        onClick={onClick}
        onFocus={() =>
          this.setState({ scrollHandleHasFocus: true, ...this.state })
        }
        onBlur={() =>
          this.setState({ scrollHandleHasFocus: false, ...this.state })
        }
      />
    );
  }

  /**
   * As soon as the user sends a message, we want to disable all the previous message responses to prevent the user
   * from interacting with them again. However, if the user's message results in an error, we want to re-enable the
   * last response from the bot to prevent the user from getting stuck in the case where the input bar is disabled.
   * This function returns the id of the last message that is permitted to be enabled.
   */
  getMessageIDForUserInput() {
    const { localMessageItems, allMessagesByID } = this.props;
    for (let index = localMessageItems.length - 1; index >= 0; index--) {
      const message = localMessageItems[index];
      const originalMessage = allMessagesByID[message.fullMessageID];
      if (
        isRequest(originalMessage) &&
        originalMessage?.history?.error_state !== MessageErrorState.FAILED
      ) {
        // If we find a request that was not an error, then we need to disable everything.
        return null;
      }
      if (isResponse(originalMessage)) {
        // If we didn't find a successful request, then the first response we find can be enabled.
        return message.fullMessageID;
      }
    }
    // Nothing should be enabled.
    return null;
  }

  /**
   * Returns an array of React elements created by this.renderMessage starting from a given index and until the end of
   * the array OR optionally until we hit a new welcome node.
   *
   * @param messageIDForInput The ID of the last message response that can receive input.
   */
  renderMessages(messageIDForInput: string) {
    const { localMessageItems, allMessagesByID } = this.props;
    const renderMessageArray: ReactNode[] = [];

    const lastMessageID = arrayLastValue(localMessageItems)?.fullMessageID;

    let previousMessageID: string = null;
    for (
      let currentIndex = 0;
      currentIndex < localMessageItems.length;
      currentIndex++
    ) {
      const localMessageItem = localMessageItems[currentIndex];
      const fullMessage = allMessagesByID[localMessageItem.fullMessageID];
      const isMessageForInput =
        messageIDForInput === localMessageItem.fullMessageID;
      const isFirstMessageItem =
        previousMessageID !== localMessageItem.fullMessageID;
      const showBeforeWelcomeNodeElement =
        localMessageItem.ui_state.isWelcomeResponse && isFirstMessageItem;
      const isLastMessageItem =
        localMessageItems.length - 1 === currentIndex ||
        localMessageItem.fullMessageID !==
          localMessageItems[currentIndex + 1].fullMessageID;

      previousMessageID = localMessageItem.fullMessageID;

      renderMessageArray.push(
        this.renderMessage(
          localMessageItem,
          fullMessage,
          currentIndex,
          showBeforeWelcomeNodeElement,
          isMessageForInput,
          isFirstMessageItem,
          isLastMessageItem,
          lastMessageID,
        ),
      );
    }

    return renderMessageArray;
  }

  render() {
    const {
      localMessageItems,
      messageState,
      intl,
      botName,
      serviceManager,
      notifications,
    } = this.props;
    const { isLoadingCounter } = messageState;
    const { isHumanAgentTyping } = selectHumanAgentDisplayState(this.props);
    const { scrollHandleHasFocus, scrollDown } = this.state;

    const messageIDForInput = this.getMessageIDForUserInput();

    const regularMessages = this.renderMessages(messageIDForInput);

    let isTypingMessage;
    if (isHumanAgentTyping) {
      isTypingMessage = intl.formatMessage({ id: "messages_agentIsTyping" });
    } else if (isLoadingCounter) {
      isTypingMessage = intl.formatMessage(
        { id: "messages_botIsLoading" },
        { botName },
      );
    }

    return (
      <div
        id={`WACMessages--holder${serviceManager.namespace.suffix}`}
        className="WACMessages--holder"
      >
        {this.renderHumanAgentBanner()}
        {/* eslint-disable-next-line jsx-a11y/no-static-element-interactions */}
        <div
          className={cx("WACMessages__Wrapper", {
            "WACMessages__Wrapper--scrollHandleHasFocus": scrollHandleHasFocus,
          })}
        >
          <div
            id={`WAC__messages${serviceManager.namespace.suffix}`}
            className="WAC__messages"
            ref={this.messagesContainerWithScrollingRef}
            onScroll={() => {
              this.checkScrollAnchor();
              this.renderscrollDownNotification();
            }}
          >
            {this.renderScrollHandle(true)}
            {regularMessages}
            {(Boolean(isLoadingCounter) || isHumanAgentTyping) &&
              this.renderTypingIndicator(
                isTypingMessage,
                localMessageItems.length,
              )}
            <Notifications
              serviceManager={serviceManager}
              notifications={notifications}
            />
            {this.renderScrollHandle(false)}
            {scrollDown && (
              <button
                type="button"
                className="WAC__messages--scrollDownIndicator"
                onClick={() => this.doAutoScroll({ scrollToBottom: 0 })}
              >
                <div className="WAC__messages--scrollDownIndicatorIcon">
                  <ArrowDown />
                </div>
              </button>
            )}
          </div>
        </div>
      </div>
    );
  }
}

function debugAutoScroll(message: string, ...args: any[]) {
  if (DEBUG_AUTO_SCROLL) {
    debugLog(message, ...args);
  }
}

export default withServiceManager(
  connect<AppState, void, MessagesOwnProps, MessagesProps>(
    (state: AppState) => state,
    null,
    null,
    {
      forwardRef: true,
    },
  )(MessagesComponent),
);

export {
  MessagesComponent as MessagesComponentClass,
  ScrollElementIntoViewFunction,
};<|MERGE_RESOLUTION|>--- conflicted
+++ resolved
@@ -52,11 +52,8 @@
 } from "./MessageComponent";
 import { Message } from "../../../types/messaging/Messages";
 import { EnglishLanguagePack } from "../../../types/instance/apiTypes";
-<<<<<<< HEAD
 import { CarbonTheme } from "../../../types/config/PublicConfig";
-=======
 import { ArrowDown } from "@carbon/icons-react";
->>>>>>> 877f4beb
 
 const DEBUG_AUTO_SCROLL = false;
 
