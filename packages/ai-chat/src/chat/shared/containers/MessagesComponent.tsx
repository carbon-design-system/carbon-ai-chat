--- conflicted
+++ resolved
@@ -52,12 +52,8 @@
 } from "./MessageComponent";
 import { Message } from "../../../types/messaging/Messages";
 import { EnglishLanguagePack } from "../../../types/instance/apiTypes";
-<<<<<<< HEAD
+import DownToBottom from "@carbon/icons-react/es/DownToBottom.js";
 import { CarbonTheme } from "../../../types/config/PublicConfig";
-import { ArrowDown } from "@carbon/icons-react";
-=======
-import { DownToBottom } from "@carbon/icons-react";
->>>>>>> e81b94ed
 
 const DEBUG_AUTO_SCROLL = false;
 
