--- conflicted
+++ resolved
@@ -606,12 +606,8 @@
     showBeforeWelcomeNodeElement: boolean,
     isMessageForInput: boolean,
     isFirstMessageItem: boolean,
-<<<<<<< HEAD
+    isLastMessageItem: boolean,
     lastMessageID: string,
-=======
-    isLastMessageItem: boolean,
-    lastMessageID: string
->>>>>>> 363b5966
   ) {
     const {
       serviceManager,
@@ -878,14 +874,9 @@
           showBeforeWelcomeNodeElement,
           isMessageForInput,
           isFirstMessageItem,
-<<<<<<< HEAD
+          isLastMessageItem,
           lastMessageID,
         ),
-=======
-          isLastMessageItem,
-          lastMessageID
-        )
->>>>>>> 363b5966
       );
     }
 
@@ -912,14 +903,6 @@
     let isTypingMessage;
     if (isHumanAgentTyping) {
       isTypingMessage = intl.formatMessage({ id: "messages_agentIsTyping" });
-<<<<<<< HEAD
-    } else if (isTypingCounter) {
-      isTypingMessage = intl.formatMessage(
-        { id: "messages_botIsTyping" },
-        { botName },
-      );
-=======
->>>>>>> 363b5966
     } else if (isLoadingCounter) {
       isTypingMessage = intl.formatMessage(
         { id: "messages_botIsLoading" },
