/*
 *  Copyright IBM Corp. 2025
 *
 *  This source code is licensed under the Apache-2.0 license found in the
 *  LICENSE file in the root directory of this source tree.
 *
 *  @license
 */

import "intl-pluralrules";

import cx from "classnames";
import FocusTrap from "focus-trap-react";
import React, { Component, MutableRefObject, RefObject } from "react";
import { connect } from "react-redux";

import Chat, { ChatClass } from "../../components/Chat";
import { HydrationPanel } from "../../components/HydrationPanel";
import { InputFunctions } from "../../components/input/Input";
import { MessageTypeComponent } from "../MessageTypeComponent";

import { OverlayPanel, OverlayPanelName } from "../../components/OverlayPanel";
import { CustomPanel } from "../../components/panels/CustomPanel";
import { HideComponent } from "../../components/util/HideComponent";
import VisuallyHidden from "../../components/util/VisuallyHidden";
import { ModalPortalRootContext } from "../../contexts/ModalPortalRootContext";
import { HasServiceManager } from "../../hocs/withServiceManager";
import actions from "../../store/actions";
import {
  selectHumanAgentDisplayState,
  selectInputState,
  selectIsInputToHumanAgent,
} from "../../store/selectors";
import {
  AnimationInType,
  AnimationOutType,
} from "../../../../types/utilities/Animation";
import {
  AppState,
  ChatWidthBreakpoint,
  ViewType,
} from "../../../../types/state/AppState";
import {
  addClassNameToState,
  HasExtraClassNames,
  removeClassNameFromState,
} from "../../../../types/utilities/HasAddRemoveClassName";
import { AutoScrollOptions } from "../../../../types/utilities/HasDoAutoScroll";
import { HasRequestFocus } from "../../../../types/utilities/HasRequestFocus";
import { IS_IOS, IS_MOBILE, isBrowser } from "../../utils/browserUtils";
import { CornersType } from "../../utils/constants";
import { doFocusRef, SCROLLBAR_WIDTH } from "../../utils/domUtils";
import { arrayLastValue } from "../../utils/lang/arrayUtils";
import {
  createMessageRequestForChoice,
  createMessageRequestForText,
} from "../../utils/messageUtils";
import { consoleError, createDidCatchErrorData } from "../../utils/miscUtils";
import { MainWindowFunctions } from "./MainWindowFunctions";
import {
  MainWindowCloseReason,
  MessageSendSource,
} from "../../../../types/events/eventBusTypes";
import {
  InstanceInputElement,
  SendOptions,
} from "../../../../types/instance/ChatInstance";
import { ButtonItem, SingleOption } from "../../../../types/messaging/Messages";
import CatastrophicError from "../../components/CatastrophicError";
import Disclaimer from "../../components/Disclaimer";
import HomeScreenContainer from "../../components/homeScreen/HomeScreenContainer";
import IFramePanel from "../../components/responseTypes/iframe/IFramePanel";
import ViewSourcePanel from "../../components/responseTypes/util/citations/ViewSourcePanel";
import BodyAndFooterPanelComponent from "../../components/panels/BodyAndFooterPanelComponent";

// Indicates the messages container is at the standard, default width.
const WIDTH_BREAKPOINT_STANDARD = "WAC--standardWidth";

// Indicates the messages container is at a narrow width breakpoint (small phones).
const WIDTH_BREAKPOINT_NARROW = "WAC--narrowWidth";

// Indicates the messages container is at a wide width breakpoint.
const WIDTH_BREAKPOINT_WIDE = "WAC--wideWidth";

interface MainWindowOwnProps extends HasServiceManager {
  /**
   * By default, Carbon AI Chat will create its own host element. If PublicConfig.element is set, we use the element provided
   * instead and render Carbon AI Chat there.
   */
  useCustomHostElement: boolean;

  /**
   * The mutable ref object for accessing the main window functions.
   */
  mainWindowRef: MutableRefObject<MainWindowFunctions>;
}

interface MainWindowState extends HasExtraClassNames {
  open: boolean;
  closing: boolean;

  /**
   * This is a reference to the Element that acts as the host for elements from {@link ModalPortal}. We set this in
   * state instead of a class property to make sure the component re-renders and the context is updated with this
   * value after the component is mounted.
   */
  modalPortalHostElement: Element;

  /**
   * Counter to track if there are any panels open. If this is 0, the regular bot content will be visible.
   */
  numPanelsOpen: number;

  /**
   * Counter to track if there are any panels that are animating. If this is 0, the regular bot content will be visible.
   */
  numPanelsAnimating: number;

  /**
   * Indicates the number of panels that are open that want to display a background cover on top of the main window.
   */
  numPanelsCovering: number;

  /**
   * When the hydration animation is complete, the home screen kicks off secondary loading characteristics.
   */
  isHydrationAnimationComplete: boolean;

  /**
   * In the tooling we don't want to have focus automatically set because it makes the page scroll to the Carbon AI Chat.
   * It's possible that because we have a changing behavior here (we used to not focus if people rendered to an
   * element), this will end up having its initial state set by a public config option.
   */
  shouldAutoFocus: boolean;
}

type MainWindowProps = MainWindowOwnProps & AppState;

class MainWindow
  extends Component<MainWindowProps, MainWindowState>
  implements MainWindowFunctions
{
  /**
   * Default state.
   */
  public readonly state: Readonly<MainWindowState> = {
    closing: false,
    open: this.props.persistedToBrowserStorage.launcherState.viewState
      .mainWindow,
    modalPortalHostElement: null,
    numPanelsOpen: 0,
    numPanelsAnimating: 0,
    numPanelsCovering: 0,
    isHydrationAnimationComplete: this.props.isHydrated,
    shouldAutoFocus:
      this.props.config.public.shouldTakeFocusIfOpensAutomatically,
    extraClassNames: [],
  };

  /**
   * A React ref to the "WACMainWindow" element.
   */
  private mainWindowRef = React.createRef<HTMLDivElement>();

  /**
   * A React ref to the "WACWidget" element.
   */
  private containerRef = React.createRef<HTMLDivElement>();

  /**
   * A React ref to the bot {@link Chat} component.
   */
  private botChatRef: RefObject<ChatClass> = React.createRef();

  /**
   * A React ref to the bot {@link Input} component.
   */
  private homeScreenInputRef: RefObject<InputFunctions> = React.createRef();

  /**
   * A React ref to the bot {@link Disclaimer} component.
   */
  private disclaimerRef: RefObject<HTMLButtonElement> = React.createRef();

  /**
   * A React ref to the animation container element.
   */
  private animationContainerRef: RefObject<HTMLDivElement> = React.createRef();

  /**
   * A React ref to the {@link IFramePanel} component.
   */
  private iframePanelRef: RefObject<HasRequestFocus> = React.createRef();

  /**
   * A React ref to the {@link ViewSourcePanel}.
   */
  private viewSourcePanelRef: RefObject<HasRequestFocus> = React.createRef();

  /**
   * The previous value of the body "visibility" property before the widget was opened.
   */
  private previousBodyVisibility: string = undefined;

  /**
   * The previous value of the body "position" property before the widget was opened.
   */
  private previousBodyPosition: string = undefined;

  /**
   * The observer used to monitor for changes in the main window size.
   */
  private mainWindowObserver: ResizeObserver;

  componentDidMount() {
    const { config, serviceManager, mainWindowRef } = this.props;
    const { public: publicConfig } = config;

    serviceManager.mainWindow = this;
    mainWindowRef.current = this;

    this.mainWindowObserver = new ResizeObserver(this.onResize);
    this.mainWindowObserver.observe(this.containerRef.current);

    if (IS_MOBILE && !publicConfig.disableCustomElementMobileEnhancements) {
      const { visualViewport } = window;
      if (visualViewport) {
        (visualViewport as any).addEventListener(
          "resize",
          this.onVisualViewportResize,
        );
        (visualViewport as any).addEventListener(
          "scroll",
          this.updateFromVisualViewport,
        );
      }

      // For devices that don't support the visual viewport we'll set some default values anyway.
      this.updateFromVisualViewport();
      this.updateBody(false);
    }

    // Make the scrollbar width available to CSS.
    this.containerRef.current.style.setProperty(
      "--cds-chat-scrollbar-width",
      `${SCROLLBAR_WIDTH()}px`,
    );
  }

  componentWillUnmount(): void {
    // Remove the listeners and observer we added previously.
    this.mainWindowObserver.unobserve(this.containerRef.current);
  }

  /**
   * This will check to see if the messages list is anchored to the bottom of the panel and if so, ensure that the
   * list is still scrolled to the bottom. It will also set the classname appropriate to the current width.
   */
  private onResize = () => {
    let appChatWidthBreakpoint;

    const height = this.containerRef?.current?.offsetHeight;
    const width = this.containerRef?.current?.offsetWidth;
    // The minimum width of the wide size + 1rem of padding on each side.
    if (width >= 672 + 16 + 16) {
      appChatWidthBreakpoint = ChatWidthBreakpoint.WIDE;
    } else if (width >= 360) {
      appChatWidthBreakpoint = ChatWidthBreakpoint.STANDARD;
    } else {
      appChatWidthBreakpoint = ChatWidthBreakpoint.NARROW;
    }
    this.props.serviceManager.store.dispatch(
      actions.setAppStateValue("chatWidth", width),
    );
    this.props.serviceManager.store.dispatch(
      actions.setAppStateValue("chatHeight", height),
    );
    this.props.serviceManager.store.dispatch(
      actions.setAppStateValue("chatWidthBreakpoint", appChatWidthBreakpoint),
    );
  };

  /**
   * This function is called when the app is destroyed. This component is never actually unmounted; the entire
   * container holding the Carbon AI Chat is simply removed from the DOM.
   */
  destroy() {
    if (
      IS_MOBILE &&
      !this.props.config.public.disableCustomElementMobileEnhancements
    ) {
      const { visualViewport } = window;
      if (visualViewport) {
        (visualViewport as any).removeEventListener(
          "resize",
          this.onVisualViewportResize,
        );
        (visualViewport as any).removeEventListener(
          "scroll",
          this.updateFromVisualViewport,
        );
      }
    }
    this.updateBody(true);
  }

  componentDidUpdate(
    oldProps: Readonly<MainWindowProps>,
    oldState: Readonly<MainWindowState>,
  ) {
    const newProps = this.props;
    const newState = this.state;

    const { persistedToBrowserStorage, useCustomHostElement, isDestroyed } =
      newProps;
    const { viewState } = persistedToBrowserStorage.launcherState;
    const { open } = newState;
    const prevViewState =
      oldProps.persistedToBrowserStorage.launcherState.viewState;

    if (viewState.mainWindow !== prevViewState.mainWindow) {
      // If viewState.mainWindow has changed then perform the necessary updates.
      this.updateBody(false);
      this.updateFromVisualViewport();
    }

    if (isDestroyed && !oldProps.isDestroyed) {
      this.destroy();
    }

    if (oldProps.isHydrated !== newProps.isHydrated && newProps.isHydrated) {
      // If isHydrated has changed and isHydrated is true  we can go ahead and request focus on the active panel.
      this.setState({ isHydrationAnimationComplete: true }, () => {
        requestAnimationFrame(() => {
          this.requestFocus();
        });
      });
    }

    if (viewState.mainWindow && (!prevViewState.mainWindow || !open)) {
      // If the main Carbon AI Chat window is now open, and it was not previously then perform the necessary updates.
      // See https://reactjs.org/docs/react-component.html#componentdidupdate.
      this.setState({ open: true }, () => {
        this.requestFocus();
      });
    } else if (
      !viewState.mainWindow &&
      prevViewState.mainWindow &&
      oldState.open &&
      open
    ) {
      // If the main Carbon AI Chat window was previously open but is now no longer open then preform the necessary updates.
      // See https://reactjs.org/docs/react-component.html#componentdidupdate.
      // eslint-disable-next-line react/no-did-update-set-state
      this.setState({ closing: true });
      if (useCustomHostElement) {
        this.removeChatFromDom();
      } else {
        this.containerRef.current.addEventListener(
          "animationend",
          this.removeChatFromDom,
        );
        this.requestFocus();
      }
    }

    if (newProps.config.public.shouldTakeFocusIfOpensAutomatically) {
      // This code is to prevent the widget from grabbing focus when a reset occurs. The autofocus value starts as
      // true but when we detect a reset, we turn the autofocus off until the user sends a message.
      if (
        !oldProps.persistedToBrowserStorage.chatState
          .hasSentNonWelcomeMessage &&
        newProps.persistedToBrowserStorage.chatState.hasSentNonWelcomeMessage &&
        !this.state.shouldAutoFocus
      ) {
        // eslint-disable-next-line react/no-did-update-set-state
        this.setState({ shouldAutoFocus: true });
      } else if (
        oldProps.botMessageState.localMessageIDs.length >
          newProps.botMessageState.localMessageIDs.length &&
        this.state.shouldAutoFocus
      ) {
        // If there are fewer messages than there were previously, we infer that the Carbon AI Chat has been restarted.
        // In that case, don't do any autofocusing.
        this.setState({ shouldAutoFocus: false });
      } else if (
        oldProps.botMessageState.localMessageIDs.length <
          newProps.botMessageState.localMessageIDs.length &&
        !this.state.shouldAutoFocus
      ) {
        // If a new message comes in, turn autofocusing back on.
        this.setState({ shouldAutoFocus: true });
      }
    }

    const newLastItemID = arrayLastValue(
      newProps.botMessageState.localMessageIDs,
    );
    const oldLastItemID = arrayLastValue(
      oldProps.botMessageState.localMessageIDs,
    );

    if (newLastItemID !== oldLastItemID && newState.shouldAutoFocus) {
      // The last item has changed. If it's not from history, then request focus.
      const lastMessageItem = newProps.allMessageItemsByID[newLastItemID];
      const lastMessage =
        newProps.allMessagesByID[lastMessageItem?.fullMessageID];
      if (!lastMessage?.ui_state_internal?.from_history) {
        this.requestFocus();
      }
    }
  }

  componentDidCatch(error: Error, errorInfo: React.ErrorInfo) {
    this.props.serviceManager.actions.errorOccurred(
      createDidCatchErrorData("MainWindow", error, errorInfo, true),
    );
  }

  /**
   * This function will apply the necessary updates to the body element. This is primarily used to deal with
   * adjustments made to mobile devices.
   */
  updateBody(unmounting: boolean) {
    if (
      IS_IOS &&
      !this.props.config.public.disableCustomElementMobileEnhancements
    ) {
      if (isBrowser) {
        if (
          (window.screen.width <= 500 || window.screen.height <= 500) &&
          this.props.persistedToBrowserStorage.launcherState.viewState
            .mainWindow &&
          !unmounting
        ) {
          this.previousBodyVisibility =
            document.body.style.getPropertyValue("visibility");
          this.previousBodyPosition =
            document.body.style.getPropertyValue("position");
          // On iOS devices when the keyboard is opened the viewport is immediately resized to the shorter view that is
          // visible between the navigation bar and the keyboard. However, this occurs before the keyboard has fully slid
          // into view. When the resize occurs we shrink the widget to the size of the viewport but this means that
          // during the animation the widget is too short and what is behind the widget becomes momentarily visible. To
          // deal with that we hide the body while the widget is open. For code searchability adding the words
          // "visibility: hidden !important" since that is how this styling is rendered on the body.
          document.body.style.setProperty("visibility", "hidden", "important");
          // To prevent the widget from being scrollable in a way that gets it into a bad state, we can set the body
          // to a fixed position. For code searchability adding the words "position: fixed !important" since that is how
          // this styling is rendered on the body.
          document.body.style.setProperty("position", "fixed", "important");
        } else {
          document.body.style.setProperty(
            "visibility",
            this.previousBodyVisibility,
          );
          document.body.style.setProperty(
            "position",
            this.previousBodyPosition,
          );
        }
      }
    }
  }

  /**
   * This is called when the visual viewport is resized.
   */
  onVisualViewportResize = () => {
    this.updateFromVisualViewport();
  };

  /**
   * The visual viewport is a relatively new API that provide this information about the actual visible area of the
   * browser. This takes into account things like the navigation bars and the keyboard. When the browser supports it
   * we can get more accurate about adjusting based on those things.
   */
  updateFromVisualViewport = () => {
    const element = this.props.serviceManager.container;
    const { visualViewport } = window;
    if (visualViewport) {
      // The viewport height is the visible area and the offset top is how much the viewport has been scrolled. The
      // viewport scrolling occurs on iOS devices when the keyboard is open but not on android.
      element.style.setProperty(
        "--cds-chat-viewport-height",
        `${(visualViewport as any).height}px`,
      );
      element.style.setProperty(
        "--cds-chat-viewport-width",
        `${(visualViewport as any).width}px`,
      );
      element.style.setProperty(
        "--cds-chat-viewport-offsetTop",
        `${(visualViewport as any).offsetTop}px`,
      );
      element.style.setProperty(
        "--cds-chat-viewport-offsetLeft",
        `${(visualViewport as any).offsetLeft}px`,
      );
    } else {
      // For browsers that don't support the visual viewport, for now we'll just settle on these values which only
      // sort of works.
      const height = "100vh";
      element.style.setProperty("--cds-chat-viewport-height", height);
      element.style.setProperty("--cds-chat-viewport-width", "100vw");
      element.style.setProperty("--cds-chat-viewport-offsetTop", "0");
      element.style.setProperty("--cds-chat-viewport-offsetLeft", "0");
    }
  };

  /**
   * Sets the element that is used as the host for {@link ModalPortal}.
   */
  setModalPortalHostElement = (ref: Element) => {
    if (this.state.modalPortalHostElement !== ref) {
      this.setState({ modalPortalHostElement: ref });
    }
  };

  onSendInput = async (
    text: string,
    source: MessageSendSource,
    options?: SendOptions,
  ) => {
    const isInputToHumanAgent = selectIsInputToHumanAgent(this.props);
    const { serviceManager } = this.props;
    const state = serviceManager.store.getState();
    const { files } = selectInputState(state);

    if (isInputToHumanAgent) {
      // If we're connected to an agent, then send the message to the agent instead of the bot.
      serviceManager.humanAgentService.sendMessageToAgent(text, files);
    } else {
      const messageRequest = createMessageRequestForText(text);

      serviceManager.actions.sendWithCatch(messageRequest, source, {
        ...options,
      });
    }

    if (files.length) {
      serviceManager.store.dispatch(
        actions.clearInputFiles(isInputToHumanAgent),
      );
    }
  };

  onSendHomeButtonInput = (input: SingleOption) => {
    const messageRequest = createMessageRequestForChoice(input);

    this.props.serviceManager.actions.sendWithCatch(
      messageRequest,
      MessageSendSource.HOME_SCREEN_STARTER,
    );
  };

  // When the animation is complete, we go ahead and set the state to remove chat from DOM
  removeChatFromDom = () => {
    this.containerRef.current.removeEventListener(
      "animationend",
      this.removeChatFromDom,
    );
    this.setState({
      open: false,
      closing: false,
    });
  };

  // Reset Carbon AI Chat to new session.
  onRestart = async () => {
    await this.props.serviceManager.actions.restartConversation();
    this.requestFocus();
  };

  // Close window.
  onClose = async () => {
    return this.doClose(false);
  };

  /**
   * Closes the main window and optional performs a close-and-restart.
   */
  async doClose(fromCloseAndRestart: boolean) {
    const { serviceManager } = this.props;

    // Fire the view:change and window:close events. If the view change is canceled then the main window will stay open.
    if (fromCloseAndRestart) {
      // If the chat is restarting then try to open the launcher.
      const newViewState = await serviceManager.actions.changeView(
        ViewType.LAUNCHER,
        {
          mainWindowCloseReason:
            MainWindowCloseReason.MAIN_WINDOW_CLOSED_AND_RESTARTED,
        },
      );
      if (!newViewState.mainWindow) {
        // If the main window is no longer visible restart the conversation.
        await serviceManager.actions.restartConversation();
      }
    } else {
<<<<<<< HEAD
      // If the chat is not restarting and there is an active tour then try to open the tour view, otherwise try to open
      // the launcher.
      await serviceManager.actions.changeView(
        activeTour ? ViewType.TOUR : ViewType.LAUNCHER,
        {
          mainWindowCloseReason: MainWindowCloseReason.DEFAULT_MINIMIZE,
        },
      );
=======
      // If the chat is not restarting try to open the launcher.
      await serviceManager.actions.changeView(ViewType.LAUNCHER, {
        mainWindowCloseReason: MainWindowCloseReason.DEFAULT_MINIMIZE,
      });
>>>>>>> e0991f44
    }
  }

  /**
   * Called when the close-and-restart button is clicked. This will close the chat window and restart the bot
   * conversation. It will in addition, end any agent conversation that is active and switch back to the bot view. This
   * will be called after the user is presented with a confirmation panel.
   */
  onCloseAndRestart = async () => {
    return this.doClose(true);
  };

  /**
   * The callback that can be called to toggle between the home screen and the bot view.
   */
  onToggleHomeScreen = () => {
    this.props.serviceManager.store.dispatch(actions.toggleHomeScreen());
  };

  /**
   * Puts focus on the default focusable item for the current state of the application.
   */
  public requestFocus = () => {
    try {
      if (this.state.shouldAutoFocus && !IS_MOBILE) {
        // Put focus either on the input field or on the launcher button.
        if (this.getShowDisclaimer()) {
          if (this.disclaimerRef.current) {
            // Focus the disclaimer accept button.
            doFocusRef(this.disclaimerRef);
          }
        } else if (this.getShowHomeScreen()) {
          if (this.homeScreenInputRef.current) {
            // Focus the home screen input field. Must be on timeout because of the home screen's own internal animations.
            this.homeScreenInputRef.current.takeFocus();
          }
        } else if (this.props.iFramePanelState.isOpen) {
          if (this.iframePanelRef.current) {
            // Focus the iframe panel close button.
            this.iframePanelRef.current.requestFocus();
          }
        } else if (this.botChatRef.current) {
          // Focus the bot input field.
          this.botChatRef.current.requestInputFocus();
        }
      }
    } catch (error) {
      consoleError("An error occurred in MainWindow.requestFocus", error);
    }
  };

  /**
   * Note: This function relies on a lie which is  homeScreenState.isHomeScreenOpen which by default is true when store
   * is created based on whether Home Screen is enabled and only later updated to its real value after hydration.
   */
  private getShowHomeScreen() {
    return (
      this.props.homeScreenConfig.is_on &&
      this.props.persistedToBrowserStorage.chatState.homeScreenState
        .isHomeScreenOpen &&
      !this.getShowDisclaimer()
    );
  }

  private getShowDisclaimer() {
    const hostname = isBrowser ? window.location.hostname : "localhost";
    return (
      this.props.config.public.disclaimer?.is_on &&
      !this.props.persistedToBrowserStorage.chatState.disclaimersAccepted[
        hostname
      ]
    );
  }

  /**
   * Initiates a doAutoScroll on the currently visible chat panel.
   */
  public doAutoScroll(options?: AutoScrollOptions) {
    this.botChatRef?.current?.doAutoScroll(options);
  }

  /**
   * Returns the current scrollBottom value for the message scroll panel.
   */
  public getMessagesScrollBottom() {
    return this.botChatRef?.current?.getMessagesScrollBottom();
  }

  /**
   * Scrolls to the (full) message with the given ID. Since there may be multiple message items in a given
   * message, this will scroll the first message to the top of the message window.
   *
   * @param messageID The (full) message ID to scroll to.
   * @param animate Whether or not the scroll should be animated. Defaults to true.
   */
  public doScrollToMessage(messageID: string, animate = true) {
    this.botChatRef.current?.doScrollToMessage(messageID, animate);
  }

  /**
   * Returns the element that represents the input field (text area) on the main message area.
   */
  public getMessageInput(): InstanceInputElement {
    return this.botChatRef.current?.getMessageInput();
  }

  /**
   * Returns the element that represents the input field (text area) on the home screen.
   */
  public getHomeScreenInput(): InstanceInputElement {
    return this.homeScreenInputRef.current?.getMessageInput();
  }

  /**
   * Adds the given class name to the main window element.
   */
  public addClassName(name: string) {
    this.setState(addClassNameToState(name));
  }

  /**
   * Removes the given class name from the main window element.
   */
  public removeClassName(name: string) {
    this.setState(removeClassNameFromState(name));
  }

  /**
   * Called when the user starts or stops typing.
   */
  onUserTyping = (isTyping: boolean) => {
    if (
      this.props.serviceManager.store.getState().persistedToBrowserStorage
        .chatState.humanAgentState.isConnected
    ) {
      this.props.serviceManager.humanAgentService.userTyping(isTyping);
    }
  };

  /**
   * After accepting the disclaimer, we animate the disclaimer screen away.
   */
  onAcceptDisclaimer = () => {
    this.props.serviceManager.store.dispatch(actions.acceptDisclaimer());
  };

  /**
   * Update the panel counter to show a panel has opened, and add any proper focus.
   */
  onPanelOpenStart = (coverBackground: boolean) => {
    this.setState(
      (prevState) => ({
        numPanelsOpen: prevState.numPanelsOpen + 1,
        numPanelsAnimating: prevState.numPanelsAnimating + 1,
        numPanelsCovering:
          prevState.numPanelsCovering + (coverBackground ? 1 : 0),
      }),
      this.requestFocus,
    );
  };

  /**
   * Update the panel counter to show a panel has opened.
   */
  onPanelOpenEnd = () => {
    this.setState((prevState) => ({
      numPanelsAnimating: prevState.numPanelsAnimating - 1,
    }));
  };

  /**
   * Update the panel counter to show a panel has started to close.
   */
  onPanelCloseStart = () => {
    this.setState(
      (prevState) => ({ numPanelsAnimating: prevState.numPanelsAnimating + 1 }),
      this.requestFocus,
    );
  };

  /**
   * Update the panel counter to show a panel has started to close.
   */
  onPanelCloseEnd = (coverBackground: boolean) => {
    this.setState((prevState) => ({
      numPanelsOpen: prevState.numPanelsOpen - 1,
      numPanelsAnimating: prevState.numPanelsAnimating - 1,
      numPanelsCovering:
        prevState.numPanelsCovering - (coverBackground ? 1 : 0),
    }));
  };

  /**
   * Mark the hydration panel as closed with animation completed.
   */
  onHydrationPanelClose = () => {
    this.setState({ isHydrationAnimationComplete: true }, this.requestFocus);
  };

  /**
   * Returns the chat widget portion of the application.
   *
   * Note: If the home screen mini variation is to be displayed, the hydration panel shouldn't be rendered because
   * otherwise it appears for a split second before home screen is loaded.
   */
  renderChat() {
    const { isHydrated, config, chatWidthBreakpoint } = this.props;

    const showCovering =
      this.state.numPanelsCovering > 0 &&
      config.public.layout?.hasContentMaxWidth &&
      chatWidthBreakpoint === ChatWidthBreakpoint.WIDE;

    return (
      <div className="WACWidget--content">
        {this.renderCustomPanel()}
        {this.renderHydrationPanel()}
        {isHydrated && (
          <>
            {this.renderDisclaimerPanel()}
            {this.renderResponsePanel()}
            {this.renderHomeScreenPanel()}
            {this.renderIFramePanel()}
            {this.renderViewSourcePanel()}
            {showCovering && <div className="WACBackgroundCover" />}
            {this.renderBotChat()}
          </>
        )}
      </div>
    );
  }

  /**
   * Render the chat with the assistant.
   */
  renderBotChat() {
    const {
      botName,
      languagePack,
      config,
      serviceManager,
      botMessageState,
      humanAgentState,
      allMessageItemsByID,
      isHydrated,
      locale,
      theme,
      headerDisplayName,
      headerAvatarConfig: headerAvatar,
    } = this.props;
    const { numPanelsAnimating, numPanelsOpen, isHydrationAnimationComplete } =
      this.state;

    const inputState = selectInputState(this.props);
    const agentDisplayState = selectHumanAgentDisplayState(this.props);

    const showDisclaimer = this.getShowDisclaimer();
    let hideBotContainer: boolean;
    if (!isHydrationAnimationComplete) {
      // If the Hydration animation is still running then hide the bot container.
      hideBotContainer = true;
    } else if (numPanelsAnimating > 0) {
      // If any panel is animating then show the bot container for the duration of the animation.
      hideBotContainer = false;
    } else if (numPanelsOpen > 0) {
      // Otherwise if any panel is open than hide the bot container.
      hideBotContainer = true;
    }

    return (
      <HideComponent className="WACBotContainer" hidden={hideBotContainer}>
        <Chat
          botName={botName}
          headerDisplayName={headerDisplayName}
          headerAvatarConfig={headerAvatar}
          ref={this.botChatRef}
          languagePack={languagePack}
          config={config}
          serviceManager={serviceManager}
          onClose={this.onClose}
          onCloseAndRestart={this.onCloseAndRestart}
          messageState={botMessageState}
          onSendInput={(text: string) =>
            this.onSendInput(text, MessageSendSource.MESSAGE_INPUT)
          }
          humanAgentState={humanAgentState}
          agentDisplayState={agentDisplayState}
          allMessageItemsByID={allMessageItemsByID}
          onRestart={this.onRestart}
          isHydrated={isHydrated}
          isHydrationAnimationComplete={
            isHydrationAnimationComplete && !showDisclaimer
          }
          inputState={inputState}
          onToggleHomeScreen={this.onToggleHomeScreen}
          onUserTyping={this.onUserTyping}
          locale={locale}
          useAITheme={theme.useAITheme}
          carbonTheme={theme.carbonTheme}
        />
      </HideComponent>
    );
  }

  renderInnerHydrationPanel() {
    const {
      botMessageState,
      serviceManager,
      languagePack,
      headerDisplayName,
      persistedToBrowserStorage,
      homeScreenConfig,
    } = this.props;

    // We need to make an educated guess whether the home screen is going to be displayed after hydration is
    // complete, so we can show a version of the hydration panel that matches to avoid a flickering transition when
    // the hydration panel is only displayed very briefly. If the user's assistant session has expired, this will be
    // wrong, but it's rare enough to be not worth addressing.
    const useHomeScreenVersion =
      homeScreenConfig.is_on &&
      !persistedToBrowserStorage.launcherState.hasSentNonWelcomeMessage;
    return (
      <HydrationPanel
        headerDisplayName={headerDisplayName}
        isHydrated={botMessageState.isHydratingCounter === 0}
        serviceManager={serviceManager}
        onClose={this.onClose}
        languagePack={languagePack}
        useHomeScreenVersion={useHomeScreenVersion}
      />
    );
  }

  /**
   * Render the panel with the loading state when we are hydrating the Carbon AI Chat.
   */
  renderHydrationPanel() {
    const {
      botMessageState,
      serviceManager,
      catastrophicErrorType,
      persistedToBrowserStorage,
    } = this.props;
    const { viewState } = persistedToBrowserStorage.launcherState;

    return (
      <OverlayPanel
        onOpenStart={() => this.onPanelOpenStart(false)}
        onCloseStart={this.onPanelCloseStart}
        onOpenEnd={this.onPanelOpenEnd}
        onCloseEnd={() => {
          this.onHydrationPanelClose();
          this.onPanelCloseEnd(false);
        }}
        animationOnOpen={AnimationInType.NONE}
        animationOnClose={AnimationOutType.NONE}
        shouldOpen={
          botMessageState.isHydratingCounter > 0 &&
          !catastrophicErrorType &&
          viewState.mainWindow
        }
        shouldHide={false}
        serviceManager={serviceManager}
        overlayPanelName={OverlayPanelName.HYDRATING}
      >
        {this.renderInnerHydrationPanel()}
      </OverlayPanel>
    );
  }

  /**
   * Render the panel for when the Carbon AI Chat completely fails.
   */
  renderCatastrophicPanel() {
    const { serviceManager, botName, languagePack, headerDisplayName } =
      this.props;
    return (
      <OverlayPanel
        animationOnOpen={AnimationInType.NONE}
        animationOnClose={AnimationOutType.NONE}
        shouldOpen
        serviceManager={serviceManager}
        overlayPanelName={OverlayPanelName.CATASTROPHIC}
      >
        <CatastrophicError
          onClose={this.onClose}
          headerDisplayName={headerDisplayName}
          languagePack={languagePack}
          onRestart={this.onRestart}
          showHeader
          botName={botName}
        />
      </OverlayPanel>
    );
  }

  /**
   * Render the disclaimer panel.
   */
  renderDisclaimerPanel() {
    const { serviceManager, config } = this.props;

    const showDisclaimer = this.getShowDisclaimer();

    return config.public.disclaimer?.is_on ? (
      <OverlayPanel
        onOpenStart={() => this.onPanelOpenStart(false)}
        onCloseStart={this.onPanelCloseStart}
        onOpenEnd={this.onPanelOpenEnd}
        onCloseEnd={() => this.onPanelCloseEnd(false)}
        animationOnOpen={AnimationInType.FADE_IN}
        animationOnClose={AnimationOutType.FADE_OUT}
        shouldOpen={showDisclaimer}
        serviceManager={serviceManager}
        overlayPanelName={OverlayPanelName.DISCLAIMER}
      >
        <Disclaimer
          onAcceptDisclaimer={this.onAcceptDisclaimer}
          onClose={this.onClose}
          disclaimerHTML={config.public.disclaimer?.disclaimerHTML}
          disclaimerAcceptButtonRef={this.disclaimerRef}
        />
      </OverlayPanel>
    ) : null;
  }

  /**
   * Render the home screen panel.
   */
  renderHomeScreenPanel() {
    const { isHydrationAnimationComplete } = this.state;
    const showHomeScreen = this.getShowHomeScreen();

    return (
      <HomeScreenContainer
        onPanelOpenStart={() => this.onPanelOpenStart(false)}
        onPanelOpenEnd={this.onPanelOpenEnd}
        onPanelCloseStart={this.onPanelCloseStart}
        onPanelCloseEnd={() => this.onPanelCloseEnd(false)}
        onClose={this.onClose}
        onCloseAndRestart={this.onCloseAndRestart}
        onSendBotInput={(text: string) =>
          this.onSendInput(text, MessageSendSource.HOME_SCREEN_INPUT)
        }
        onSendButtonInput={this.onSendHomeButtonInput}
        onRestart={this.onRestart}
        showHomeScreen={showHomeScreen}
        isHydrationAnimationComplete={isHydrationAnimationComplete}
        homeScreenInputRef={this.homeScreenInputRef}
        onToggleHomeScreen={this.onToggleHomeScreen}
        requestFocus={this.requestFocus}
      />
    );
  }

  /**
   * Renders a panel containing an iframe to load the provided source. Only render the iframe panel if there's a source
   * to load. The reason being that the panel will receive an empty source and after 10 seconds will announce that the
   * source is not available.
   */
  renderIFramePanel() {
    const { serviceManager, iFramePanelState } = this.props;

    return (
      <OverlayPanel
        className="WAC__overlay--covering"
        onOpenStart={() => this.onPanelOpenStart(true)}
        onCloseStart={this.onPanelCloseStart}
        onOpenEnd={this.onPanelOpenEnd}
        onCloseEnd={() => this.onPanelCloseEnd(true)}
        animationOnOpen={AnimationInType.SLIDE_IN_FROM_BOTTOM}
        animationOnClose={AnimationOutType.SLIDE_OUT_TO_BOTTOM}
        shouldOpen={iFramePanelState.isOpen}
        serviceManager={serviceManager}
        overlayPanelName={OverlayPanelName.IFRAME}
      >
        <IFramePanel
          useAITheme={this.props.theme.useAITheme}
          ref={this.iframePanelRef}
          onClickClose={this.onClose}
          onClickRestart={this.onRestart}
          onClickCloseAndRestart={this.onCloseAndRestart}
        />
      </OverlayPanel>
    );
  }

  renderViewSourcePanel() {
    const { serviceManager, viewSourcePanelState } = this.props;

    return (
      <OverlayPanel
        className="WAC__overlay--covering"
        onOpenStart={() => this.onPanelOpenStart(true)}
        onCloseStart={this.onPanelCloseStart}
        onOpenEnd={this.onPanelOpenEnd}
        onCloseEnd={() => this.onPanelCloseEnd(true)}
        animationOnOpen={AnimationInType.SLIDE_IN_FROM_BOTTOM}
        animationOnClose={AnimationOutType.SLIDE_OUT_TO_BOTTOM}
        shouldOpen={viewSourcePanelState.isOpen}
        serviceManager={serviceManager}
        overlayPanelName={OverlayPanelName.CONVERSATIONAL_SEARCH_CITATION}
      >
        <ViewSourcePanel
          ref={this.viewSourcePanelRef}
          onClickClose={this.onClose}
          onClickRestart={this.onRestart}
          onClickCloseAndRestart={this.onCloseAndRestart}
        />
      </OverlayPanel>
    );
  }

  /**
   * Renders a custom panel that can host Deb content.
   */
  renderCustomPanel() {
    return (
      <CustomPanel
        useAITheme={this.props.theme.useAITheme}
        onClose={this.onClose}
        onClickRestart={this.onRestart}
        onCloseAndRestart={this.onCloseAndRestart}
        onPanelOpenStart={() => this.onPanelOpenStart(true)}
        onPanelOpenEnd={this.onPanelOpenEnd}
        onPanelCloseStart={this.onPanelCloseStart}
        onPanelCloseEnd={() => this.onPanelCloseEnd(true)}
      />
    );
  }

  /**
   * Renders a panel that is surfaced by an authored response type that supports opening a panel either through user
   * interaction or automatically.
   */
  renderResponsePanel() {
    if (!this.props.responsePanelState.localMessageItem) {
      return null;
    }

    const { isOpen, localMessageItem, isMessageForInput } =
      this.props.responsePanelState;
    const panelOptions = (localMessageItem?.item as ButtonItem).panel;
    const eventName = `"Show panel" opened`;
    const eventDescription = "Panel opened through panel response type";
    const overlayPanelName = OverlayPanelName.PANEL_RESPONSE;

    return (
      <BodyAndFooterPanelComponent
        eventName={eventName}
        eventDescription={eventDescription}
        overlayPanelName={overlayPanelName}
        testIdPrefix={overlayPanelName}
        isOpen={isOpen}
        isMessageForInput={isMessageForInput}
        localMessageItem={localMessageItem}
        title={panelOptions?.title}
        showAnimations={panelOptions?.show_animations}
        useAITheme={this.props.theme.useAITheme}
        requestFocus={this.requestFocus}
        onClose={this.onClose}
        onClickRestart={this.onRestart}
        onCloseAndRestart={this.onCloseAndRestart}
        onClickBack={() =>
          this.props.serviceManager.store.dispatch(
            actions.setResponsePanelIsOpen(false),
          )
        }
        onPanelOpenStart={() => this.onPanelOpenStart(true)}
        onPanelOpenEnd={this.onPanelOpenEnd}
        onPanelCloseStart={this.onPanelCloseStart}
        onPanelCloseEnd={() => {
          this.onPanelCloseEnd(true);
          this.props.serviceManager.store.dispatch(
            actions.setResponsePanelContent(null, false),
          );
        }}
        renderMessageComponent={(childProps) => (
          <MessageTypeComponent {...childProps} />
        )}
      />
    );
  }

  renderWidget() {
    const {
      serviceManager,
      useCustomHostElement,
      locale,
      catastrophicErrorType,
      config,
      isHydrated,
      theme,
      chatWidthBreakpoint,
      layout,
      languagePack,
    } = this.props;
    const { closing, open, extraClassNames } = this.state;
    const localeClassName = `WACLocale-${locale || "en"}`;

    const showGlass =
      config.public.enableFocusTrap &&
      open &&
      !config.public.hideCloseButton &&
      !config.public.headerConfig.hideMinimizeButton;
    const trapActive = Boolean(showGlass && isHydrated);
    const isWideWidth = chatWidthBreakpoint === ChatWidthBreakpoint.WIDE;

    // The empty div below is required because FocusTrap will attach a ref to it overwriting our ref which we have
    // on the next div below that.
    /* eslint-disable jsx-a11y/click-events-have-key-events, jsx-a11y/no-static-element-interactions */
    return (
      <FocusTrap active={trapActive}>
        <div
          className={cx(
            "WACMainWindow",
            "WACWidget__FocusTrapContainer",
            ...extraClassNames,
          )}
          ref={this.mainWindowRef}
        >
          {showGlass && <div className="WACWidget__FocusTrapGlass" />}
          <div
            id={`WACWidget${serviceManager.namespace.suffix}`}
            className={cx(`WACWidget ${localeClassName}`, {
              "WACWidget--rounded": theme.corners === CornersType.ROUND,
              "WACWidget--defaultElement": !useCustomHostElement,
              "WACWidget--launched": !closing,
              "WACWidget--closing": closing,
              "WACWidget--closed": !open,
              "WACWidget--maxWidth": isWideWidth && layout.hasContentMaxWidth,
              [WIDTH_BREAKPOINT_NARROW]:
                chatWidthBreakpoint === ChatWidthBreakpoint.NARROW,
              [WIDTH_BREAKPOINT_STANDARD]:
                chatWidthBreakpoint === ChatWidthBreakpoint.STANDARD,
              [WIDTH_BREAKPOINT_WIDE]: isWideWidth,
            })}
            ref={this.containerRef}
          >
            <VisuallyHidden>
              <h1>{languagePack.window_title}</h1>
            </VisuallyHidden>
            {catastrophicErrorType && this.renderCatastrophicPanel()}
            {!catastrophicErrorType && (
              <div
                ref={this.animationContainerRef}
                className="WACWidget__animationContainer"
                onScroll={() => {
                  // When Carbon AI Chat initially opens, it's possible for focusable elements inside a custom panel to
                  // cause the element to scroll during the opening animations. The listener to reset any
                  // scrolling that is happening.
                  if (this.animationContainerRef.current.scrollTop !== 0) {
                    this.animationContainerRef.current.scrollTop = 0;
                  }
                }}
              >
                {this.renderChat()}
              </div>
            )}
            <div
              className="WACMainWindowModalHost"
              ref={this.setModalPortalHostElement}
            />
          </div>
        </div>
      </FocusTrap>
    );
  }

  render() {
    return (
      <ModalPortalRootContext.Provider
        value={this.state.modalPortalHostElement}
      >
        {this.renderWidget()}
      </ModalPortalRootContext.Provider>
    );
  }
}

export default connect<AppState, void, MainWindowOwnProps, AppState>(
  (state: AppState) => state,
  null,
  null,
  {
    forwardRef: true,
  },
)(MainWindow);<|MERGE_RESOLUTION|>--- conflicted
+++ resolved
@@ -597,21 +597,10 @@
         await serviceManager.actions.restartConversation();
       }
     } else {
-<<<<<<< HEAD
-      // If the chat is not restarting and there is an active tour then try to open the tour view, otherwise try to open
-      // the launcher.
-      await serviceManager.actions.changeView(
-        activeTour ? ViewType.TOUR : ViewType.LAUNCHER,
-        {
-          mainWindowCloseReason: MainWindowCloseReason.DEFAULT_MINIMIZE,
-        },
-      );
-=======
       // If the chat is not restarting try to open the launcher.
       await serviceManager.actions.changeView(ViewType.LAUNCHER, {
         mainWindowCloseReason: MainWindowCloseReason.DEFAULT_MINIMIZE,
       });
->>>>>>> e0991f44
     }
   }
 
