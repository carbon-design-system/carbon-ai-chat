/*
 *  Copyright IBM Corp. 2025
 *
 *  This source code is licensed under the Apache-2.0 license found in the
 *  LICENSE file in the root directory of this source tree.
 *
 *  @license
 */

/* eslint-disable react/no-array-index-key */

import Attachment from "@carbon/icons-react/es/Attachment.js";
import React, { useMemo, useRef, useState } from "react";
import { useIntl } from "react-intl";
import { shallowEqual, useSelector } from "react-redux";

import {
  BusEventFeedback,
  BusEventType,
  FeedbackInteractionType,
} from "../../../types/events/eventBusTypes";
import { FeedbackButtonsComponent } from "../../react/components/feedback/FeedbackButtonsComponent";
import {
  FeedbackComponent,
  FeedbackSubmitDetails,
} from "../../react/components/feedback/FeedbackComponent";
import { FeedbackInitialValues } from "../../web-components/components/feedbackElement/src/FeedbackElement";
import { CSS_CLASS_PREFIX } from "../../web-components/settings";
import { ResponseStopped } from "../components/ResponseStopped";
import { ConnectToHumanAgent } from "../components/responseTypes/humanAgent/ConnectToHumanAgent";
import { AudioComponent } from "../components/responseTypes/audio/AudioComponent";
import { ButtonItemComponent } from "../components/responseTypes/buttonItem/ButtonItemComponent";
import { CardItemComponent } from "../components/responseTypes/card/CardItemComponent";
import { CarouselItemComponent } from "../components/responseTypes/carousel/CarouselItemComponent";
import { ConversationalSearch } from "../components/responseTypes/conversationalSearch/ConversationalSearch";
import UserDefinedResponse from "../components/responseTypes/custom/UserDefinedResponse";
import { DatePickerComponent } from "../components/responseTypes/datePicker/DatePickerComponent";
import InlineError from "../components/responseTypes/error/InlineError";
import { GridItemComponent } from "../components/responseTypes/grid/GridItemComponent";
import { IFrameMessage } from "../components/responseTypes/iframe/IFrameMessage";
import { Image } from "../components/responseTypes/image/Image";
import { OptionComponent } from "../components/responseTypes/options/OptionComponent";
import TableContainer from "../components/responseTypes/table/TableContainer";
import { TourCard } from "../components/responseTypes/tour/TourCard";
import { StreamingRichText } from "../components/responseTypes/util/StreamingRichText";
import { VideoComponent } from "../components/responseTypes/video/VideoComponent";
import { useLanguagePack } from "../hooks/useLanguagePack";
import { useUUID } from "../hooks/useUUID";
import actions from "../store/actions";
import { selectHumanAgentDisplayState } from "../store/selectors";
import { AppState } from "../../../types/state/AppState";
import {
  LocalMessageItem,
  MessageErrorState,
} from "../../../types/messaging/LocalMessageItem";
import { MessageTypeComponentProps } from "../../../types/messaging/MessageTypeComponentProps";
import {
  getMediaDimensions,
  isRequest,
  isResponse,
  isTextItem,
  renderAsTour,
  renderAsUserDefinedMessage,
} from "../utils/messageUtils";
import { ChainOfThought } from "../../react/components/chainOfThought/ChainOfThought";
import {
  AudioItem,
  ButtonItem,
  CardItem,
  CarouselItem,
  ConnectToHumanAgentItem,
  ConversationalSearchItem,
  DateItem,
  GridItem,
  IFrameItem,
  IFrameItemDisplayOption,
  ImageItem,
  InlineErrorItem,
  InternalMessageRequestType,
  Message,
  MessageHistoryFeedback,
  MessageInputType,
  MessageRequest,
  MessageResponse,
  MessageResponseHistory,
  MessageResponseTypes,
  OptionItem,
  TableItem,
  TextItem,
  UserType,
  VideoItem,
} from "../../../types/messaging/Messages";

/**
 * This component renders a specific message component based on a message's type.
 */
function MessageTypeComponent(props: MessageTypeComponentProps) {
  const {
    allowNewFeedback,
    hideFeedback,
    serviceManager,
    originalMessage,
    message,
  } = props;

  const intl = useIntl();
  const languagePack = useLanguagePack();
  const feedbackDetailsRef = useRef<HTMLDivElement>();
  const agentDisplayState = useSelector(
    selectHumanAgentDisplayState,
    shallowEqual,
  );
  const humanAgentState = useSelector(
    (state: AppState) => state.humanAgentState,
  );
  const persistedHumanAgentState = useSelector(
    (state: AppState) =>
      state.persistedToBrowserStorage.chatState.humanAgentState,
  );
  const feedbackID = message.item.message_item_options?.feedback?.id;
  const feedbackPanelID = useUUID();

  const feedbackHistory = isResponse(originalMessage)
    ? originalMessage.history?.feedback?.[feedbackID]
    : null;

  const feedbackInitialValues = useMemo<FeedbackInitialValues>(() => {
    if (!feedbackHistory) {
      return null;
    }
    return {
      text: feedbackHistory.text,
      selectedCategories: feedbackHistory.categories,
    };
  }, [feedbackHistory]);

  // Indicates if the one of the feedback details are open.
  const [isFeedbackOpen, setIsFeedbackOpen] = useState(false);

  // Indicates if the negative or positive feedback buttons are marked as selected.
  const [isPositiveFeedbackSelected, setIsPositiveFeedbackSelected] = useState(
    feedbackHistory && feedbackHistory.is_positive,
  );
  const [isNegativeFeedbackSelected, setIsNegativeFeedbackSelected] = useState(
    feedbackHistory && !feedbackHistory.is_positive,
  );

  // Indicates if details have been submitted.
  const [isFeedbackSubmitted, setIsFeedbackSubmitted] = useState(
    Boolean(feedbackHistory),
  );

  /**
   * Returns the appropriate component to render the given message.
   */
  function renderSpecificMessage(
    localMessageItem: LocalMessageItem,
    message: Message,
  ) {
    if (isRequest(message)) {
      return renderRequest(localMessageItem, message as MessageRequest);
    }

    if (isResponse(message)) {
      const response = renderResponse(localMessageItem, message);
      const isResponseStopped =
        localMessageItem.item.streaming_metadata?.stream_stopped;
      return (
        <>
          {response}
          {isResponseStopped && <ResponseStopped />}
          {props.showChainOfThought &&
            renderChainOfThought(localMessageItem, message)}
          {renderFeedback(localMessageItem, message)}
        </>
      );
    }

    return false;
  }

  /**
   * Returns the appropriate component to render the given message.
   */
  function renderRequest(
    localMessageItem: LocalMessageItem,
    originalMessage: MessageRequest,
  ) {
    const messageItem = localMessageItem.item;

    if (isTextItem(messageItem)) {
      const text = originalMessage.history?.label || messageItem.text;

      // If this was user entered text, show the user's original text before showing the text that was actually sent to
      // the assistant.
      const userText = localMessageItem.ui_state.originalUserText || text;
      return (
        <div className="WAC__sent--text">
          {originalMessage.input.message_type ===
            (InternalMessageRequestType.FILE as unknown as MessageInputType) && (
            <Attachment
              className="WAC__sent-fileIcon"
              aria-label={props.languagePack.fileSharing_fileIcon}
            />
          )}
          {/* The use of the heading role here is a compromise to enable the use of the 
              next/previous heading hotkeys in JAWS to enable a screen reader user an easier ability to navigate
              messages. */}
          <span role="heading" aria-level={2}>
            {userText}
          </span>
        </div>
      );
    }

    return null;
  }

  /**
   * Returns the appropriate component to render the given message.
   */
  function renderResponse(
    localMessageItem: LocalMessageItem,
    message: MessageResponse,
  ) {
    if (renderAsTour(localMessageItem.item)) {
      // Render an invalid component who's user_defined_type is specifically for the tour beta feature, as a tour.
      return renderTour(localMessageItem);
    }

    if (renderAsUserDefinedMessage(localMessageItem.item)) {
      // Render all invalid components as a user defined response
      return renderUserDefinedResponse(
        localMessageItem as LocalMessageItem<any>,
        message,
      );
    }

    const responseType = localMessageItem.item.response_type;
    const withHuman = Boolean(
<<<<<<< HEAD
      message.history?.response_user_profile?.user_type === UserType.HUMAN ||
        localMessageItem.item.agent_message_type,
=======
      message.message_options?.response_user_profile?.user_type ===
        UserType.HUMAN || localMessageItem.item.agent_message_type
>>>>>>> 363b5966
    );
    switch (responseType) {
      case MessageResponseTypes.TEXT:
        return renderText(
          localMessageItem as LocalMessageItem<TextItem>,
          message,
          withHuman,
        );
      case MessageResponseTypes.IMAGE:
        return renderImage(localMessageItem as LocalMessageItem<ImageItem>);
      case MessageResponseTypes.OPTION:
        return renderOption(
          localMessageItem as LocalMessageItem<OptionItem>,
          message,
        );
      case MessageResponseTypes.CONNECT_TO_HUMAN_AGENT:
        return renderConnectToHumanAgent(
          localMessageItem as LocalMessageItem<ConnectToHumanAgentItem>,
          message as MessageResponse,
        );
      case MessageResponseTypes.INLINE_ERROR:
        return renderInlineError(
          localMessageItem as LocalMessageItem<InlineErrorItem>,
        );
      case MessageResponseTypes.IFRAME:
        return renderIFrameMessage(
          localMessageItem as LocalMessageItem<IFrameItem>,
        );
      case MessageResponseTypes.VIDEO:
        return renderVideoMessage(
          localMessageItem as LocalMessageItem<VideoItem>,
        );
      case MessageResponseTypes.AUDIO:
        return renderAudioMessage(
          localMessageItem as LocalMessageItem<AudioItem>,
        );
      case MessageResponseTypes.DATE:
        return renderDateMessage(
          localMessageItem as LocalMessageItem<DateItem>,
        );
      case MessageResponseTypes.CONVERSATIONAL_SEARCH:
        return renderConversationalSearchMessage(
          localMessageItem as LocalMessageItem<ConversationalSearchItem>,
          message as MessageResponse,
        );
      case MessageResponseTypes.TABLE:
        return renderTable(localMessageItem as LocalMessageItem<TableItem>);
      case MessageResponseTypes.CARD:
        return renderCard(
          localMessageItem as LocalMessageItem<CardItem>,
          message as MessageResponse,
        );
      case MessageResponseTypes.CAROUSEL:
        return renderCarouselMessage(
          localMessageItem as LocalMessageItem<CarouselItem>,
          message as MessageResponse,
        );
      case MessageResponseTypes.BUTTON:
        return renderButtonItem(
          localMessageItem as LocalMessageItem<ButtonItem>,
          message as MessageResponse,
        );
      case MessageResponseTypes.GRID:
        return renderGrid(
          localMessageItem as LocalMessageItem<GridItem>,
          message as MessageResponse,
        );
      default:
        return renderUserDefinedResponse(
          localMessageItem as LocalMessageItem<TextItem>,
          message,
        );
    }
  }

  function renderText(
    message: LocalMessageItem<TextItem>,
    originalMessage: MessageResponse,
    removeHTML: boolean,
  ) {
    if (props.isNestedMessageItem) {
      return renderRichText(
        message,
        removeHTML,
        originalMessage as MessageResponse,
      );
    }

    // For text provided by the assistant, pass it through some HTML formatting before displaying it.
    return (
      <div>
        {renderRichText(
          message,
          removeHTML,
          originalMessage as MessageResponse,
        )}
      </div>
    );
  }

  function renderRichText(
    localMessageItem: LocalMessageItem<TextItem>,
    removeHTML: boolean,
    originalMessage?: MessageResponse,
  ) {
    return (
      <StreamingRichText
        text={localMessageItem.item.text}
        streamingState={localMessageItem.ui_state.streamingState}
        isStreamingError={
          originalMessage?.history?.error_state ===
          MessageErrorState.FAILED_WHILE_STREAMING
        }
        removeHTML={removeHTML}
        doAutoScroll={props.doAutoScroll}
      />
    );
  }

  function renderOption(
    message: LocalMessageItem<OptionItem>,
    originalMessage: Message,
  ) {
    const {
      languagePack,
      requestInputFocus,
      serviceManager,
      disableUserInputs,
      isMessageForInput,
    } = props;
    const withHumanAgent = Boolean(message.item.agent_message_type);

    return (
      <OptionComponent
        localMessage={message}
        originalMessage={originalMessage}
        languagePack={languagePack}
        disableUserInputs={disableUserInputs || !isMessageForInput}
        requestInputFocus={requestInputFocus}
        serviceManager={serviceManager}
        shouldRemoveHTMLBeforeMarkdownConversion={withHumanAgent}
      />
    );
  }

  function renderImage(message: LocalMessageItem<ImageItem>) {
    const { languagePack, serviceManager } = props;
    const { useAITheme } = serviceManager.store.getState().theme;

    return (
      <Image
        imageError={languagePack.errors_imageSource}
        source={message.item.source}
        title={message.item.title}
        description={message.item.description}
        altText={message.item.alt_text}
        needsAnnouncement={message.ui_state.needsAnnouncement}
        useAITheme={useAITheme}
      />
    );
  }

  function renderInlineError(message: LocalMessageItem<TextItem>) {
    return <InlineError text={message.item.text} />;
  }

  function renderIFrameMessage(message: LocalMessageItem<IFrameItem>) {
    const { doAutoScroll, isNestedMessageItem } = props;
    const display = isNestedMessageItem
      ? IFrameItemDisplayOption.INLINE
      : undefined;

    return (
      <IFrameMessage
        localMessage={message}
        doAutoScroll={doAutoScroll}
        displayOverride={display}
      />
    );
  }

  function renderVideoMessage(message: LocalMessageItem<VideoItem>) {
    const { doAutoScroll } = props;
    const { item } = message;
    const { source, title, description, alt_text } = item;
    return (
      <VideoComponent
        source={source}
        title={title}
        description={description}
        baseHeight={getMediaDimensions(item)?.base_height}
        ariaLabel={alt_text}
        doAutoScroll={doAutoScroll}
        needsAnnouncement={message.ui_state.needsAnnouncement}
      />
    );
  }

  function renderAudioMessage(message: LocalMessageItem<AudioItem>) {
    const { doAutoScroll } = props;
    const { source, title, description, alt_text } = message.item;
    return (
      <AudioComponent
        source={source}
        title={title}
        description={description}
        ariaLabel={alt_text}
        doAutoScroll={doAutoScroll}
        needsAnnouncement={message.ui_state.needsAnnouncement}
      />
    );
  }

  function renderDateMessage(message: LocalMessageItem<DateItem>) {
    return (
      <DatePickerComponent
        localMessage={message}
        disabled={!props.isMessageForInput}
        scrollElementIntoView={props.scrollElementIntoView}
      />
    );
  }

  function renderUserDefinedResponse(
    message: LocalMessageItem,
    originalMessage: MessageResponse,
  ) {
    const { serviceManager } = props;
    return (
      <UserDefinedResponse
        streamingState={message.ui_state.streamingState}
        isStreamingError={
          originalMessage?.history?.error_state ===
          MessageErrorState.FAILED_WHILE_STREAMING
        }
        doAutoScroll={props.doAutoScroll}
        localMessageID={message.ui_state.id}
        serviceManager={serviceManager}
      />
    );
  }

  function renderTour(message: LocalMessageItem) {
    const { serviceManager } = props;

    return <TourCard message={message} serviceManager={serviceManager} />;
  }

  function renderConnectToHumanAgent(
    message: LocalMessageItem,
    originalMessage: MessageResponse,
  ) {
    const {
      languagePack,
      config,
      serviceManager,
      disableUserInputs,
      isMessageForInput,
    } = props;

    return (
      <ConnectToHumanAgent
        localMessage={message}
        originalMessage={originalMessage}
        languagePack={languagePack}
        config={config}
        serviceManager={serviceManager}
        humanAgentState={humanAgentState}
        agentDisplayState={agentDisplayState}
        persistedHumanAgentState={persistedHumanAgentState}
        disableUserInputs={disableUserInputs || !isMessageForInput}
        requestFocus={props.requestInputFocus}
      />
    );
  }

  function renderCard(
    message: LocalMessageItem<CardItem>,
    originalMessage: MessageResponse,
  ) {
    const { isMessageForInput, requestInputFocus } = props;
    return (
      <CardItemComponent
        localMessageItem={message}
        fullMessage={originalMessage}
        isMessageForInput={isMessageForInput}
        requestFocus={requestInputFocus}
        renderMessageComponent={(childProps) => (
          <MessageTypeComponent {...childProps} />
        )}
      />
    );
  }

  function renderConversationalSearchMessage(
    localMessageItem: LocalMessageItem<ConversationalSearchItem>,
    fullMessage: MessageResponse,
  ) {
    const { scrollElementIntoView, doAutoScroll } = props;
    return (
      <ConversationalSearch
        localMessageItem={localMessageItem}
        scrollElementIntoView={scrollElementIntoView}
        isStreamingError={
          fullMessage?.history?.error_state ===
          MessageErrorState.FAILED_WHILE_STREAMING
        }
        doAutoScroll={doAutoScroll}
      />
    );
  }

  function renderButtonItem(
    message: LocalMessageItem<ButtonItem>,
    originalMessage: MessageResponse,
  ) {
    const { isMessageForInput, requestInputFocus } = props;
    return (
      <ButtonItemComponent
        localMessageItem={message}
        fullMessage={originalMessage}
        isMessageForInput={isMessageForInput}
        requestFocus={requestInputFocus}
      />
    );
  }

  function renderCarouselMessage(
    message: LocalMessageItem<CarouselItem>,
    originalMessage: MessageResponse,
  ) {
    const { isMessageForInput, requestInputFocus } = props;
    return (
      <CarouselItemComponent
        localMessageItem={message}
        fullMessage={originalMessage}
        isMessageForInput={isMessageForInput}
        requestFocus={requestInputFocus}
        renderMessageComponent={(childProps) => (
          <MessageTypeComponent {...childProps} />
        )}
      />
    );
  }

  function renderGrid(
    message: LocalMessageItem<GridItem>,
    originalMessage: MessageResponse,
  ) {
    return (
      <GridItemComponent
        localMessageItem={message}
        originalMessage={originalMessage}
        renderMessageComponent={(childProps) => (
          <MessageTypeComponent {...childProps} />
        )}
      />
    );
  }

  function renderTable(message: LocalMessageItem<TableItem>) {
    return <TableContainer tableItem={message.item} />;
  }

  function scrollChainOfThought(open: boolean, element: HTMLElement) {
    if (open) {
      setTimeout(() => {
        props.scrollElementIntoView(element, 64, 64);
      });
    }
  }

  function formatStepLabelText({
    stepNumber,
    stepTitle,
  }: {
    stepNumber: number;
    stepTitle: string;
  }) {
    return intl.formatMessage(
      { id: "chainOfThought_stepTitle" },
      { stepNumber, stepTitle },
    );
  }

  /**
   * Renders chain of thought component for the given {@link MessageResponse}.
   */
  function renderChainOfThought(
    localMessageItem: LocalMessageItem,
    message: MessageResponse
  ) {
    const chainOfThought = message.message_options?.chain_of_thought;
    if (!chainOfThought || props.isNestedMessageItem) {
      return false;
    }
    console.log("renderChainOfThought", chainOfThought);
    return (
      <ChainOfThought
        steps={chainOfThought}
        onToggle={scrollChainOfThought}
        onStepToggle={scrollChainOfThought}
        formatStepLabelText={formatStepLabelText}
        explainabilityText={languagePack.chainOfThought_explainabilityLabel}
        inputLabelText={languagePack.chainOfThought_inputLabel}
        outputLabelText={languagePack.chainOfThought_outputLabel}
        toolLabelText={languagePack.chainOfThought_toolLabel}
      />
    );
  }

  /**
   * Renders the feedback options for the given message item if appropriate.
   */
  function renderFeedback(
    localMessageItem: LocalMessageItem,
    message: MessageResponse,
  ) {
    const feedbackOptions =
      localMessageItem.item.message_item_options?.feedback || {};

    const {
      id: feedbackID,
      is_on,
      show_positive_details = true,
      show_negative_details = true,
      show_text_area = true,
      show_prompt = true,
      title,
      prompt,
      categories,
      placeholder,
      disclaimer,
    } = feedbackOptions;

    if (
      props.isNestedMessageItem ||
      hideFeedback ||
      (!allowNewFeedback && !feedbackHistory) ||
      !is_on
    ) {
      return false;
    }

    /**
     * Updates the message history with the feedback data provided.
     */
    function updateFeedbackHistory(data: MessageHistoryFeedback) {
      if (feedbackID) {
        const history: MessageResponseHistory = {
          feedback: {
            [feedbackID]: data,
          },
        };
        serviceManager.store.dispatch(
          actions.mergeMessageHistory(localMessageItem.fullMessageID, history),
        );
      }
    }

    /**
     * Handles when one of the feedback buttons is clicked. We also treat clicking the cancel button the same way as
     * clicking the feedback button.
     */
    function onFeedbackClicked(isPositive: boolean) {
      const toggleToSelected = isPositive
        ? !isPositiveFeedbackSelected
        : !isNegativeFeedbackSelected;
      const openDetails =
        (isPositive ? show_positive_details : show_negative_details) &&
        toggleToSelected;

      if (toggleToSelected && !openDetails) {
        // If the button has been toggled to selected but we're not showing details, that means the option is considered
        // immediately submitted.
        updateFeedbackHistory({ is_positive: isPositive });
        setIsFeedbackSubmitted(true);

        serviceManager.fire({
          type: BusEventType.FEEDBACK,
          messageItem: localMessageItem.item,
          message,
          interactionType: FeedbackInteractionType.SUBMITTED,
          isPositive,
        } satisfies BusEventFeedback);
      } else {
        setIsFeedbackOpen(openDetails);
        if (openDetails) {
          setTimeout(() => {
            props.scrollElementIntoView(feedbackDetailsRef.current, 48, 56);
          });
        }

        serviceManager.fire({
          type: BusEventType.FEEDBACK,
          messageItem: localMessageItem.item,
          message,
          interactionType: openDetails
            ? FeedbackInteractionType.DETAILS_OPENED
            : FeedbackInteractionType.DETAILS_CLOSED,
          isPositive,
        } satisfies BusEventFeedback);
      }

      setIsPositiveFeedbackSelected(isPositive ? toggleToSelected : false);
      setIsNegativeFeedbackSelected(isPositive ? false : toggleToSelected);
    }

    /**
     * Handles when the feedback submit button is clicked.
     */
    function onSubmit(isPositive: boolean, details: FeedbackSubmitDetails) {
      setIsFeedbackSubmitted(true);
      setIsFeedbackOpen(false);

      const event: BusEventFeedback = {
        type: BusEventType.FEEDBACK,
        messageItem: localMessageItem.item,
        message,
        interactionType: FeedbackInteractionType.SUBMITTED,
        isPositive,
        text: details.text,
        categories: details.selectedCategories,
      };
      serviceManager.fire(event);

      // Submit this update to be recorded in history.
      updateFeedbackHistory({
        is_positive: event.isPositive,
        text: event.text,
        categories: event.categories,
      });
    }

    /**
     * Render the feedback popup for either positive or negative feedback.
     */
    function renderFeedbackPopup(isPositive: boolean) {
      // Only one popup can be open and which one is opened depends on which feedback is selected.
      const isOpen =
        isFeedbackOpen &&
        (isPositive ? isPositiveFeedbackSelected : isNegativeFeedbackSelected);

      let filteredCategories;
      // Categories can be an array of strings or an object with positive and negative arrays.
      if (Array.isArray(categories)) {
        filteredCategories = categories;
      } else if (isPositive) {
        filteredCategories = categories?.positive;
      } else {
        filteredCategories = categories?.negative;
      }

      return (
        <FeedbackComponent
          class={`${CSS_CLASS_PREFIX}-feedbackDetails-${
            isPositive ? "positive" : "negative"
          }`}
          id={`${feedbackPanelID}-feedback-${
            isPositive ? "positive" : "negative"
          }`}
          isOpen={isOpen}
          isReadonly={isFeedbackSubmitted}
          onClose={() => onFeedbackClicked(isPositive)}
          onSubmit={(details) => onSubmit(isPositive, details)}
          initialValues={
            feedbackHistory && feedbackHistory?.is_positive === isPositive
              ? feedbackInitialValues
              : null
          }
          showTextArea={show_text_area}
          showPrompt={show_prompt}
          title={title || languagePack.feedback_defaultTitle}
          prompt={prompt || languagePack.feedback_defaultPrompt}
          categories={filteredCategories}
          placeholder={placeholder || languagePack.feedback_defaultPlaceholder}
          disclaimer={disclaimer}
          submitLabel={languagePack.feedback_submitLabel}
          cancelLabel={languagePack.feedback_cancelLabel}
        />
      );
    }

    return (
      <div className="WAC__received--feedback">
        <FeedbackButtonsComponent
          isPositiveOpen={isFeedbackOpen && isPositiveFeedbackSelected}
          isNegativeOpen={isFeedbackOpen && isNegativeFeedbackSelected}
          isPositiveSelected={isPositiveFeedbackSelected}
          isNegativeSelected={isNegativeFeedbackSelected}
          hasPositiveDetails={show_positive_details}
          hasNegativeDetails={show_negative_details}
          isPositiveDisabled={isNegativeFeedbackSelected || isFeedbackSubmitted}
          isNegativeDisabled={isPositiveFeedbackSelected || isFeedbackSubmitted}
          positiveLabel={languagePack.feedback_positiveLabel}
          negativeLabel={languagePack.feedback_negativeLabel}
          panelID={feedbackPanelID}
          onClick={onFeedbackClicked}
        />
        <div ref={feedbackDetailsRef}>
          {renderFeedbackPopup(true)}
          {renderFeedbackPopup(false)}
        </div>
      </div>
    );
  }
  return renderSpecificMessage(props.message, props.originalMessage);
}

export { MessageTypeComponent };<|MERGE_RESOLUTION|>--- conflicted
+++ resolved
@@ -203,7 +203,7 @@
               aria-label={props.languagePack.fileSharing_fileIcon}
             />
           )}
-          {/* The use of the heading role here is a compromise to enable the use of the 
+          {/* The use of the heading role here is a compromise to enable the use of the
               next/previous heading hotkeys in JAWS to enable a screen reader user an easier ability to navigate
               messages. */}
           <span role="heading" aria-level={2}>
@@ -238,13 +238,8 @@
 
     const responseType = localMessageItem.item.response_type;
     const withHuman = Boolean(
-<<<<<<< HEAD
-      message.history?.response_user_profile?.user_type === UserType.HUMAN ||
-        localMessageItem.item.agent_message_type,
-=======
       message.message_options?.response_user_profile?.user_type ===
-        UserType.HUMAN || localMessageItem.item.agent_message_type
->>>>>>> 363b5966
+        UserType.HUMAN || localMessageItem.item.agent_message_type,
     );
     switch (responseType) {
       case MessageResponseTypes.TEXT:
@@ -635,7 +630,7 @@
    */
   function renderChainOfThought(
     localMessageItem: LocalMessageItem,
-    message: MessageResponse
+    message: MessageResponse,
   ) {
     const chainOfThought = message.message_options?.chain_of_thought;
     if (!chainOfThought || props.isNestedMessageItem) {
