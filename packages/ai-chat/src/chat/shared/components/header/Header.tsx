--- conflicted
+++ resolved
@@ -197,16 +197,6 @@
   const chatHeaderConfig = useSelector(
     (state: AppState) => state.chatHeaderState.config,
   );
-<<<<<<< HEAD
-  const chatWidthBreakpoint = useSelector(
-    (state: AppState) => state.chatWidthBreakpoint,
-  );
-  const maxVisibleHeaderObjects = useSelector(
-    (state: AppState) => state.chatHeaderState.maxVisibleHeaderObjects,
-  );
-=======
-
->>>>>>> e0991f44
   const [overflowIsOpen, setOverflowIsOpen] = useState(false);
   const [confirmModelOpen, setConfirmModelOpen] = useState(false);
 
@@ -296,186 +286,6 @@
     },
   }));
 
-<<<<<<< HEAD
-  /**
-   * A function that takes the given menu item type and returns it's associated chat header menu item component.
-   */
-  function getComponentInMenu(
-    item: ChatHeaderMenuItemTypes,
-    index: number,
-    list: ChatHeaderMenuItemTypes[],
-  ) {
-    switch (item.type) {
-      case ChatHeaderObjectType.LINK:
-        return (
-          <ChatHeaderMenuItem
-            // eslint-disable-next-line react/no-array-index-key
-            key={index}
-            label={item.label}
-            url={item.url}
-            isNewTab={item.isNewTab}
-            onClick={() => {
-              // Move focus back to the overflow menu button.
-              doFocusRef(overflowRef);
-            }}
-          />
-        );
-      case ChatHeaderObjectType.BUTTON:
-        // eslint-disable-next-line react/no-array-index-key
-        return (
-          <ChatHeaderMenuItem
-            key={index}
-            label={item.label}
-            onClick={() => {
-              item.onClick?.();
-              // Move focus back to the overflow menu button.
-              doFocusRef(overflowRef);
-            }}
-          />
-        );
-      case ChatHeaderObjectType.RADIO_GROUP: {
-        const nextObject = list[index + 1];
-        return (
-          // eslint-disable-next-line react/no-array-index-key
-          <Fragment key={index}>
-            {index !== 0 && <MenuItemDivider />}
-            <ChatHeaderMenuItemRadioGroup
-              label={item.label}
-              items={item.items}
-              defaultSelectedItem={item.defaultSelectedItem}
-              selectedItem={selectedGroupMenuitems[item.label]}
-              onChange={(selectedItem) => {
-                setSelectedGroupMenuItems((prevState) => ({
-                  ...prevState,
-                  [item.label]: selectedItem,
-                }));
-                item.onChange?.(selectedItem);
-              }}
-            />
-            {Boolean(nextObject) &&
-              nextObject.type !== ChatHeaderObjectType.RADIO_GROUP && (
-                <MenuItemDivider />
-              )}
-          </Fragment>
-        );
-      }
-      case ChatHeaderObjectType.MENU:
-        return (
-          <ChatHeaderMenuItem
-            // eslint-disable-next-line react/no-array-index-key
-            key={index}
-            label={item.label}
-          >
-            {item.items
-              // Filter out menu objects from submenus to prevent having more than 1 level of submenus.
-              .filter(
-                (menuItem) =>
-                  (menuItem.type as string) !== ChatHeaderObjectType.MENU,
-              )
-              .map(getComponentInMenu)}
-          </ChatHeaderMenuItem>
-        );
-      default:
-        return null;
-    }
-  }
-
-  /**
-   * A function that takes the given chat header object and returns the associated component.
-   */
-  function getComponentInChatHeader(
-    headerObject: ChatHeaderObjectTypes,
-    index: number,
-  ) {
-    switch (headerObject.type) {
-      case ChatHeaderObjectType.LINK:
-        // eslint-disable-next-line react/no-array-index-key
-        return (
-          <ChatHeaderLink
-            key={index}
-            label={headerObject.label}
-            url={headerObject.url}
-            isNewTab={headerObject.isNewTab}
-          />
-        );
-      case ChatHeaderObjectType.MENU:
-        return (
-          // eslint-disable-next-line react/no-array-index-key
-          <ChatHeaderMenuButton
-            key={index}
-            label={headerObject.label}
-            menuAlignment="bottom-start"
-          >
-            {headerObject.items.map(getComponentInMenu)}
-          </ChatHeaderMenuButton>
-        );
-      case ChatHeaderObjectType.BUTTON:
-        return (
-          <Button
-            // eslint-disable-next-line react/no-array-index-key
-            key={index}
-            kind={ButtonKindEnum.GHOST}
-            size={ButtonSizeEnum.MEDIUM}
-            onClick={headerObject.onClick}
-          >
-            {headerObject.label}
-          </Button>
-        );
-      default:
-        return null;
-    }
-  }
-
-  // Determine if there are chat header object that need to be displayed in the overflow menu.
-  let leftObjectsLength = 0;
-  let rightObjectsLength = 0;
-
-  if (enableChatHeaderConfig) {
-    leftObjectsLength = chatHeaderConfig?.left?.length ?? 0;
-    rightObjectsLength = chatHeaderConfig?.right?.length ?? 0;
-  }
-
-  const isLeftObjectsInOverflow = leftObjectsLength > maxVisibleHeaderObjects;
-  const isRightObjectsInOverflow = rightObjectsLength > maxVisibleHeaderObjects;
-
-  const hasChatHeaderObjects = leftObjectsLength || rightObjectsLength;
-  const renderChatHeaderObjectsInOverflow =
-    hasChatHeaderObjects &&
-    (!isWideWidth || isLeftObjectsInOverflow || isRightObjectsInOverflow);
-  const hasOverflow =
-    Boolean(overflowItems?.length) || renderChatHeaderObjectsInOverflow;
-  const isRTL = document.dir === "rtl";
-
-  // The list of component to render in the left chat header container.
-  let leftChatHeaderComponents = null;
-  // The list of component to render in the right chat header container.
-  let rightChatHeaderComponents = null;
-  // The list of components that don't fit in the left chat header container to render in the overflow menu.
-  let leftChatHeaderMenuComponents = null;
-  // The list of components that don't fit in the right chat header container to render in the overflow menu.
-  let rightChatHeaderMenuComponents = null;
-
-  if (enableChatHeaderConfig) {
-    leftChatHeaderComponents = chatHeaderConfig?.left
-      ?.slice(0, isLeftObjectsInOverflow ? maxVisibleHeaderObjects : undefined)
-      .map(getComponentInChatHeader);
-    rightChatHeaderComponents = chatHeaderConfig?.right
-      ?.slice(0, isRightObjectsInOverflow ? maxVisibleHeaderObjects : undefined)
-      .map(getComponentInChatHeader);
-    leftChatHeaderMenuComponents =
-      isLeftObjectsInOverflow &&
-      chatHeaderConfig?.left
-        ?.slice(maxVisibleHeaderObjects)
-        .map(getComponentInMenu);
-    rightChatHeaderMenuComponents =
-      isRightObjectsInOverflow &&
-      chatHeaderConfig?.right
-        ?.slice(maxVisibleHeaderObjects)
-        .map(getComponentInMenu);
-  }
-
-=======
->>>>>>> e0991f44
   let leftContent;
 
   if (overflowItems) {
@@ -532,64 +342,6 @@
     );
   }
 
-<<<<<<< HEAD
-  // This effect sets a resize observer for the center objects container to set the max number of visible objects in
-  // This helps determine how many elements can be in the chat header and in the overflow menu.
-  useEffect(() => {
-    if (!isWideWidth) {
-      serviceManager.store.dispatch(actions.setMaxVisibleHeaderObjects(0));
-      return undefined;
-    }
-
-    if (!enableChatHeaderConfig) {
-      return undefined;
-    }
-
-    const centerResizeObserver = new ResizeObserver(() => {
-      const centerGapElement = centerGapRef.current;
-      if (centerGapElement) {
-        if (
-          centerGapElement.offsetWidth > HEADER_OBJECTS_GAP_MIN_SIZE ||
-          centerGapElement.offsetWidth === 0
-        ) {
-          // Determine the new max number of visible header objects by:
-          // * Subtracting minimum gap size from current center content width
-          //   - We subtract the gap size from the center content width so it's accounted for when determining max
-          //     number of visible header objects. There will always be a gap between the left and right objects.
-          // * Divide the minimum gap size, multiply by 2
-          //   - The number of header objects on both the left and right side should be even so we mutiply the
-          //     the assumed size of a chat header object (which can be arbitrary) by 2.
-          //
-          // Example: (500 - 100) / (200) = 2 objects on both the left and right side with 100px of space for the
-          //          center gap.
-          let newTotal = Math.floor(
-            (centerObjectsRef.current.offsetWidth -
-              HEADER_OBJECTS_GAP_MIN_SIZE) /
-              (HEADER_OBJECTS_GAP_MIN_SIZE * 2),
-          );
-
-          if (newTotal < 0) {
-            newTotal = 0;
-          }
-
-          setTimeout(() => {
-            serviceManager.store.dispatch(
-              actions.setMaxVisibleHeaderObjects(newTotal),
-            );
-          });
-        }
-      }
-    });
-
-    centerResizeObserver.observe(centerObjectsRef.current);
-
-    return () => {
-      centerResizeObserver.disconnect();
-    };
-  }, [isWideWidth, enableChatHeaderConfig, serviceManager]);
-
-=======
->>>>>>> e0991f44
   useEffect(() => {
     if (isImageError && prevChatHeaderAvatarURL !== headerAvatarConfig?.url) {
       setIsImageError(false);
