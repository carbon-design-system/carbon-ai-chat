/*
 *  Copyright IBM Corp. 2025
 *
 *  This source code is licensed under the Apache-2.0 license found in the
 *  LICENSE file in the root directory of this source tree.
 *
 *  @license
 */

<<<<<<< HEAD
import "@carbon/web-components/es/components/slug/index.js";
import CDSButton from "@carbon/web-components/es/components/button/button.js";
import Button, {
  BUTTON_KIND,
  BUTTON_SIZE,
  BUTTON_TOOLTIP_POSITION,
} from "../../../react/carbon/Button";
import CDSMenu from "@carbon/web-components/es/components/menu/menu.js";
import MenuItem from "../../../react/carbon/MenuItem";
import CloseLarge16 from "@carbon/icons/es/close--large/16.js";
import DownToBottom16 from "@carbon/icons/es/down-to-bottom/16.js";
import Restart16 from "@carbon/icons/es/restart/16.js";
import SidePanelClose16 from "@carbon/icons/es/side-panel--close/16.js";
import SubtractLarge16 from "@carbon/icons/es/subtract--large/16.js";
import Menu16 from "@carbon/icons/es/menu/16.js";
import Close16 from "@carbon/icons/es/close/16.js";
import { AI_LABEL_SIZE } from "@carbon/web-components/es/components/ai-label/defs.js";
import { POPOVER_ALIGNMENT } from "@carbon/web-components/es/components/popover/defs.js";
=======
import "@carbon/web-components/es-custom/components/slug/index.js";

import Close from "@carbon/icons-react/es/Close.js";
import CloseLarge from "@carbon/icons-react/es/CloseLarge.js";
import DownToBottom from "@carbon/icons-react/es/DownToBottom.js";
import Menu from "@carbon/icons-react/es/Menu.js";
import Restart from "@carbon/icons-react/es/Restart.js";
import SidePanelClose from "@carbon/icons-react/es/SidePanelClose.js";
import SubtractLarge from "@carbon/icons-react/es/SubtractLarge.js";
import {
  Button,
  ButtonTooltipAlignment,
  ButtonTooltipPosition,
  MenuItem,
} from "@carbon/react";
import { AI_LABEL_SIZE } from "@carbon/web-components/es-custom/components/ai-label/defs.js";
import { POPOVER_ALIGNMENT } from "@carbon/web-components/es-custom/components/popover/defs.js";
>>>>>>> 877f4beb
import cx from "classnames";
import React, {
  forwardRef,
  Ref,
  RefObject,
  useCallback,
  useContext,
  useEffect,
  useImperativeHandle,
  useRef,
  useState,
} from "react";
import { useSelector } from "react-redux";
import { carbonIconToReact } from "../../utils/carbonIcon";
import { ChatHeaderAvatarConfig } from "../../../../types/instance/ChatInstance";
import { ChatHeaderAvatar } from "../../../react/components/chatHeader/ChatHeaderAvatar";
import { ChatHeaderOverflowMenu } from "../../../react/components/chatHeader/ChatHeaderOverflowMenu";
import { ChatHeaderTitle } from "../../../react/components/chatHeader/ChatHeaderTitle";
import { HideComponentContext } from "../../contexts/HideComponentContext";
import { useLanguagePack } from "../../hooks/useLanguagePack";
import { usePrevious } from "../../hooks/usePrevious";
import { useServiceManager } from "../../hooks/useServiceManager";
import { AppState } from "../../../../types/state/AppState";
import { HasChildren } from "../../../../types/utilities/HasChildren";
import { HasClassName } from "../../../../types/utilities/HasClassName";
import { HasRequestFocus } from "../../../../types/utilities/HasRequestFocus";
import { BrandColorKind, WriteableElementName } from "../../utils/constants";
import { doFocusRef } from "../../utils/domUtils";
import { ConfirmModal } from "../modals/ConfirmModal";
import WriteableElement from "../WriteableElement";
// The React AI Slug from @carbon/react doesn't work in ShadowRoot, so we need to use the web component one.
import { AISlug } from "./AISlug";
import { MinimizeButtonIconType } from "../../../../types/config/PublicConfig";
import { OverlayPanelName } from "../OverlayPanel";
import { makeTestId, PageObjectId, TestId } from "../../utils/PageObjectId";

const Close = carbonIconToReact(Close16);
const Menu = carbonIconToReact(Menu16);
const CloseLarge = carbonIconToReact(CloseLarge16);
const DownToBottom = carbonIconToReact(DownToBottom16);
const Restart = carbonIconToReact(Restart16);
const SidePanelClose = carbonIconToReact(SidePanelClose16);
const SubtractLarge = carbonIconToReact(SubtractLarge16);

interface HeaderProps {
  /**
   * The name to display.
   */
  displayName?: string;

  /**
   * The config of the chat header avatar.
   */
  headerAvatarConfig?: ChatHeaderAvatarConfig;

  /**
   * Indicates if the close button should be hidden. This value is overridden if the top-level public config
   * hideCloseButton option is set to true.
   */
  hideCloseButton?: boolean;

  /**
   * Indicates if the close-and-restart button should be hidden. This property only applies if the close-and-restart
   * button is enabled.
   */
  hideCloseAndRestartButton?: boolean;

  /**
   * Indicates if the back button should be rendered.
   */
  showBackButton?: boolean;

  /**
   * Indicates if the restart button should be rendered.
   */
  showRestartButton?: boolean;

  /**
   * Indicates if the AI theme should be used.
   */
  useAITheme?: boolean;

  /**
   * The aria label to display on the back button.
   */
  labelBackButton?: string;

  /**
   * The type of button class to use on the back button.
   */
  backButtonType?: BUTTON_KIND;

  /**
   * The brand color type to use for the header. This will default to "primary".
   */
  brandColor?: BrandColorKind;

  /**
   * Determines if the chat header items should be visible.
   */
  enableChatHeaderConfig?: boolean;

  /**
   * Called when the close button is clicked.
   */
  onClickClose?: () => void;

  /**
   * Called when the back button is clicked.
   */
  onClickBack?: () => void;

  /**
   * Called when the restart button is clicked.
   */
  onClickRestart?: () => void;

  /**
   * This callback is called when the user clicks the close-and-restart button and confirms the action.
   */
  onCloseAndRestart?: () => void;

  /**
   * The contents/icon to display for the "back" button.
   */
  backContent?: React.ReactNode;

  /**
   * The list of items to display in the overflow menu.
   */
  overflowItems?: string[];

  /**
   * The callback to call when an overflow item is chosen. This will return the index of the item that was clicked.
   */
  overflowClicked?: (index: number) => void;

  /**
   * The header component is used by multiple panels. This is a prefix for data-testid to keep buttons
   * in the header obviously unique.
   */
  testIdPrefix: OverlayPanelName;
}

/**
 * This displays the main header.
 */
function Header(props: HeaderProps, ref: Ref<HasRequestFocus>) {
  const {
    displayName,
    backContent,
    showRestartButton,
    showBackButton,
    useAITheme,
    labelBackButton,
    onClickClose,
    onClickRestart,
    onCloseAndRestart,
    onClickBack,
    overflowItems,
    overflowClicked,
    backButtonType,
    hideCloseButton,
    hideCloseAndRestartButton,
    brandColor = "primary",
    enableChatHeaderConfig,
    headerAvatarConfig,
    testIdPrefix,
  } = props;

  const backButtonRef = useRef<CDSButton>();
  const restartButtonRef = useRef<CDSButton>();
  const closeAndRestartButtonRef = useRef<CDSButton>();
  const closeButtonRef = useRef<CDSButton>();
  const overflowRef = useRef<CDSMenu>();
  const serviceManager = useServiceManager();
  const languagePack = useLanguagePack();
  const publicConfig = useSelector((state: AppState) => state.config.public);
  const isRTL = document.dir === "rtl";
  const chatHeaderConfig = useSelector(
    (state: AppState) => state.chatHeaderState.config,
  );
  const [overflowIsOpen, setOverflowIsOpen] = useState(false);
  const [confirmModelOpen, setConfirmModelOpen] = useState(false);

  const [isImageError, setIsImageError] = useState(false);
  const hasHeaderAvatar = Boolean(headerAvatarConfig) && !isImageError;
  const isHidden = useContext(HideComponentContext);
  const prevChatHeaderAvatarURL = usePrevious(headerAvatarConfig?.url);

  const { headerConfig } = publicConfig;

  // The title and name to display in the header from the chat header config.
  const chatHeaderTitle = enableChatHeaderConfig
    ? chatHeaderConfig?.headerTitle?.title
    : undefined;
  const chatHeaderName = enableChatHeaderConfig
    ? chatHeaderConfig?.headerTitle?.name
    : undefined;
  // The chat name to display in the chat header, the configured chat header name should take priority.
  const chatHeaderDisplayName = chatHeaderName || displayName;

  const closeConfirmModel = useCallback(() => {
    setConfirmModelOpen(false);
  }, []);

  const showCloseAndRestartButton =
    headerConfig?.showCloseAndRestartButton &&
    !hideCloseAndRestartButton &&
    onCloseAndRestart;

  const useHideCloseButton =
    headerConfig?.hideMinimizeButton || hideCloseButton;

  // The icon to use for the close button.
  let closeIcon: React.ReactNode;
  let closeReverseIcon = false;
  let closeIsReversible = true;
  const minimizeButtonIconType = headerConfig?.minimizeButtonIconType;
  switch (minimizeButtonIconType) {
    case MinimizeButtonIconType.CLOSE:
      closeIcon = (
        <CloseLarge
          aria-label={languagePack.launcher_isOpen}
          slot="icon"
          className="WACIcon__Close"
        />
      );
      break;
    case MinimizeButtonIconType.MINIMIZE:
      closeIcon = (
        <SubtractLarge
          aria-label={languagePack.launcher_isOpen}
          slot="icon"
          className="WACIcon__Subtract"
        />
      );
      break;
    case MinimizeButtonIconType.SIDE_PANEL_LEFT:
      closeIsReversible = false;
      closeIcon = (
        <SidePanelClose
          aria-label={languagePack.launcher_isOpen}
          slot="icon"
          className="WACIcon__SidePanelClose"
        />
      );
      break;
    case MinimizeButtonIconType.SIDE_PANEL_RIGHT:
      closeIsReversible = false;
      closeReverseIcon = true;
      closeIcon = (
        <SidePanelClose
          aria-label={languagePack.launcher_isOpen}
          slot="icon"
          className="WACIcon__SidePanelClose"
        />
      );
      break;
    default: {
      closeIcon = (
        <SubtractLarge
          aria-label={languagePack.launcher_isOpen}
          slot="icon"
          className="WACIcon__Subtract"
        />
      );
      break;
    }
  }

  if (showCloseAndRestartButton && showRestartButton) {
    throw new Error(
      "You cannot enable both the restart button and the close-and-restart buttons.",
    );
  }

  const onConfirm = useCallback(() => {
    setConfirmModelOpen(false);
    onCloseAndRestart();
  }, [onCloseAndRestart]);

  // Add a "requestFocus" imperative function to the ref so other components can trigger focus here.
  useImperativeHandle(ref, () => ({
    requestFocus: () => {
      if (closeButtonRef.current) {
        doFocusRef(closeButtonRef, false, true);
        return true;
      }
      if (backButtonRef.current) {
        doFocusRef(backButtonRef, false, true);
        return true;
      }
      if (restartButtonRef.current) {
        doFocusRef(restartButtonRef, false, true);
        return true;
      }
      return false;
    },
  }));

  let leftContent;

  if (overflowItems) {
    // If there are overflow items, we need to show the overflow menu. This overrides any back button that may be
    // present.
    leftContent = (
      <ChatHeaderOverflowMenu
        className="WACHeader__OverflowMenu"
        renderIcon={overflowIsOpen ? Close : Menu}
        iconDescription={languagePack.header_overflowMenu_options}
        ariaLabel={languagePack.components_overflow_ariaLabel}
        containerRef={overflowRef}
        tooltipPosition={
          isRTL ? BUTTON_TOOLTIP_POSITION.LEFT : BUTTON_TOOLTIP_POSITION.RIGHT
        }
        menuAlignment="bottom-start"
        onOpen={() => {
          // This requires a setTimeout because of an apparent bug in the Carbon components. If the icon changes
          // when you click on it, the component swaps in a new icon meaning the old icon is no longer part of the
          // DOM and the component detects this as a "clicked outside" which triggers the component to close. This will
          // delay the swapping of the icon until after component is open.
          setTimeout(() => {
            setOverflowIsOpen(true);
          });
        }}
        onClose={() => {
          setOverflowIsOpen(false);
        }}
      >
        {overflowItems?.map((item, index) => (
          <MenuItem
            key={item}
            label={item}
            onClick={() => {
              // Move focus back to the overflow menu button.
              doFocusRef(overflowRef);
              overflowClicked(index);
            }}
          />
        ))}
      </ChatHeaderOverflowMenu>
    );
  } else if (showBackButton) {
    // With no overflow items, just show the back button.
    leftContent = (
      <HeaderButton
        className="WACHeader__BackButton"
        label={labelBackButton}
        onClick={onClickBack}
        buttonRef={backButtonRef}
        buttonKind={backButtonType}
        tooltipPosition={
          isRTL ? BUTTON_TOOLTIP_POSITION.LEFT : BUTTON_TOOLTIP_POSITION.RIGHT
        }
      >
        {backContent || (
          <DownToBottom aria-label={labelBackButton} slot="icon" />
        )}
      </HeaderButton>
    );
  }

  useEffect(() => {
    if (isImageError && prevChatHeaderAvatarURL !== headerAvatarConfig?.url) {
      setIsImageError(false);
    }
  }, [prevChatHeaderAvatarURL, headerAvatarConfig?.url, isImageError]);

  return (
    <div
      className={cx("WACHeader", `WAC--${brandColor}Color`, {
        "WACHeader--withAvatar": hasHeaderAvatar,
      })}
    >
      <div
        className={cx("WACHeader--content", `WAC--${brandColor}Color`)}
        data-floating-menu-container
      >
        {leftContent && (
          <div className="WACHeader__Buttons WACHeader__LeftButtons">
            {leftContent}
          </div>
        )}
        <div className="WACHeader__CenterContainer">
          {hasHeaderAvatar && (
            <ChatHeaderAvatar
              url={headerAvatarConfig.url}
              corners={headerAvatarConfig.corners}
              alt={languagePack.header_ariaBotAvatar}
              onError={() => setIsImageError(true)}
            />
          )}
          {(chatHeaderTitle || chatHeaderDisplayName) && (
            <div className="WACHeader__TitleContainer">
              <ChatHeaderTitle
                title={chatHeaderTitle}
                name={chatHeaderDisplayName}
              />
            </div>
          )}
        </div>
        <div className="WACHeader__Buttons WACHeader__RightButtons">
          {useAITheme && (
            <AISlug
              className="WACHeader__Slug"
              size={AI_LABEL_SIZE.EXTRA_SMALL}
              alignment={
                isRTL
                  ? POPOVER_ALIGNMENT.BOTTOM_LEFT
                  : POPOVER_ALIGNMENT.BOTTOM_RIGHT
              }
            >
              <div slot="body-text">
                <h4 className="WACHeader__Slug-title">
                  {languagePack.ai_slug_title}
                </h4>
                <div className="WACHeader__Slug-description">
                  <div>{languagePack.ai_slug_description}</div>
                  {!isHidden && (
                    <WriteableElement
                      slotName={
                        WriteableElementName.AI_TOOLTIP_AFTER_DESCRIPTION_ELEMENT
                      }
                      id={`aiTooltipAfterDescription${serviceManager.namespace.suffix}`}
                    />
                  )}
                </div>
              </div>
            </AISlug>
          )}
          {showRestartButton && (
            <HeaderButton
              className="WACHeader__RestartButton"
              label={languagePack.buttons_restart}
              onClick={onClickRestart}
              buttonRef={restartButtonRef}
<<<<<<< HEAD
              tooltipPosition={
                isRTL
                  ? BUTTON_TOOLTIP_POSITION.RIGHT
                  : BUTTON_TOOLTIP_POSITION.LEFT
              }
=======
              tooltipAlignment={isRTL ? "start" : "end"}
              tooltipPosition={"bottom"}
>>>>>>> 877f4beb
            >
              <Restart aria-label={languagePack.buttons_restart} slot="icon" />
            </HeaderButton>
          )}
          {!useHideCloseButton && (
            <HeaderButton
              className={cx("WACHeader__CloseButton", {
                WACReverseIcon: closeReverseIcon,
              })}
              isReversible={closeIsReversible}
              label={languagePack.launcher_isOpen}
              onClick={async () => {
                onClickClose();
              }}
              buttonRef={closeButtonRef}
<<<<<<< HEAD
              tooltipPosition={
                isRTL
                  ? BUTTON_TOOLTIP_POSITION.RIGHT
                  : BUTTON_TOOLTIP_POSITION.LEFT
              }
=======
              tooltipAlignment={isRTL ? "start" : "end"}
              tooltipPosition={"bottom"}
>>>>>>> 877f4beb
              testId={makeTestId(PageObjectId.CLOSE_CHAT, testIdPrefix)}
            >
              {closeIcon}
            </HeaderButton>
          )}
          {showCloseAndRestartButton && (
            <HeaderButton
              className="WACHeader__CloseAndRestartButton"
              label={languagePack.header_ariaCloseRestart}
              onClick={() => setConfirmModelOpen(true)}
              buttonRef={closeAndRestartButtonRef}
<<<<<<< HEAD
              tooltipPosition={
                isRTL
                  ? BUTTON_TOOLTIP_POSITION.RIGHT
                  : BUTTON_TOOLTIP_POSITION.LEFT
              }
=======
              tooltipAlignment={isRTL ? "start" : "end"}
              tooltipPosition={"bottom"}
>>>>>>> 877f4beb
            >
              <CloseLarge
                aria-label={languagePack.header_ariaCloseRestart}
                slot="icon"
                className="WACIcon__Close"
              />
            </HeaderButton>
          )}
        </div>
        {confirmModelOpen && (
          <ConfirmModal
            title={languagePack.closeAndRestartModal_title}
            message={languagePack.closeAndRestartModal_message}
            onConfirm={onConfirm}
            onCancel={closeConfirmModel}
            cancelButtonLabel={languagePack.closeAndRestartModal_cancel}
            confirmButtonLabel={languagePack.closeAndRestartModal_confirm}
            modalAnnounceMessage={languagePack.closeAndRestartModal_message}
            serviceManager={serviceManager}
          />
        )}
      </div>
    </div>
  );
}

interface HeaderButtonProps extends HasClassName, HasChildren {
  /**
   * Called when the button is clicked.
   */
  onClick: () => void;

  /**
   * The ref to use for the actual button element.
   */
  buttonRef: RefObject<CDSButton>;

  /**
   * The aria label to use on the button.
   */
  label: string;

  /**
   * The carbon button kind to use.
   */
  buttonKind?: BUTTON_KIND;

  /**
   * Indicates if the icon should be reversible based on the document direction.
   */
  isReversible?: boolean;
  /**
   * Specify the alignment of the tooltip to the icon-only button.
   * Can be one of: start, center, or end.
   */
  tooltipAlignment?: ButtonTooltipAlignment;

  /**
   * Specify the alignment of the tooltip to the icon-only button. Can be one of: start, center, or end.
   */
  tooltipPosition?: BUTTON_TOOLTIP_POSITION;

  /**
   * Testing id used for e2e tests.
   */
  testId?: TestId;
}

/**
 * This component is a button that appears in the header.
 */
function HeaderButton({
  onClick,
  buttonRef,
  className,
  children,
  buttonKind,
  isReversible = true,
  tooltipAlignment,
  tooltipPosition,
  testId,
}: HeaderButtonProps) {
  const buttonKindVal = buttonKind || BUTTON_KIND.GHOST;
  return (
    <Button
      ref={buttonRef}
      className={cx(className, { WACDirectionHasReversibleSVG: isReversible })}
      onClick={onClick}
<<<<<<< HEAD
      size={BUTTON_SIZE.MEDIUM}
      kind={buttonKindVal as BUTTON_KIND}
=======
      hasIconOnly
      iconDescription={label}
      size={ButtonSizeEnum.MEDIUM}
      kind={buttonKind || ButtonKindEnum.GHOST}
      tooltipAlignment={tooltipAlignment}
>>>>>>> 877f4beb
      tooltipPosition={tooltipPosition}
      data-testid={testId}
    >
      {children}
    </Button>
  );
}

const HeaderExport = React.memo(forwardRef(Header));
export { HeaderExport as Header };<|MERGE_RESOLUTION|>--- conflicted
+++ resolved
@@ -7,13 +7,13 @@
  *  @license
  */
 
-<<<<<<< HEAD
 import "@carbon/web-components/es/components/slug/index.js";
 import CDSButton from "@carbon/web-components/es/components/button/button.js";
 import Button, {
   BUTTON_KIND,
   BUTTON_SIZE,
   BUTTON_TOOLTIP_POSITION,
+  BUTTON_TOOLTIP_ALIGNMENT,
 } from "../../../react/carbon/Button";
 import CDSMenu from "@carbon/web-components/es/components/menu/menu.js";
 import MenuItem from "../../../react/carbon/MenuItem";
@@ -26,25 +26,6 @@
 import Close16 from "@carbon/icons/es/close/16.js";
 import { AI_LABEL_SIZE } from "@carbon/web-components/es/components/ai-label/defs.js";
 import { POPOVER_ALIGNMENT } from "@carbon/web-components/es/components/popover/defs.js";
-=======
-import "@carbon/web-components/es-custom/components/slug/index.js";
-
-import Close from "@carbon/icons-react/es/Close.js";
-import CloseLarge from "@carbon/icons-react/es/CloseLarge.js";
-import DownToBottom from "@carbon/icons-react/es/DownToBottom.js";
-import Menu from "@carbon/icons-react/es/Menu.js";
-import Restart from "@carbon/icons-react/es/Restart.js";
-import SidePanelClose from "@carbon/icons-react/es/SidePanelClose.js";
-import SubtractLarge from "@carbon/icons-react/es/SubtractLarge.js";
-import {
-  Button,
-  ButtonTooltipAlignment,
-  ButtonTooltipPosition,
-  MenuItem,
-} from "@carbon/react";
-import { AI_LABEL_SIZE } from "@carbon/web-components/es-custom/components/ai-label/defs.js";
-import { POPOVER_ALIGNMENT } from "@carbon/web-components/es-custom/components/popover/defs.js";
->>>>>>> 877f4beb
 import cx from "classnames";
 import React, {
   forwardRef,
@@ -482,16 +463,12 @@
               label={languagePack.buttons_restart}
               onClick={onClickRestart}
               buttonRef={restartButtonRef}
-<<<<<<< HEAD
-              tooltipPosition={
+              tooltipAlignment={
                 isRTL
-                  ? BUTTON_TOOLTIP_POSITION.RIGHT
-                  : BUTTON_TOOLTIP_POSITION.LEFT
+                  ? BUTTON_TOOLTIP_ALIGNMENT.START
+                  : BUTTON_TOOLTIP_ALIGNMENT.END
               }
-=======
-              tooltipAlignment={isRTL ? "start" : "end"}
-              tooltipPosition={"bottom"}
->>>>>>> 877f4beb
+              tooltipPosition={BUTTON_TOOLTIP_POSITION.BOTTOM}
             >
               <Restart aria-label={languagePack.buttons_restart} slot="icon" />
             </HeaderButton>
@@ -507,16 +484,12 @@
                 onClickClose();
               }}
               buttonRef={closeButtonRef}
-<<<<<<< HEAD
-              tooltipPosition={
+              tooltipAlignment={
                 isRTL
-                  ? BUTTON_TOOLTIP_POSITION.RIGHT
-                  : BUTTON_TOOLTIP_POSITION.LEFT
+                  ? BUTTON_TOOLTIP_ALIGNMENT.START
+                  : BUTTON_TOOLTIP_ALIGNMENT.END
               }
-=======
-              tooltipAlignment={isRTL ? "start" : "end"}
-              tooltipPosition={"bottom"}
->>>>>>> 877f4beb
+              tooltipPosition={BUTTON_TOOLTIP_POSITION.BOTTOM}
               testId={makeTestId(PageObjectId.CLOSE_CHAT, testIdPrefix)}
             >
               {closeIcon}
@@ -528,16 +501,12 @@
               label={languagePack.header_ariaCloseRestart}
               onClick={() => setConfirmModelOpen(true)}
               buttonRef={closeAndRestartButtonRef}
-<<<<<<< HEAD
-              tooltipPosition={
+              tooltipAlignment={
                 isRTL
-                  ? BUTTON_TOOLTIP_POSITION.RIGHT
-                  : BUTTON_TOOLTIP_POSITION.LEFT
+                  ? BUTTON_TOOLTIP_ALIGNMENT.START
+                  : BUTTON_TOOLTIP_ALIGNMENT.END
               }
-=======
-              tooltipAlignment={isRTL ? "start" : "end"}
-              tooltipPosition={"bottom"}
->>>>>>> 877f4beb
+              tooltipPosition={BUTTON_TOOLTIP_POSITION.BOTTOM}
             >
               <CloseLarge
                 aria-label={languagePack.header_ariaCloseRestart}
@@ -593,7 +562,7 @@
    * Specify the alignment of the tooltip to the icon-only button.
    * Can be one of: start, center, or end.
    */
-  tooltipAlignment?: ButtonTooltipAlignment;
+  tooltipAlignment?: BUTTON_TOOLTIP_ALIGNMENT;
 
   /**
    * Specify the alignment of the tooltip to the icon-only button. Can be one of: start, center, or end.
@@ -626,16 +595,9 @@
       ref={buttonRef}
       className={cx(className, { WACDirectionHasReversibleSVG: isReversible })}
       onClick={onClick}
-<<<<<<< HEAD
       size={BUTTON_SIZE.MEDIUM}
       kind={buttonKindVal as BUTTON_KIND}
-=======
-      hasIconOnly
-      iconDescription={label}
-      size={ButtonSizeEnum.MEDIUM}
-      kind={buttonKind || ButtonKindEnum.GHOST}
       tooltipAlignment={tooltipAlignment}
->>>>>>> 877f4beb
       tooltipPosition={tooltipPosition}
       data-testid={testId}
     >
