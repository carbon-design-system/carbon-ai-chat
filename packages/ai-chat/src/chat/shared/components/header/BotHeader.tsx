--- conflicted
+++ resolved
@@ -109,19 +109,6 @@
     shallowEqual,
   );
   const useAITheme = useSelector((state: AppState) => state.theme.useAITheme);
-<<<<<<< HEAD
-  const maxVisibleHeaderObjects = useSelector(
-    (state: AppState) => state.chatHeaderState.maxVisibleHeaderObjects,
-  );
-  const leftObjectsLength = useSelector(
-    (state: AppState) => state.chatHeaderState.config?.left?.length || 0,
-  );
-  const rightObjectsLength = useSelector(
-    (state: AppState) => state.chatHeaderState.config?.right?.length || 0,
-  );
-=======
-
->>>>>>> e0991f44
   const headerRef = useRef<HasRequestFocus>();
 
   const showRestartButton =
