/*
 *  Copyright IBM Corp. 2025
 *
 *  This source code is licensed under the Apache-2.0 license found in the
 *  LICENSE file in the root directory of this source tree.
 */

@use "@carbon/layout";
@use "@carbon/styles/scss/theme";
@use "@carbon/styles/scss/motion";
@use "@carbon/styles/scss/type";
@use "@carbon/styles/scss/components/button" as button;
@use "../../../styles/chatTheme";

$launcher-default-size: 56px;
$unread-indicator-color-background: theme.$support-error;
$unread-indicator-color-text: theme.$text-on-color;
$launcher-position-bottom: layout.$spacing-07;
$launcher-position-right: layout.$spacing-07;
$launcher-position-bottom-mobile: layout.$spacing-05;

// Launcher color variables
$launcher-color-background: button.$button-primary;
$launcher-color-avatar: theme.$text-on-color;
$launcher-color-background-hover: button.$button-primary-hover;
$launcher-color-background-active: button.$button-primary-active;
$launcher-color-focus-border: theme.$text-on-color;
$launcher-mobile-color-text: theme.$text-on-color;
$launcher-expanded-message-color-background: button.$button-primary;
$launcher-expanded-message-color-text: theme.$text-on-color;
$launcher-expanded-message-color-background-hover: button.$button-primary-hover;
$launcher-expanded-message-color-background-active: button.$button-primary-active;
$launcher-expanded-message-color-focus-border: theme.$text-on-color;

@keyframes WACLauncherIn {
  0% {
    /* Launcher positioning should probably be handled by remote config not CSS. */
    inset-block-end: calc($launcher-position-bottom - #{layout.$spacing-05});
    opacity: 0;
  }

  100% {
    /* Launcher positioning should probably be handled by remote config not CSS. */
    inset-block-end: $launcher-position-bottom;
    opacity: 1;
  }
}

@media screen and (prefers-reduced-motion: reduce) {
  .WACLauncher__ButtonContainer {
    position: fixed;
    z-index: var(--cds-chat-BASE-z-index);
    border-radius: layout.$spacing-01;
    animation: none;
    background-color: theme.$background;
    box-shadow: chatTheme.$BASE-box-shadow;
    inset-block-end: $launcher-position-bottom;
    inset-inline-end: $launcher-position-bottom;
  }
}

.WACLauncher__ButtonContainer {
  position: fixed;
  z-index: var(--cds-chat-BASE-z-index);
  border-radius: layout.$spacing-01;
  animation: WACLauncherIn motion.$duration-moderate-01
    motion.motion(entrance, expressive) both;
  background-color: theme.$background;
  box-shadow: chatTheme.$BASE-box-shadow;
  inset-block-end: $launcher-position-bottom;
  inset-inline-end: $launcher-position-bottom;
}

.WACContainer--render[dir="rtl"] .WACLauncher__ButtonContainer {
  inset-inline: $launcher-position-bottom unset;
}

.WACLauncher__ButtonContainer.WACLauncher__ButtonContainer--hidden {
  /* Using display:none causes the entrance animation to replay */
  visibility: hidden;
}

// This is the div that wraps the small launcher button. We need to add the box-shadow here because the box shadow of
// the actual button is used for the focus state. Because the box-shadow is being added here we have to make sure to set
// the background to transparent, otherwise there could be some weird white pixels sneaking out from beneath the
// launcher button depending on how css decides to round the corners.
.WACLauncher__ButtonContainer.WACLauncher__ButtonContainer--round {
  border-radius: 28px;
  box-shadow: chatTheme.$BASE-box-shadow;
}

// This is the actual small launcher button itself, it's color and box shadow are already set, we just need to make it
// round as well.
.WACLauncher__ButtonContainer.WACLauncher__ButtonContainer--round.WACLauncherComplex__SmallLauncherContainer {
  .WACLauncher__Button {
<<<<<<< HEAD
    &::part(button) {
      block-size: 100%;
      inline-size: 100%;
=======
  border-radius: 28px;

  @media screen and (prefers-reduced-motion: reduce) {
    background-color: $launcher-color-background;
    transition: none;

    // Make the focus and active box-shadow one px wider since the default 1px width looks weird with the rounded launcher.
    &:focus {
      border-width: button.$button-border-width;
      border-color: $launcher-color-background;
      box-shadow: inset 0 0 0 button.$button-border-width
        $launcher-color-focus-border;
>>>>>>> db67d8b0
    }
  }
}

<<<<<<< HEAD
.WACLauncher__ButtonContainer.WACLauncher__ButtonContainer--round:not(
    .WACLauncherComplex__SmallLauncherContainer
  )
  .WACLauncher__Button {
  &::part(button) {
    border-radius: 28px;
  }
}

.WACLauncher__ButtonContainer.WACLauncher__ButtonContainer--round
  .WACLauncher__Button {
  @media screen and (prefers-reduced-motion: reduce) {
    &:not(.WACLauncher__TourButton) {
      &::part(button) {
        background-color: var(--cds-chat-LAUNCHER-color-background);
        transition: none;

        // Make the focus and active box-shadow one px wider since the default 1px width looks weird with the rounded launcher.
        &:focus {
          border-width: var(--cds-chat-BASE-border-width-large);
          border-color: var(--cds-chat-LAUNCHER-color-background);
          box-shadow: inset 0 0 0 var(--cds-chat-BASE-border-width-med)
            var(--cds-chat-LAUNCHER-color-focus-border);
        }

        &:hover {
          border-color: var(--cds-chat-LAUNCHER-color-background-hover);
          background-color: var(--cds-chat-LAUNCHER-color-background-hover);
        }

        &:active {
          border-width: var(--cds-chat-BASE-border-width-large);
          border-color: var(--cds-chat-LAUNCHER-color-background-active);
          background-color: var(--cds-chat-LAUNCHER-color-background-active);
          box-shadow: inset 0 0 0 var(--cds-chat-BASE-border-width-med)
            var(--cds-chat-LAUNCHER-color-focus-border);
        }
      }
    }
  }

  &:not(.WACLauncher__TourButton) {
    &::part(button) {
      background-color: var(--cds-chat-LAUNCHER-color-background);
      transition: unset;
      // Make the focus and active box-shadow one px wider since the default 1px width looks weird with the rounded launcher.
      &:focus {
        border-width: var(--cds-chat-BASE-border-width-large);
        border-color: var(--cds-chat-LAUNCHER-color-background);
        box-shadow: inset 0 0 0 var(--cds-chat-BASE-border-width-med)
          var(--cds-chat-LAUNCHER-color-focus-border);
      }

      &:hover {
        border-color: var(--cds-chat-LAUNCHER-color-background-hover);
        background-color: var(--cds-chat-LAUNCHER-color-background-hover);
      }

      &:active {
        border-width: var(--cds-chat-BASE-border-width-large);
        border-color: var(--cds-chat-LAUNCHER-color-background-active);
        background-color: var(--cds-chat-LAUNCHER-color-background-active);
        box-shadow: inset 0 0 0 var(--cds-chat-BASE-border-width-med)
          var(--cds-chat-LAUNCHER-color-focus-border);
      }
    }
=======
    &:hover {
      border-color: $launcher-color-background-hover;
      background-color: $launcher-color-background-hover;
    }

    &:active {
      border-width: button.$button-border-width;
      border-color: $launcher-color-background-active;
      background-color: $launcher-color-background-active;
      box-shadow: inset 0 0 0 button.$button-border-width
        $launcher-color-focus-border;
    }
  }

  background-color: $launcher-color-background;
  transition: unset;

  // Make the focus and active box-shadow one px wider since the default 1px width looks weird with the rounded launcher.
  &:focus {
    border-width: button.$button-border-width;
    border-color: $launcher-color-background;
    box-shadow: inset 0 0 0 button.$button-border-width
      $launcher-color-focus-border;
  }

  &:hover {
    border-color: $launcher-color-background-hover;
    background-color: $launcher-color-background-hover;
  }

  &:active {
    border-width: button.$button-border-width;
    border-color: $launcher-color-background-active;
    background-color: $launcher-color-background-active;
    box-shadow: inset 0 0 0 button.$button-border-width
      $launcher-color-focus-border;
>>>>>>> db67d8b0
  }
}

.WACLauncher__ButtonContainer.WACLauncher__ButtonContainer--round
  .WACLauncher__Button
  .WAC__countIndicator {
  position: absolute;
  display: flex;
  align-items: center;
  justify-content: center;
  padding: 0 4px;
  border-radius: 10px;
  background-color: $unread-indicator-color-background;
  color: $unread-indicator-color-text;
  @include type.type-style("caption-01");

  inset-block-start: calc(-1 * #{layout.$spacing-01});
  inset-inline-end: calc(-1 * #{layout.$spacing-01});
  min-block-size: 20px;

  // This is 20px and not a multiple of 4 because of the 12px font-size plus 4px of padding on each side.
  min-inline-size: 20px;
}

.WACContainer--render[dir="rtl"]
  .WACLauncher__ButtonContainer.WACLauncher__ButtonContainer--round
  .WACLauncher__Button
  .WAC__countIndicator {
  inset-inline: calc(-1 * #{layout.$spacing-01}) unset;
}

// Used to stop the small launchers original entrance animation if we're transitioning from medium.
.WACLauncher__ButtonContainer.WACLauncher__ButtonContainer--noAnimation {
  animation: none;
}

@media screen and (prefers-reduced-motion: reduce) {
  .WACLauncher__Button::part(button) {
    position: static;
    display: flex;
    align-items: center;
    justify-content: center;
    padding: 0;
    border-radius: layout.$spacing-01;
    background-color: $launcher-color-background;
    block-size: $launcher-default-size;
    inline-size: $launcher-default-size;
    transition: none;
  }
}

<<<<<<< HEAD
.WACLauncher__Button::part(button) {
=======
button.WACLauncher__Button {
  svg {
    block-size: 24px;
    fill: $launcher-color-avatar;
    inline-size: 24px;
  }

>>>>>>> db67d8b0
  position: static;
  display: flex;
  align-items: center;
  justify-content: center;
  padding: 0;
  border-radius: layout.$spacing-01;
  background-color: $launcher-color-background;
  block-size: $launcher-default-size;
  inline-size: $launcher-default-size;
  transition:
    background 250ms ease-in-out,
    transform 150ms ease;
}

<<<<<<< HEAD
.WACLauncher__Button:focus {
  border-width: var(--cds-chat-BASE-border-width-large);
=======
button.WACLauncher__Button:focus {
  border-width: button.$button-border-width;
>>>>>>> db67d8b0
}

.WACLauncher__Button svg {
  block-size: 24px;
  inline-size: 24px;
}

.WACLauncher__svg {
  fill: currentcolor;
}

.WACLauncher__Avatar {
  border-radius: 50%;
  block-size: 32px;
  inline-size: 32px;
  user-select: none;
}

.WACLauncher__Button .WAC__countIndicator {
  box-shadow: 1px layout.$spacing-01 layout.$spacing-01 rgb(23 23 23 / 30%);
  inset-block-start: calc(-1 * #{layout.$spacing-02});
  inset-inline-end: calc(-1 * #{layout.$spacing-02});
}

.WACContainer--render[dir="rtl"] .WACLauncher__Button .WAC__countIndicator {
  inset-inline: calc(-1 * #{layout.$spacing-02}) unset;
}

@media screen and (prefers-reduced-motion: reduce) {
  .WACLauncher__ButtonContainer.WACLauncher__ButtonContainer--bounceAnimation {
    animation: none;
  }
}

.WACLauncher__ButtonContainer.WACLauncher__ButtonContainer--bounceAnimation {
  animation: WACLauncherBounce 500ms motion.motion(entrance, expressive)
    forwards;
}

@keyframes WACLauncherBounce {
  0% {
    transform: translateY(0);
  }

  30% {
    transform: translateY(-10px);
  }

  50% {
    transform: translateY(0);
  }

  70% {
    transform: translateY(-10px);
  }

  100% {
    transform: translateY(0);
  }
}

.WACLauncherComplex__Container .WACLauncherComplex__Text {
  display: -webkit-box;
  margin: layout.$spacing-05;
  -webkit-box-orient: vertical;
  color: $launcher-expanded-message-color-text;
  font-size: 20px;
  letter-spacing: 0;
  -webkit-line-clamp: 3;
  line-clamp: 3;
  line-height: 1.4;
  opacity: 0;
  overflow-wrap: break-word;
  text-align: start;

  // Fixes a random bug with multi line line-clamp that caused the line-clamp to be ignored on first render after the
  // component had its visibility set to hidden or inherited it from it's parent. In our case this bug occurs after the
  // Carbon AI Chat has been opened and then closed. When its opened we apply visibility: hidden to the Launcher as a part of
  // the changes made for this class ".WACLauncher__ButtonContainer--hidden" above. So it's necessary that we apply
  // visibility: visible here as a workaround otherwise the line-clamp is ignored when the launcher renders again after
  // the Carbon AI Chat is closed. src
  // https://stackoverflow.com/questions/38989475/css-multi-line-line-clamp-ellipsis-doesnt-work
  // This class needs to be removed when the element isn't visible otherwise the content will still show.
  visibility: visible;
  white-space: normal;
  word-break: break-word;
}

// LauncherComplex
.WACLauncherComplex__Container {
  border-radius: layout.$spacing-04;
  animation: none;
  background: transparent;
  box-shadow: none;

  // Start at the bottom of the page, move up 16px for the padding between small launcher and top of medium container,
  // then up 56px more for small launcher height, and then up 32px for the padding between small launcher and the bottom
  // of the page. Once all of that has been done move down the height of the launcher container. This way the top of the
  // container always starts 16px above the small launcher before the animation, irrelevant of how tall the container is.
  inset-block-end: calc(
    #{layout.$spacing-05} + $launcher-default-size +
      $launcher-position-bottom - var(
        --cds-chat-LAUNCHER-desktop-expanded-height
      )
  );

  // 64px of distance between the right side of the medium container and the right side of the page, so that theres a
  // slight overlap between the container and the small launcher which has an 80px width when it's expanded.
  inset-inline-end: layout.$spacing-10;
  max-inline-size: 270px;
}

.WACContainer--render[dir="rtl"] .WACLauncherComplex__Container {
  inset-inline: layout.$spacing-10 unset;
}

.WACLauncherComplex__Container .WACLauncherComplex__ContentButton {
  padding: 0;
  border: button.$button-border-width solid transparent;
  border-radius: layout.$spacing-04;
  background: transparent;
  box-shadow: none;
  min-inline-size: layout.$spacing-13;

  &:enabled:focus {
    border-width: button.$button-border-width;
    border-color: $launcher-expanded-message-color-background;
    box-shadow: inset 0 0 0 button.$button-border-width
      $launcher-expanded-message-color-focus-border;
    outline: none;
  }

  &:enabled:hover {
    border-color: $launcher-expanded-message-color-background-hover;
    background-color: $launcher-expanded-message-color-background-hover;
    cursor: pointer;
  }

  &:enabled:active {
    border-width: button.$button-border-width;
    border-color: $launcher-expanded-message-color-background-active;
    background: $launcher-expanded-message-color-background-active;
    box-shadow: inset 0 0 0 button.$button-border-width
      $launcher-expanded-message-color-focus-border;
  }
}

.WACContainer--render[dir="rtl"]
  .WACLauncherComplex__Container
  .WACLauncherComplex__Text {
  text-align: end;
}

.WACLauncherComplex__Container .WACLauncher__CloseButton {
  position: absolute;

  // 1px less padding everywhere to fit the border.
  padding: 3px 7px 3px 3px;
  border: button.$button-outline-width solid transparent;
  margin: 0;

  // Slightly less blur than the normal box-shadow since the close button is so small.
  box-shadow: 1px 0 2px rgb(23 23 23 / 30%);
  cursor: pointer;
  @include type.type-style("caption-01");

  // The height of the tag 24px, plus the 8px gap we want.
  inset-block-start: calc((#{layout.$spacing-06} + #{layout.$spacing-03}) * -1);
  inset-inline-end: 0;
  opacity: 0;
}

.WACLauncherComplex__Container .WACLauncher__CloseButton:focus {
  border-color: theme.$focus;
  outline: none;
}

.WACContainer--render[dir="rtl"]
  .WACLauncherComplex__Container
  .WACLauncher__CloseButton {
  padding: 3px 3px 3px 7px;
  inset-inline: 0 unset;
}

.WACLauncherComplex__Container
  .WACLauncher__CloseButton
  .WACLauncher__CloseButtonIcon {
  margin-inline-end: layout.$spacing-02;
}

.WACContainer--render[dir="rtl"]
  .WACLauncherComplex__Container
  .WACLauncher__CloseButton
  .WACLauncher__CloseButtonIcon {
  margin-inline: layout.$spacing-02 unset;
}

.WACLauncher__Button:not(.WACLauncher__TourButton) {
  background-color: transparent;

  svg {
    fill: var(--cds-chat-LAUNCHER-color-avatar);
  }
}

@media screen and (prefers-reduced-motion: reduce) {
  .WACLauncherComplex__Container--introAnimation {
    animation: none;
    @media screen and (prefers-reduced-motion: reduce) {
      .WACLauncher__Avatar {
        animation: none;
      }
    }

    .WACLauncher__Avatar {
      animation: motion.$duration-slow-02 WACAnimLauncherComplex__AvatarResize
        forwards;
    }
    @media screen and (prefers-reduced-motion: reduce) {
      .WACLauncherComplex__Text {
        animation: none;
      }
    }

    .WACLauncherComplex__Text {
      animation: motion.$duration-slow-02 WACAnimLauncherComplex__FadeInText
        forwards;
    }
    @media screen and (prefers-reduced-motion: reduce) {
      .WACLauncherComplex__SmallLauncherContainer,
      .WACLauncher__ButtonContainer.WACLauncherComplex__SmallLauncherContainer
        .WACLauncher__Button {
        animation: none;
      }
    }
    @media screen and (prefers-reduced-motion: reduce) {
      .WACLauncherComplex__SmallLauncherContainer,
      .WACLauncher__ButtonContainer.WACLauncherComplex__SmallLauncherContainer
        .WACLauncher__Button {
        animation: none;
      }
    }
    @media screen and (prefers-reduced-motion: reduce) {
      .WACLauncherComplex__SmallLauncherContainer,
      .WACLauncher__ButtonContainer.WACLauncherComplex__SmallLauncherContainer
        .WACLauncher__Button {
        animation: none;
      }
    }

    .WACLauncherComplex__SmallLauncherContainer,
    .WACLauncher__ButtonContainer.WACLauncherComplex__SmallLauncherContainer
      .WACLauncher__Button {
      animation: motion.$duration-slow-02
        WACAnimLauncherComplex__SmallLauncherResizeReposition forwards;
    }
    @media screen and (prefers-reduced-motion: reduce) {
      .WACLauncher__CloseButton {
        animation: none;
      }
    }

    .WACLauncher__CloseButton {
      animation: motion.$duration-slow-02
        WACAnimLauncherComplex__FadeInCloseButton forwards;
    }
  }
}

.WACLauncherComplex__Container--introAnimation {
  animation: motion.$duration-slow-02 WACAnimLauncherComplex__FadeInSlideUp
    forwards;
  @media screen and (prefers-reduced-motion: reduce) {
    .WACLauncher__Avatar {
      animation: none;
    }
  }

  .WACLauncher__Avatar {
    animation: motion.$duration-slow-02 WACAnimLauncherComplex__AvatarResize
      forwards;
  }
  @media screen and (prefers-reduced-motion: reduce) {
    .WACLauncherComplex__Text {
      animation: none;
    }
  }

  .WACLauncherComplex__Text {
    animation: motion.$duration-slow-02 WACAnimLauncherComplex__FadeInText
      forwards;
  }
  @media screen and (prefers-reduced-motion: reduce) {
    .WACLauncherComplex__SmallLauncherContainer,
    .WACLauncher__ButtonContainer.WACLauncherComplex__SmallLauncherContainer
      .WACLauncher__Button {
      animation: none;
    }
  }
  @media screen and (prefers-reduced-motion: reduce) {
    .WACLauncherComplex__SmallLauncherContainer,
    .WACLauncher__ButtonContainer.WACLauncherComplex__SmallLauncherContainer
      .WACLauncher__Button {
      animation: none;
    }
  }
  @media screen and (prefers-reduced-motion: reduce) {
    .WACLauncherComplex__SmallLauncherContainer,
    .WACLauncher__ButtonContainer.WACLauncherComplex__SmallLauncherContainer
      .WACLauncher__Button {
      animation: none;
    }
  }

  .WACLauncherComplex__SmallLauncherContainer,
  .WACLauncher__ButtonContainer.WACLauncherComplex__SmallLauncherContainer
    .WACLauncher__Button {
    animation: motion.$duration-slow-02
      WACAnimLauncherComplex__SmallLauncherResizeReposition forwards;
  }

  @media screen and (prefers-reduced-motion: reduce) {
    .WACLauncher__CloseButton {
      animation: none;
    }
  }

  .WACLauncher__CloseButton {
    animation: motion.$duration-slow-02
      WACAnimLauncherComplex__FadeInCloseButton forwards;
  }
}

.WACContainer--render[dir="rtl"]
  .WACLauncherComplex__Container--introAnimation {
  @media screen and (prefers-reduced-motion: reduce) {
    .WACLauncherComplex__SmallLauncherContainer,
    .WACLauncher__ButtonContainer.WACLauncherComplex__SmallLauncherContainer
      .WACLauncher__Button {
      animation: none;
    }
  }
  @media screen and (prefers-reduced-motion: reduce) {
    .WACLauncherComplex__SmallLauncherContainer,
    .WACLauncher__ButtonContainer.WACLauncherComplex__SmallLauncherContainer
      .WACLauncher__Button {
      animation: none;
    }
  }
  @media screen and (prefers-reduced-motion: reduce) {
    .WACLauncherComplex__SmallLauncherContainer,
    .WACLauncher__ButtonContainer.WACLauncherComplex__SmallLauncherContainer
      .WACLauncher__Button {
      animation: none;
    }
  }

  .WACLauncherComplex__SmallLauncherContainer,
  .WACLauncher__ButtonContainer.WACLauncherComplex__SmallLauncherContainer
    .WACLauncher__Button {
    animation: motion.$duration-slow-02
      WACAnimLauncherComplex__SmallLauncherResizeRepositionRTL forwards;
  }
}

@keyframes WACAnimLauncherComplex__FadeInSlideUp {
  0% {
    background: transparent;
    box-shadow: none;
    // Start at the bottom of the page, move up 16px for the padding between small launcher and top of medium container,
    // then up 56px more for small launcher height, and then up 32px for the padding between small launcher and the bottom
    // of the page. Once all of that has been done move down the height of the launcher container. This way the top of the
    // container always starts 16px above the small launcher before the animation, irrelevant of how tall the container is.
    inset-block-end: calc(
      #{layout.$spacing-05} + $launcher-default-size +
        $launcher-position-bottom - var(
          --cds-chat-LAUNCHER-desktop-expanded-height
        )
    );
  }

  30% {
    background: transparent;
    box-shadow: none;
  }

  100% {
    background: $launcher-expanded-message-color-background;
    box-shadow: chatTheme.$BASE-box-shadow;
    // 64px of distance between the bottom of the medium container and the bottom of the page, so that theres a slight
    // overlap between the container and the small launcher which has an 80px height when it's expanded.
    inset-block-end: layout.$spacing-10;
  }
}

@keyframes WACAnimLauncherComplex__FadeInText {
  0% {
    opacity: 0;
  }

  40% {
    opacity: 0;
  }

  100% {
    opacity: 1;
  }
}

@keyframes WACAnimLauncherComplex__SmallLauncherResizeReposition {
  0% {
    padding: 0;
    border-radius: 28px;
    block-size: $launcher-default-size;
    inline-size: $launcher-default-size;
    inset-block-end: $launcher-position-bottom;
    inset-inline-end: $launcher-position-right;
  }

  100% {
    padding: 0 60px 60px 0;
    border-radius: layout.$spacing-11;
    block-size: layout.$spacing-13;
    inline-size: layout.$spacing-13;
    inset-block-end: calc(-1 * #{layout.$spacing-11});
    inset-inline-end: calc(-1 * #{layout.$spacing-11});
  }
}

@keyframes WACAnimLauncherComplex__SmallLauncherResizeRepositionRTL {
  0% {
    padding: 0;
    border-radius: 28px;
    block-size: $launcher-default-size;
    inline-size: $launcher-default-size;
    inset-block-end: $launcher-position-bottom;
    inset-inline-start: $launcher-position-right;
  }

  100% {
    padding: 0 0 60px 60px;
    border-radius: layout.$spacing-11;
    block-size: layout.$spacing-13;
    inline-size: layout.$spacing-13;
    inset-block-end: calc(-1 * #{layout.$spacing-11});
    inset-inline-start: calc(-1 * #{layout.$spacing-11});
  }
}

@keyframes WACAnimLauncherComplex__FadeInCloseButton {
  0% {
    opacity: 0;
  }

  80% {
    opacity: 0;
  }

  100% {
    opacity: 1;
  }
}

@media screen and (prefers-reduced-motion: reduce) {
  .WACLauncherComplex__Container--simpleAnimation {
    animation: none;
    @media screen and (prefers-reduced-motion: reduce) {
      .WACLauncher__Avatar {
        animation: none;
      }
    }

    .WACLauncher__Avatar {
      animation: motion.$duration-moderate-01
        WACAnimLauncherComplex__AvatarResize forwards;
    }
    @media screen and (prefers-reduced-motion: reduce) {
      .WACLauncherComplex__Text {
        animation: none;
      }
    }

    .WACLauncherComplex__Text {
      animation: motion.$duration-moderate-01 WACAnimLauncherComplex__FadeInText
        forwards;
    }
    @media screen and (prefers-reduced-motion: reduce) {
      .WACLauncherComplex__SmallLauncherContainer,
      .WACLauncher__ButtonContainer.WACLauncherComplex__SmallLauncherContainer
        .WACLauncher__Button {
        padding: 0 60px 60px 0;
        border-radius: layout.$spacing-11;
        animation: none;
        block-size: layout.$spacing-13;
        inline-size: layout.$spacing-13;
        inset-inline-end: calc(-1 * #{layout.$spacing-11});
      }
    }
    @media screen and (prefers-reduced-motion: reduce) {
      .WACLauncherComplex__SmallLauncherContainer,
      .WACLauncher__ButtonContainer.WACLauncherComplex__SmallLauncherContainer
        .WACLauncher__Button {
        padding: 0 60px 60px 0;
        border-radius: layout.$spacing-11;
        animation: none;
        block-size: layout.$spacing-13;
        inline-size: layout.$spacing-13;
        inset-inline-end: calc(-1 * #{layout.$spacing-11});
      }
    }
    @media screen and (prefers-reduced-motion: reduce) {
      .WACLauncherComplex__SmallLauncherContainer,
      .WACLauncher__ButtonContainer.WACLauncherComplex__SmallLauncherContainer
        .WACLauncher__Button {
        padding: 0 60px 60px 0;
        border-radius: layout.$spacing-11;
        animation: none;
        block-size: layout.$spacing-13;
        inline-size: layout.$spacing-13;
        inset-inline-end: calc(-1 * #{layout.$spacing-11});
      }
    }

    .WACLauncherComplex__SmallLauncherContainer,
    .WACLauncher__ButtonContainer.WACLauncherComplex__SmallLauncherContainer
      .WACLauncher__Button {
      padding: 0 60px 60px 0;
      border-radius: layout.$spacing-11;
      animation: motion.$duration-moderate-01
        WACAnimLauncherComplex__FadeInSlideUpSmallExpandedLauncher forwards;
      block-size: layout.$spacing-13;
      inline-size: layout.$spacing-13;
      inset-inline-end: calc(-1 * #{layout.$spacing-11});
    }
    @media screen and (prefers-reduced-motion: reduce) {
      .WACLauncher__CloseButton {
        animation: none;
      }
    }

    .WACLauncher__CloseButton {
      animation: motion.$duration-moderate-01
        WACAnimLauncherComplex__FadeInCloseButton forwards;
    }
  }
}

.WACLauncherComplex__Container--simpleAnimation {
  animation: motion.$duration-moderate-01 WACAnimLauncherComplex__FadeInSlideUp
    forwards;
  @media screen and (prefers-reduced-motion: reduce) {
    .WACLauncher__Avatar {
      animation: none;
    }
  }

  .WACLauncher__Avatar {
    animation: motion.$duration-moderate-01 WACAnimLauncherComplex__AvatarResize
      forwards;
  }
  @media screen and (prefers-reduced-motion: reduce) {
    .WACLauncherComplex__Text {
      animation: none;
    }
  }

  .WACLauncherComplex__Text {
    animation: motion.$duration-moderate-01 WACAnimLauncherComplex__FadeInText
      forwards;
  }
  @media screen and (prefers-reduced-motion: reduce) {
    .WACLauncherComplex__SmallLauncherContainer,
    .WACLauncher__ButtonContainer.WACLauncherComplex__SmallLauncherContainer
      .WACLauncher__Button {
      padding: 0 60px 60px 0;
      border-radius: layout.$spacing-11;
      animation: none;
      block-size: layout.$spacing-13;
      inline-size: layout.$spacing-13;
      inset-inline-end: calc(-1 * #{layout.$spacing-11});
    }
  }
  @media screen and (prefers-reduced-motion: reduce) {
    .WACLauncherComplex__SmallLauncherContainer,
    .WACLauncher__ButtonContainer.WACLauncherComplex__SmallLauncherContainer
      .WACLauncher__Button {
      padding: 0 60px 60px 0;
      border-radius: layout.$spacing-11;
      animation: none;
      block-size: layout.$spacing-13;
      inline-size: layout.$spacing-13;
      inset-inline-end: calc(-1 * #{layout.$spacing-11});
    }
  }
  @media screen and (prefers-reduced-motion: reduce) {
    .WACLauncherComplex__SmallLauncherContainer,
    .WACLauncher__ButtonContainer.WACLauncherComplex__SmallLauncherContainer
      .WACLauncher__Button {
      padding: 0 60px 60px 0;
      border-radius: layout.$spacing-11;
      animation: none;
      block-size: layout.$spacing-13;
      inline-size: layout.$spacing-13;
      inset-inline-end: calc(-1 * #{layout.$spacing-11});
    }
  }

  .WACLauncherComplex__SmallLauncherContainer,
  .WACLauncher__ButtonContainer.WACLauncherComplex__SmallLauncherContainer
    .WACLauncher__Button {
    padding: 0 60px 60px 0;
    border-radius: layout.$spacing-11;
    animation: motion.$duration-moderate-01
      WACAnimLauncherComplex__FadeInSlideUpSmallExpandedLauncher forwards;
    block-size: layout.$spacing-13;
    inline-size: layout.$spacing-13;
    inset-inline-end: calc(-1 * #{layout.$spacing-11});
  }
  @media screen and (prefers-reduced-motion: reduce) {
    .WACLauncher__CloseButton {
      animation: none;
    }
  }

  .WACLauncher__CloseButton {
    animation: motion.$duration-moderate-01
      WACAnimLauncherComplex__FadeInCloseButton forwards;
  }
}

.WACContainer--render[dir="rtl"]
  .WACLauncherComplex__Container--simpleAnimation {
  .WACLauncherComplex__SmallLauncherContainer,
  .WACLauncher__ButtonContainer.WACLauncherComplex__SmallLauncherContainer
    .WACLauncher__Button {
    padding: 0 0 60px 60px;
    inset-inline: calc(-1 * #{layout.$spacing-11}) unset;
  }
}

@keyframes WACAnimLauncherComplex__AvatarResize {
  0% {
    block-size: 32px;
    inline-size: 32px;
  }

  100% {
    block-size: 48px;
    inline-size: 48px;
  }
}

@keyframes WACAnimLauncherComplex__FadeInSlideUpSmallExpandedLauncher {
  0% {
    inset-block-end: -160px;
    opacity: 0;
  }

  30% {
    opacity: 0;
  }

  100% {
    inset-block-end: calc(-1 * #{layout.$spacing-11});
    opacity: 1;
  }
}

.WACLauncherComplex__Container--toolingPreview {
  background: $launcher-expanded-message-color-background;
  box-shadow: chatTheme.$BASE-box-shadow;
  // 64px of distance between the bottom of the medium container and the bottom of the page, so that theres a slight
  // overlap between the container and the small launcher which has an 80px height when it's expanded.
  inset-block-end: layout.$spacing-10;

  .WACLauncherComplex__Text {
    opacity: 1;
  }
  @media screen and (prefers-reduced-motion: reduce) {
    .WACLauncherComplex__SmallLauncherContainer,
    .WACLauncher__ButtonContainer.WACLauncherComplex__SmallLauncherContainer
      .WACLauncher__Button {
      padding: 0 60px 60px 0;
      border-radius: layout.$spacing-11;
      animation: none;
      block-size: layout.$spacing-13;
      inline-size: layout.$spacing-13;
      inset-block-end: calc(-1 * #{layout.$spacing-11});
      inset-inline-end: calc(-1 * #{layout.$spacing-11});
    }
  }
  @media screen and (prefers-reduced-motion: reduce) {
    .WACLauncherComplex__SmallLauncherContainer,
    .WACLauncher__ButtonContainer.WACLauncherComplex__SmallLauncherContainer
      .WACLauncher__Button {
      padding: 0 60px 60px 0;
      border-radius: layout.$spacing-11;
      animation: none;
      block-size: layout.$spacing-13;
      inline-size: layout.$spacing-13;
      inset-block-end: calc(-1 * #{layout.$spacing-11});
      inset-inline-end: calc(-1 * #{layout.$spacing-11});
    }
  }
  @media screen and (prefers-reduced-motion: reduce) {
    .WACLauncherComplex__SmallLauncherContainer,
    .WACLauncher__ButtonContainer.WACLauncherComplex__SmallLauncherContainer
      .WACLauncher__Button {
      padding: 0 60px 60px 0;
      border-radius: layout.$spacing-11;
      animation: none;
      block-size: layout.$spacing-13;
      inline-size: layout.$spacing-13;
      inset-block-end: calc(-1 * #{layout.$spacing-11});
      inset-inline-end: calc(-1 * #{layout.$spacing-11});
    }
  }

  .WACLauncherComplex__SmallLauncherContainer,
  .WACLauncher__ButtonContainer.WACLauncherComplex__SmallLauncherContainer
    .WACLauncher__Button {
    padding: 0 60px 60px 0;
    border-radius: layout.$spacing-11;
    animation: unset;
    block-size: layout.$spacing-13;
    inline-size: layout.$spacing-13;
    inset-block-end: calc(-1 * #{layout.$spacing-11});
    inset-inline-end: calc(-1 * #{layout.$spacing-11});
  }

  .WACLauncher__CloseButton {
    opacity: 1;
  }
}

@media screen and (prefers-reduced-motion: reduce) {
  .WACLauncherComplex__Container--closeAnimation {
    animation: none;
    @media screen and (prefers-reduced-motion: reduce) {
      .WACLauncher__Avatar {
        animation: none;
      }
    }

    .WACLauncher__Avatar {
      animation: motion.$duration-slow-01 WACAnimLauncherComplex__AvatarResize
        backwards;
    }
    @media screen and (prefers-reduced-motion: reduce) {
      .WACLauncherComplex__Text,
      .WACLauncher__CloseButton {
        animation: none;
      }
    }
    @media screen and (prefers-reduced-motion: reduce) {
      .WACLauncherComplex__Text,
      .WACLauncher__CloseButton {
        animation: none;
      }
    }
    @media screen and (prefers-reduced-motion: reduce) {
      .WACLauncherComplex__Text,
      .WACLauncher__CloseButton {
        animation: none;
      }
    }

    .WACLauncherComplex__Text,
    .WACLauncher__CloseButton {
      animation: motion.$duration-slow-01 WACAnimLauncherComplex__FadeOut
        forwards;
    }
    @media screen and (prefers-reduced-motion: reduce) {
      .WACLauncherComplex__SmallLauncherContainer,
      .WACLauncher__ButtonContainer.WACLauncherComplex__SmallLauncherContainer
        .WACLauncher__Button {
        animation: none;
      }
    }
    @media screen and (prefers-reduced-motion: reduce) {
      .WACLauncherComplex__SmallLauncherContainer,
      .WACLauncher__ButtonContainer.WACLauncherComplex__SmallLauncherContainer
        .WACLauncher__Button {
        animation: none;
      }
    }
    @media screen and (prefers-reduced-motion: reduce) {
      .WACLauncherComplex__SmallLauncherContainer,
      .WACLauncher__ButtonContainer.WACLauncherComplex__SmallLauncherContainer
        .WACLauncher__Button {
        animation: none;
      }
    }

    .WACLauncherComplex__SmallLauncherContainer,
    .WACLauncher__ButtonContainer.WACLauncherComplex__SmallLauncherContainer
      .WACLauncher__Button {
      animation: motion.$duration-slow-01
        WACAnimLauncherComplex__SmallLauncherDefaultSizePosition forwards;
    }
  }
}

.WACLauncherComplex__Container--closeAnimation {
  animation: motion.$duration-slow-01 WACAnimLauncherComplex__FadeOutSlideDown
    forwards;
  @media screen and (prefers-reduced-motion: reduce) {
    .WACLauncher__Avatar {
      animation: none;
    }
  }

  .WACLauncher__Avatar {
    animation: motion.$duration-slow-01 WACAnimLauncherComplex__AvatarResize
      backwards;
  }
  @media screen and (prefers-reduced-motion: reduce) {
    .WACLauncherComplex__Text,
    .WACLauncher__CloseButton {
      animation: none;
    }
  }
  @media screen and (prefers-reduced-motion: reduce) {
    .WACLauncherComplex__Text,
    .WACLauncher__CloseButton {
      animation: none;
    }
  }

  .WACLauncherComplex__Text,
  .WACLauncher__CloseButton {
    animation: motion.$duration-slow-01 WACAnimLauncherComplex__FadeOut forwards;
  }
  @media screen and (prefers-reduced-motion: reduce) {
    .WACLauncherComplex__SmallLauncherContainer,
    .WACLauncher__ButtonContainer.WACLauncherComplex__SmallLauncherContainer
      .WACLauncher__Button {
      animation: none;
    }
  }
  @media screen and (prefers-reduced-motion: reduce) {
    .WACLauncherComplex__SmallLauncherContainer,
    .WACLauncher__ButtonContainer.WACLauncherComplex__SmallLauncherContainer
      .WACLauncher__Button {
      animation: none;
    }
  }

  .WACLauncherComplex__SmallLauncherContainer,
  .WACLauncher__ButtonContainer.WACLauncherComplex__SmallLauncherContainer
    .WACLauncher__Button {
    animation: motion.$duration-slow-01
      WACAnimLauncherComplex__SmallLauncherDefaultSizePosition forwards;
  }
}

.WACContainer--render[dir="rtl"]
  .WACLauncherComplex__Container--closeAnimation {
  @media screen and (prefers-reduced-motion: reduce) {
    .WACLauncherComplex__SmallLauncherContainer,
    .WACLauncher__ButtonContainer.WACLauncherComplex__SmallLauncherContainer
      .WACLauncher__Button {
      animation: none;
    }
  }
  @media screen and (prefers-reduced-motion: reduce) {
    .WACLauncherComplex__SmallLauncherContainer,
    .WACLauncher__ButtonContainer.WACLauncherComplex__SmallLauncherContainer
      .WACLauncher__Button {
      animation: none;
    }
  }

  .WACLauncherComplex__SmallLauncherContainer,
  .WACLauncher__ButtonContainer.WACLauncherComplex__SmallLauncherContainer
    .WACLauncher__Button {
    animation: motion.$duration-slow-02
      WACAnimLauncherComplex__SmallLauncherDefaultSizePositionRTL forwards;
  }
}

@keyframes WACAnimLauncherComplex__FadeOutSlideDown {
  0% {
    background: $launcher-expanded-message-color-background;
    box-shadow: chatTheme.$BASE-box-shadow;
    inset-block-end: layout.$spacing-10;
  }

  40% {
    background: transparent;
    box-shadow: none;
  }

  100% {
    background: transparent;
    box-shadow: none;
    inset-block-end: calc(
      #{layout.$spacing-05} + $launcher-default-size +
        $launcher-position-bottom - var(
          --cds-chat-LAUNCHER-desktop-expanded-height
        )
    );
  }
}

@keyframes WACAnimLauncherComplex__FadeOut {
  0% {
    opacity: 1;
  }

  40% {
    opacity: 0;
  }

  100% {
    opacity: 0;
  }
}

@keyframes WACAnimLauncherComplex__SmallLauncherDefaultSizePosition {
  0% {
    padding: 0 60px 60px 0;
    border-radius: layout.$spacing-11;
    block-size: layout.$spacing-13;
    inline-size: layout.$spacing-13;
    inset-block-end: calc(-1 * #{layout.$spacing-11});
    inset-inline-end: calc(-1 * #{layout.$spacing-11});
  }

  100% {
    padding: 0;
    border-radius: 28px;
    block-size: $launcher-default-size;
    inline-size: $launcher-default-size;
    inset-block-end: $launcher-position-bottom;
    inset-inline-end: $launcher-position-right;
  }
}

@keyframes WACAnimLauncherComplex__SmallLauncherDefaultSizePositionRTL {
  0% {
    padding: 0 0 60px 60px;
    border-radius: layout.$spacing-11;
    block-size: layout.$spacing-13;
    inline-size: layout.$spacing-13;
    inset-block-end: calc(-1 * #{layout.$spacing-11});
    inset-inline-start: calc(-1 * #{layout.$spacing-11});
  }

  100% {
    padding: 0;
    border-radius: 28px;
    block-size: $launcher-default-size;
    inline-size: $launcher-default-size;
    inset-block-end: $launcher-position-bottom;
    inset-inline-start: $launcher-position-right;
  }
}

// Launcher Extended styles
.WACLauncherExtended__Container {
  block-size: $launcher-default-size;
  inline-size: $launcher-default-size;
}

// Mobile launcher positioning - use 1rem instead of spacing-07
.WACLauncher__ButtonContainer.WACLauncher__ButtonContainer--mobile {
  inset-block-end: $launcher-position-bottom-mobile;
  inset-inline-end: $launcher-position-bottom-mobile;
}

button.WACLauncherExtended__Button {
  padding: 0;
  border-width: button.$button-border-width;
  block-size: 100%;
  cursor: pointer;
  inline-size: 100%;
}

.WACLauncherExtended__Button--hidden {
  visibility: hidden;
}

.WACLauncherExtended__WrapperContainer {
  position: relative;
  overflow: hidden;
  block-size: 100%;
  inline-size: 100%;
}

.WACLauncherExtended__Wrapper {
  position: absolute;
  display: flex;
  inline-size: calc(var(--cds-chat--LAUNCHER-EXTENDED-width) - 6px);
  inset-inline-end: 0;
  max-inline-size: calc(100vw - $launcher-position-bottom - 6px);
}

.WACLauncherExtended__TextHolder {
  position: relative;
  flex: 1;
  padding: layout.$spacing-04 0 layout.$spacing-04 layout.$spacing-04;
  text-align: start;
}

.WACLauncherExtended__Greeting {
  position: absolute;
  display: flex;
  align-items: center;
  block-size: 100%;
  color: $launcher-mobile-color-text;
  @include type.type-style("body-01");

  inline-size: calc(100% - 12px);
  inset-block-end: 0;
  word-break: break-word;
}

.WAC-isPhone .WACLauncherExtended__Greeting {
  @include type.type-style("body-01");
}

.WACLauncherExtended__GreetingText {
  display: -webkit-box;
  overflow: hidden;
  -webkit-box-orient: vertical;
  -webkit-line-clamp: 2;
  line-clamp: 2;
  text-overflow: ellipsis;
}

.WACLauncherExtended__Button .WACLauncher__IconHolder {
  display: flex;
  align-items: center;
  justify-content: center;
  block-size: calc($launcher-default-size - button.$button-border-width * 2);
  inline-size: calc($launcher-default-size - button.$button-border-width * 2);
  margin-inline-start: auto;

  svg {
    position: absolute;
    block-size: 24px;
    inline-size: 24px;
  }
}

.WACLauncherExtended__Button .WACLauncherExtended__Element--hidden {
  display: none;
}

@media screen and (prefers-reduced-motion: reduce) {
  .WACLauncherExtended__Button .WACLauncherExtended__Element--FadeOut {
    animation: none;
  }
}

.WACLauncherExtended__Button .WACLauncherExtended__Element--FadeOut {
  animation: WACLauncherExtendedElementFadeOut 0.5s ease-out 0.4s both;
}

@media screen and (prefers-reduced-motion: reduce) {
  .WACLauncherExtended__Button .WACLauncherExtended__Element--FadeIn {
    animation: none;
  }
}

.WACLauncherExtended__Button .WACLauncherExtended__Element--FadeIn {
  animation: WACLauncherExtendedElementFadeIn 0.5s ease-out 0.4s both;
}

.WACLauncher__ButtonContainer.WACLauncherExtended__Button--extended {
  border-radius: 14px;
  inline-size: var(--cds-chat--LAUNCHER-EXTENDED-width);

  button.WACLauncherExtended__Button {
    border-radius: 14px;
  }

  .WACLauncher__svg {
    inline-size: 24px;
  }
}

@media screen and (prefers-reduced-motion: reduce) {
  .WACLauncher__ButtonContainer.WACLauncherExtended__Button--extendedAnimation {
    animation: none;
    @media screen and (prefers-reduced-motion: reduce) {
      button.WACLauncherExtended__Button {
        animation: none;
      }
    }

    button.WACLauncherExtended__Button {
      animation: WACLauncherPartiallyRound 0.3s ease-in 0.5s both;
    }
    @media screen and (prefers-reduced-motion: reduce) {
      .WACLauncher__svg {
        animation: none;
      }
    }

    .WACLauncher__svg {
      animation: WACLauncherIconTo24 0.3s ease-out 0.5s both;
    }
  }
}

.WACLauncher__ButtonContainer.WACLauncherExtended__Button--extendedAnimation {
  animation:
    WACLauncherExtend 0.3s cubic-bezier(0.25, 0.46, 0.45, 0.94) 0.5s both,
    WACLauncherPartiallyRound 0.3s ease-in 0.5s both;
  @media screen and (prefers-reduced-motion: reduce) {
    button.WACLauncherExtended__Button {
      animation: none;
    }
  }

  button.WACLauncherExtended__Button {
    animation: WACLauncherPartiallyRound 0.3s ease-in 0.5s both;
  }
  @media screen and (prefers-reduced-motion: reduce) {
    .WACLauncher__svg {
      animation: none;
    }
  }

  .WACLauncher__svg {
    animation: WACLauncherIconTo24 0.3s ease-out 0.5s both;
  }
}

@media screen and (prefers-reduced-motion: reduce) {
  .WACLauncher__ButtonContainer.WACLauncherExtended__Button--reducedAnimation {
    animation: none;
    @media screen and (prefers-reduced-motion: reduce) {
      button.WACLauncherExtended__Button {
        animation: none;
      }
    }

    button.WACLauncherExtended__Button {
      animation: WACLauncherCompletelyRound 0.3s ease-out 0.5s both;
    }
    @media screen and (prefers-reduced-motion: reduce) {
      .WACLauncher__svg {
        animation: none;
      }
    }

    .WACLauncher__svg {
      animation: WACLauncherIconTo32 0.3s ease-out 0.5s both;
    }
  }
}

.WACLauncher__ButtonContainer.WACLauncherExtended__Button--reducedAnimation {
  animation:
    WACLauncherReduce 0.3s cubic-bezier(0.25, 0.46, 0.45, 0.94) 0.5s both,
    WACLauncherCompletelyRound 0.3s ease-out 0.5s both;
  @media screen and (prefers-reduced-motion: reduce) {
    button.WACLauncherExtended__Button {
      animation: none;
    }
  }

  button.WACLauncherExtended__Button {
    animation: WACLauncherCompletelyRound 0.3s ease-out 0.5s both;
  }
  @media screen and (prefers-reduced-motion: reduce) {
    .WACLauncher__svg {
      animation: none;
    }
  }

  .WACLauncher__svg {
    animation: WACLauncherIconTo32 0.3s ease-out 0.5s both;
  }
}

.WACContainer--render[dir="rtl"] .WACLauncherExtended__Container {
  .WACLauncherExtended__Wrapper {
    inset-inline: 0 unset;
  }

  .WACLauncherExtended__TextHolder {
    padding: layout.$spacing-04 layout.$spacing-04 layout.$spacing-04 0;
  }
}

@keyframes WACLauncherIconTo32 {
  0% {
    inline-size: 24px;
  }

  100% {
    inline-size: 32px;
  }
}

@keyframes WACLauncherIconTo24 {
  0% {
    inline-size: 32px;
  }

  100% {
    inline-size: 24px;
  }
}

@keyframes WACLauncherPartiallyRound {
  0% {
    border-radius: 28px;
  }

  100% {
    border-radius: 14px;
  }
}

@keyframes WACLauncherCompletelyRound {
  0% {
    border-radius: 14px;
  }

  100% {
    border-radius: 28px;
  }
}

@keyframes WACLauncherExtend {
  0% {
    inline-size: $launcher-default-size;
  }

  100% {
    inline-size: var(--cds-chat--LAUNCHER-EXTENDED-width);
  }
}

@keyframes WACLauncherReduce {
  0% {
    inline-size: var(--cds-chat--LAUNCHER-EXTENDED-width);
  }

  100% {
    inline-size: $launcher-default-size;
  }
}

@keyframes WACLauncherExtendedElementFadeIn {
  0% {
    inset-block-end: -12px;
    opacity: 0;
  }

  50%,
  100% {
    inset-block-end: 0;
    opacity: 1;
  }
}

@keyframes WACLauncherExtendedElementFadeOut {
  0% {
    inset-block-start: 0;
    opacity: 1;
  }

  50%,
  100% {
    inset-block-start: -12px;
    opacity: 0;
  }
}<|MERGE_RESOLUTION|>--- conflicted
+++ resolved
@@ -93,29 +93,13 @@
 // round as well.
 .WACLauncher__ButtonContainer.WACLauncher__ButtonContainer--round.WACLauncherComplex__SmallLauncherContainer {
   .WACLauncher__Button {
-<<<<<<< HEAD
     &::part(button) {
       block-size: 100%;
       inline-size: 100%;
-=======
-  border-radius: 28px;
-
-  @media screen and (prefers-reduced-motion: reduce) {
-    background-color: $launcher-color-background;
-    transition: none;
-
-    // Make the focus and active box-shadow one px wider since the default 1px width looks weird with the rounded launcher.
-    &:focus {
-      border-width: button.$button-border-width;
-      border-color: $launcher-color-background;
-      box-shadow: inset 0 0 0 button.$button-border-width
-        $launcher-color-focus-border;
->>>>>>> db67d8b0
-    }
-  }
-}
-
-<<<<<<< HEAD
+    }
+  }
+}
+
 .WACLauncher__ButtonContainer.WACLauncher__ButtonContainer--round:not(
     .WACLauncherComplex__SmallLauncherContainer
   )
@@ -128,39 +112,10 @@
 .WACLauncher__ButtonContainer.WACLauncher__ButtonContainer--round
   .WACLauncher__Button {
   @media screen and (prefers-reduced-motion: reduce) {
-    &:not(.WACLauncher__TourButton) {
-      &::part(button) {
-        background-color: var(--cds-chat-LAUNCHER-color-background);
-        transition: none;
-
-        // Make the focus and active box-shadow one px wider since the default 1px width looks weird with the rounded launcher.
-        &:focus {
-          border-width: var(--cds-chat-BASE-border-width-large);
-          border-color: var(--cds-chat-LAUNCHER-color-background);
-          box-shadow: inset 0 0 0 var(--cds-chat-BASE-border-width-med)
-            var(--cds-chat-LAUNCHER-color-focus-border);
-        }
-
-        &:hover {
-          border-color: var(--cds-chat-LAUNCHER-color-background-hover);
-          background-color: var(--cds-chat-LAUNCHER-color-background-hover);
-        }
-
-        &:active {
-          border-width: var(--cds-chat-BASE-border-width-large);
-          border-color: var(--cds-chat-LAUNCHER-color-background-active);
-          background-color: var(--cds-chat-LAUNCHER-color-background-active);
-          box-shadow: inset 0 0 0 var(--cds-chat-BASE-border-width-med)
-            var(--cds-chat-LAUNCHER-color-focus-border);
-        }
-      }
-    }
-  }
-
-  &:not(.WACLauncher__TourButton) {
     &::part(button) {
       background-color: var(--cds-chat-LAUNCHER-color-background);
-      transition: unset;
+      transition: none;
+
       // Make the focus and active box-shadow one px wider since the default 1px width looks weird with the rounded launcher.
       &:focus {
         border-width: var(--cds-chat-BASE-border-width-large);
@@ -182,44 +137,31 @@
           var(--cds-chat-LAUNCHER-color-focus-border);
       }
     }
-=======
+    }
+
+  &::part(button) {
+    background-color: var(--cds-chat-LAUNCHER-color-background);
+    transition: unset;
+    // Make the focus and active box-shadow one px wider since the default 1px width looks weird with the rounded launcher.
+    &:focus {
+      border-width: var(--cds-chat-BASE-border-width-large);
+      border-color: var(--cds-chat-LAUNCHER-color-background);
+      box-shadow: inset 0 0 0 var(--cds-chat-BASE-border-width-med)
+        var(--cds-chat-LAUNCHER-color-focus-border);
+    }
+
     &:hover {
-      border-color: $launcher-color-background-hover;
-      background-color: $launcher-color-background-hover;
+      border-color: var(--cds-chat-LAUNCHER-color-background-hover);
+      background-color: var(--cds-chat-LAUNCHER-color-background-hover);
     }
 
     &:active {
-      border-width: button.$button-border-width;
-      border-color: $launcher-color-background-active;
-      background-color: $launcher-color-background-active;
-      box-shadow: inset 0 0 0 button.$button-border-width
-        $launcher-color-focus-border;
-    }
-  }
-
-  background-color: $launcher-color-background;
-  transition: unset;
-
-  // Make the focus and active box-shadow one px wider since the default 1px width looks weird with the rounded launcher.
-  &:focus {
-    border-width: button.$button-border-width;
-    border-color: $launcher-color-background;
-    box-shadow: inset 0 0 0 button.$button-border-width
-      $launcher-color-focus-border;
-  }
-
-  &:hover {
-    border-color: $launcher-color-background-hover;
-    background-color: $launcher-color-background-hover;
-  }
-
-  &:active {
-    border-width: button.$button-border-width;
-    border-color: $launcher-color-background-active;
-    background-color: $launcher-color-background-active;
-    box-shadow: inset 0 0 0 button.$button-border-width
-      $launcher-color-focus-border;
->>>>>>> db67d8b0
+      border-width: var(--cds-chat-BASE-border-width-large);
+      border-color: var(--cds-chat-LAUNCHER-color-background-active);
+      background-color: var(--cds-chat-LAUNCHER-color-background-active);
+      box-shadow: inset 0 0 0 var(--cds-chat-BASE-border-width-med)
+        var(--cds-chat-LAUNCHER-color-focus-border);
+    }
   }
 }
 
@@ -271,9 +213,6 @@
   }
 }
 
-<<<<<<< HEAD
-.WACLauncher__Button::part(button) {
-=======
 button.WACLauncher__Button {
   svg {
     block-size: 24px;
@@ -281,7 +220,6 @@
     inline-size: 24px;
   }
 
->>>>>>> db67d8b0
   position: static;
   display: flex;
   align-items: center;
@@ -296,13 +234,8 @@
     transform 150ms ease;
 }
 
-<<<<<<< HEAD
 .WACLauncher__Button:focus {
   border-width: var(--cds-chat-BASE-border-width-large);
-=======
-button.WACLauncher__Button:focus {
-  border-width: button.$button-border-width;
->>>>>>> db67d8b0
 }
 
 .WACLauncher__Button svg {
