--- conflicted
+++ resolved
@@ -1,6 +1,6 @@
-/* 
+/*
  *  Copyright IBM Corp. 2025
- *  
+ *
  *  This source code is licensed under the Apache-2.0 license found in the
  *  LICENSE file in the root directory of this source tree.
  */
@@ -1013,27 +1013,6 @@
       animation: none;
     }
   }
-<<<<<<< HEAD
-  @media screen and (prefers-reduced-motion: reduce) {
-    .WACLauncherComplex__Text,
-    .WACLauncher__CloseButton {
-      animation: none;
-    }
-  }
-  @media screen and (prefers-reduced-motion: reduce) {
-    .WACLauncherComplex__Text,
-    .WACLauncher__CloseButton {
-      animation: none;
-    }
-  }
-  @media screen and (prefers-reduced-motion: reduce) {
-    .WACLauncherComplex__Text,
-    .WACLauncher__CloseButton {
-      animation: none;
-    }
-  }
-=======
->>>>>>> f882c244
 
   .WACLauncherComplex__Text,
   .WACLauncher__CloseButton {
@@ -1053,30 +1032,6 @@
       animation: none;
     }
   }
-<<<<<<< HEAD
-  @media screen and (prefers-reduced-motion: reduce) {
-    .WACLauncherComplex__SmallLauncherContainer,
-    .WACLauncher__ButtonContainer.WACLauncherComplex__SmallLauncherContainer
-      .WACLauncher__Button {
-      animation: none;
-    }
-  }
-  @media screen and (prefers-reduced-motion: reduce) {
-    .WACLauncherComplex__SmallLauncherContainer,
-    .WACLauncher__ButtonContainer.WACLauncherComplex__SmallLauncherContainer
-      .WACLauncher__Button {
-      animation: none;
-    }
-  }
-  @media screen and (prefers-reduced-motion: reduce) {
-    .WACLauncherComplex__SmallLauncherContainer,
-    .WACLauncher__ButtonContainer.WACLauncherComplex__SmallLauncherContainer
-      .WACLauncher__Button {
-      animation: none;
-    }
-  }
-=======
->>>>>>> f882c244
 
   .WACLauncherComplex__SmallLauncherContainer,
   .WACLauncher__ButtonContainer.WACLauncherComplex__SmallLauncherContainer
@@ -1102,30 +1057,6 @@
       animation: none;
     }
   }
-<<<<<<< HEAD
-  @media screen and (prefers-reduced-motion: reduce) {
-    .WACLauncherComplex__SmallLauncherContainer,
-    .WACLauncher__ButtonContainer.WACLauncherComplex__SmallLauncherContainer
-      .WACLauncher__Button {
-      animation: none;
-    }
-  }
-  @media screen and (prefers-reduced-motion: reduce) {
-    .WACLauncherComplex__SmallLauncherContainer,
-    .WACLauncher__ButtonContainer.WACLauncherComplex__SmallLauncherContainer
-      .WACLauncher__Button {
-      animation: none;
-    }
-  }
-  @media screen and (prefers-reduced-motion: reduce) {
-    .WACLauncherComplex__SmallLauncherContainer,
-    .WACLauncher__ButtonContainer.WACLauncherComplex__SmallLauncherContainer
-      .WACLauncher__Button {
-      animation: none;
-    }
-  }
-=======
->>>>>>> f882c244
 
   .WACLauncherComplex__SmallLauncherContainer,
   .WACLauncher__ButtonContainer.WACLauncherComplex__SmallLauncherContainer
