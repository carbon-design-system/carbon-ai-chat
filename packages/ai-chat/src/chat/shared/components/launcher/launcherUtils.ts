/*
 *  Copyright IBM Corp. 2025
 *
 *  This source code is licensed under the Apache-2.0 license found in the
 *  LICENSE file in the root directory of this source tree.
 *
 *  @license
 */

import { LanguagePack } from "../../../../types/instance/apiTypes";

/**
 * Returns the aria-label string from the provided language pack for the launcher button based on the open and view
 * state.
 */
function getLauncherButtonAriaLabel(
  languagePack: LanguagePack,
<<<<<<< HEAD
  isLauncherHidden: boolean,
  isTourActive: boolean,
=======
  isLauncherHidden: boolean
>>>>>>> e0991f44
) {
  return isLauncherHidden
    ? languagePack.launcher_isOpen
    : languagePack.launcher_isClosed;
}

export { getLauncherButtonAriaLabel };<|MERGE_RESOLUTION|>--- conflicted
+++ resolved
@@ -15,12 +15,7 @@
  */
 function getLauncherButtonAriaLabel(
   languagePack: LanguagePack,
-<<<<<<< HEAD
   isLauncherHidden: boolean,
-  isTourActive: boolean,
-=======
-  isLauncherHidden: boolean
->>>>>>> e0991f44
 ) {
   return isLauncherHidden
     ? languagePack.launcher_isOpen
