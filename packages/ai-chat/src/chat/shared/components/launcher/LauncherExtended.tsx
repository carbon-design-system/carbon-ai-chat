--- conflicted
+++ resolved
@@ -161,15 +161,7 @@
   const extendWithoutAnimation = isExtended && !animateExtendedState;
   const launcherGreetingMessage =
     launcherConfig.mobile.title || languagePack.launcher_mobileGreeting;
-<<<<<<< HEAD
-  let ariaLabel = getLauncherButtonAriaLabel(
-    languagePack,
-    launcherHidden,
-    activeTour,
-  );
-=======
   let ariaLabel = getLauncherButtonAriaLabel(languagePack, launcherHidden);
->>>>>>> e0991f44
 
   if (unreadHumanAgentCount !== 0) {
     ariaLabel += `. ${intl.formatMessage(
