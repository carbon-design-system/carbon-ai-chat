/*
 *  Copyright IBM Corp. 2025
 *
 *  This source code is licensed under the Apache-2.0 license found in the
 *  LICENSE file in the root directory of this source tree.
 *
 *  @license
 */

import React, { useCallback, useRef } from "react";
import { useSelector } from "react-redux";

import { useEffectDidUpdate } from "../../hooks/useEffectDidUpdate";
import { useServiceManager } from "../../hooks/useServiceManager";
import { AppState, ViewType } from "../../../../types/state/AppState";
import { HasRequestFocus } from "../../../../types/utilities/HasRequestFocus";
import { IS_PHONE } from "../../utils/browserUtils";
import { LauncherDesktopContainer } from "./LauncherDesktopContainer";
import { LauncherMobileContainer } from "./LauncherMobileContainer";
import { MainWindowOpenReason } from "../../../../types/events/eventBusTypes";

function LauncherContainer() {
  const serviceManager = useServiceManager();
  const launcherRef = useRef<HasRequestFocus>();
  const viewState = useSelector(
    (state: AppState) =>
      state.persistedToBrowserStorage.launcherState.viewState,
  );
  const initialViewChangeComplete = useSelector(
    (state: AppState) => state.initialViewChangeComplete,
  );
  const launcherHidden = !viewState.launcher;

<<<<<<< HEAD
  const activeTour = useSelector(
    (state: AppState) =>
      state.persistedToBrowserStorage.launcherState.activeTour,
  );

=======
>>>>>>> e0991f44
  const requestFocus = useCallback(() => {
    launcherRef.current?.requestFocus();
  }, [launcherRef]);

  const onDoToggle = useCallback(() => {
    // Otherwise try to open the main window on launcher click.
    return serviceManager.actions.changeView(ViewType.MAIN_WINDOW, {
      mainWindowOpenReason: MainWindowOpenReason.DEFAULT_LAUNCHER,
    });
  }, [serviceManager.actions]);

  useEffectDidUpdate(() => {
    // If the main window is closed, and the launcher is visible, then we should request focus on the
    // launcher. We need to wait for the initial view change to complete before requesting focus when the viewState
    // changes. This is because we don't want to request focus after the first view change when
    // Chat.startInternal switches from all views closed to whatever the starting view state is. Instead
    // we want to wait to request focus until after user interactions that trigger changes to the viewState.
    if (
      viewState.launcher &&
      !viewState.mainWindow &&
      initialViewChangeComplete
    ) {
      launcherRef.current?.requestFocus();
    }
  }, [viewState]);

  let launcherContainer;
  if (IS_PHONE) {
    launcherContainer = (
      <LauncherMobileContainer
        launcherRef={launcherRef}
        onToggleOpen={onDoToggle}
        launcherHidden={launcherHidden}
      />
    );
  } else {
    launcherContainer = (
      <LauncherDesktopContainer
        launcherRef={launcherRef}
        onDoToggle={onDoToggle}
        requestFocus={requestFocus}
        launcherHidden={launcherHidden}
      />
    );
  }
  return launcherContainer;
}

export { LauncherContainer };<|MERGE_RESOLUTION|>--- conflicted
+++ resolved
@@ -31,14 +31,6 @@
   );
   const launcherHidden = !viewState.launcher;
 
-<<<<<<< HEAD
-  const activeTour = useSelector(
-    (state: AppState) =>
-      state.persistedToBrowserStorage.launcherState.activeTour,
-  );
-
-=======
->>>>>>> e0991f44
   const requestFocus = useCallback(() => {
     launcherRef.current?.requestFocus();
   }, [launcherRef]);
