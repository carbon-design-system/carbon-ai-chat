--- conflicted
+++ resolved
@@ -20,16 +20,9 @@
 import { Launcher } from "./Launcher";
 import { LanguagePack } from "../../../../types/instance/apiTypes";
 
-<<<<<<< HEAD
 const CloseIcon = carbonIconToReact(Close16);
 
-interface LauncherComplexProps
-  extends HasServiceManager,
-    HasIntl,
-    HasClassName {
-=======
 interface LauncherComplexProps extends HasIntl, HasClassName {
->>>>>>> 2857b6dd
   languagePack: LanguagePack;
   launcherConfig: LauncherConfig;
   onOpen: () => void;
