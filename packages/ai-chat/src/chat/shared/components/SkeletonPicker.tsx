--- conflicted
+++ resolved
@@ -17,32 +17,18 @@
 import { AppState } from "../../../types/state/AppState";
 import { ThemeType } from "../../../types/config/PublicConfig";
 
-<<<<<<< HEAD
 function SkeletonText(props: any) {
-  const useAITheme = useSelector((state: AppState) => state.theme.useAITheme);
-  return useAITheme ? (
-=======
-function SkeletonText(props: SkeletonTextProps | AISkeletonTextProps) {
   const theme = useSelector((state: AppState) => state.theme.theme);
   return theme === ThemeType.CARBON_AI ? (
->>>>>>> cce26787
     <AISkeletonText {...props} />
   ) : (
     <CarbonSkeletonText {...props} />
   );
 }
 
-<<<<<<< HEAD
 function SkeletonPlaceholder(props: any) {
-  const useAITheme = useSelector((state: AppState) => state.theme.useAITheme);
+  const useAITheme = useSelector((state: AppState) => state.theme.theme);
   return useAITheme ? (
-=======
-function SkeletonPlaceholder(
-  props: SkeletonPlaceholderProps | AISkeletonPlaceholderProps,
-) {
-  const theme = useSelector((state: AppState) => state.theme.theme);
-  return theme === ThemeType.CARBON_AI ? (
->>>>>>> cce26787
     <AISkeletonPlaceholder {...props} />
   ) : (
     <CarbonSkeletonPlaceholder {...props} />
