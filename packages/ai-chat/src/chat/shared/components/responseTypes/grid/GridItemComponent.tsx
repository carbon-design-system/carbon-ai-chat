/*
 *  Copyright IBM Corp. 2025
 *
 *  This source code is licensed under the Apache-2.0 license found in the
 *  LICENSE file in the root directory of this source tree.
 *
 *  @license
 */

import cx from "classnames";
import React from "react";
import { LocalMessageItem } from "../../../../../types/messaging/LocalMessageItem";
import {
  GridItem,
  MessageResponse,
  WidthOptions,
} from "../../../../../types/messaging/Messages";
import { GridItemCell } from "./GridItemCell";

// This regex is for validating a number (1) or pixel value (10px) which are the only valid width values for a column.
const VALID_COLUMN_WIDTH_REGEX = /^[0-9]*(px)?$/;
const DEFAULT_COLUMN_WIDTH = "1";

/**
 * This component renders the grid response type. It will handle creating the rows/columns and renders the response
 * types within them.
 */
function GridItemComponent({
  localMessageItem,
  originalMessage,
  renderMessageComponent,
}: {
  localMessageItem: LocalMessageItem<GridItem>;
  originalMessage: MessageResponse;
  renderMessageComponent: (props: any) => React.ReactNode;
}) {
<<<<<<< HEAD
  const serviceManager = useServiceManager();
  const languagePack = useLanguagePack();
  const appConfig = useSelector((state: AppState) => state.config);
  const inputState = useSelector(selectInputState);
  const allMessageItemsByID = useSelector(
    (state: AppState) => state.allMessageItemsByID,
  );
  const { columns, horizontal_alignment, vertical_alignment, max_width } =
    localMessageItem.item;
  const gridTemplateColumns =
    columns?.map((column) => column.width).join(" ") || DEFAULT_COLUMN_WIDTH;
=======
  const { columns, max_width } = localMessageItem.item;
>>>>>>> 363b5966

  return (
    <div
      className={cx("WACGrid", {
        WACMaxWidthSmall: max_width === WidthOptions.SMALL,
        WACMaxWidthMedium: max_width === WidthOptions.MEDIUM,
        WACMaxWidthLarge: max_width === WidthOptions.LARGE,
      })}
    >
      {localMessageItem.ui_state.gridLocalMessageItemIDs.map(
        (row, rowIndex) => (
          // eslint-disable-next-line react/no-array-index-key
          <div key={`row-${rowIndex}`} className="WACGrid__Row">
            {row.map((cell, columnIndex) => {
              const cellData =
                localMessageItem.item.rows[rowIndex]?.cells[columnIndex];
              let columnWidthString =
                columns?.[columnIndex]?.width || DEFAULT_COLUMN_WIDTH;
              let isPixelValue;

              if (columnWidthString.match(VALID_COLUMN_WIDTH_REGEX)) {
                isPixelValue = columnWidthString.endsWith("px");
              } else {
                columnWidthString = DEFAULT_COLUMN_WIDTH;
                isPixelValue = false;
              }

              return (
<<<<<<< HEAD
                <div
                  className="WACGrid__Cell"
                  // eslint-disable-next-line react/forbid-dom-props
                  style={{
                    width: isPixelValue ? columnWidthString : undefined,
                    flex: isPixelValue ? undefined : Number(columnWidthString),
                    alignItems: getFlexAlignment(
                      cellData?.horizontal_alignment || horizontal_alignment,
                    ),
                    justifyContent: getFlexAlignment(
                      cellData?.vertical_alignment || vertical_alignment,
                    ),
                  }}
                  // eslint-disable-next-line react/no-array-index-key
=======
                <GridItemCell
                  localMessageItem={localMessageItem}
                  renderMessageComponent={renderMessageComponent}
                  cell={cell}
                  originalMessage={originalMessage}
                  cellData={cellData}
                  columnWidthString={columnWidthString}
>>>>>>> 363b5966
                  key={`cell-${rowIndex}-${columnIndex}`}
                  isPixelValue={isPixelValue}
                  rowIndex={rowIndex}
                  columnIndex={columnIndex}
                />
              );
            })}
          </div>
        ),
      )}
    </div>
  );
}

<<<<<<< HEAD
/**
 * Returns the CSS flex alignment for the given horizontal/vertical alignment value;
 */
function getFlexAlignment(
  value: HorizontalCellAlignment | VerticalCellAlignment,
) {
  switch (value) {
    case "bottom":
    case "right":
      return "flex-end";
    case "center":
      return "center";
    case "top":
    case "left":
    default:
      return "flex-start";
  }
}

=======
>>>>>>> 363b5966
const GridItemComponentExport = React.memo(GridItemComponent);

export { GridItemComponentExport as GridItemComponent };<|MERGE_RESOLUTION|>--- conflicted
+++ resolved
@@ -34,21 +34,7 @@
   originalMessage: MessageResponse;
   renderMessageComponent: (props: any) => React.ReactNode;
 }) {
-<<<<<<< HEAD
-  const serviceManager = useServiceManager();
-  const languagePack = useLanguagePack();
-  const appConfig = useSelector((state: AppState) => state.config);
-  const inputState = useSelector(selectInputState);
-  const allMessageItemsByID = useSelector(
-    (state: AppState) => state.allMessageItemsByID,
-  );
-  const { columns, horizontal_alignment, vertical_alignment, max_width } =
-    localMessageItem.item;
-  const gridTemplateColumns =
-    columns?.map((column) => column.width).join(" ") || DEFAULT_COLUMN_WIDTH;
-=======
   const { columns, max_width } = localMessageItem.item;
->>>>>>> 363b5966
 
   return (
     <div
@@ -77,22 +63,6 @@
               }
 
               return (
-<<<<<<< HEAD
-                <div
-                  className="WACGrid__Cell"
-                  // eslint-disable-next-line react/forbid-dom-props
-                  style={{
-                    width: isPixelValue ? columnWidthString : undefined,
-                    flex: isPixelValue ? undefined : Number(columnWidthString),
-                    alignItems: getFlexAlignment(
-                      cellData?.horizontal_alignment || horizontal_alignment,
-                    ),
-                    justifyContent: getFlexAlignment(
-                      cellData?.vertical_alignment || vertical_alignment,
-                    ),
-                  }}
-                  // eslint-disable-next-line react/no-array-index-key
-=======
                 <GridItemCell
                   localMessageItem={localMessageItem}
                   renderMessageComponent={renderMessageComponent}
@@ -100,7 +70,6 @@
                   originalMessage={originalMessage}
                   cellData={cellData}
                   columnWidthString={columnWidthString}
->>>>>>> 363b5966
                   key={`cell-${rowIndex}-${columnIndex}`}
                   isPixelValue={isPixelValue}
                   rowIndex={rowIndex}
@@ -115,28 +84,6 @@
   );
 }
 
-<<<<<<< HEAD
-/**
- * Returns the CSS flex alignment for the given horizontal/vertical alignment value;
- */
-function getFlexAlignment(
-  value: HorizontalCellAlignment | VerticalCellAlignment,
-) {
-  switch (value) {
-    case "bottom":
-    case "right":
-      return "flex-end";
-    case "center":
-      return "center";
-    case "top":
-    case "left":
-    default:
-      return "flex-start";
-  }
-}
-
-=======
->>>>>>> 363b5966
 const GridItemComponentExport = React.memo(GridItemComponent);
 
 export { GridItemComponentExport as GridItemComponent };