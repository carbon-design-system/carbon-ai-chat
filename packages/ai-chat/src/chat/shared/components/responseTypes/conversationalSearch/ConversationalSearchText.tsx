--- conflicted
+++ resolved
@@ -87,7 +87,7 @@
       const newHtml = await createHTMLWithHighlights(
         text,
         highlightCitation,
-        streamingState && !streamingState.isDone
+        streamingState && !streamingState.isDone,
       );
       setHtml(newHtml);
     }
@@ -133,10 +133,7 @@
 async function createHTMLWithHighlights(
   text: string,
   highlightCitation: ConversationalSearchItemCitation,
-<<<<<<< HEAD
-=======
-  streaming: boolean
->>>>>>> 363b5966
+  streaming: boolean,
 ) {
   // Highlighting a citation is a bit messy. The back-end provides us with text ranges in the original search result
   // but those ranges don't pay attention to the structure of the content and thus it's possible for a range to
