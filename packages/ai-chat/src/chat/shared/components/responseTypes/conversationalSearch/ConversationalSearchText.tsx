--- conflicted
+++ resolved
@@ -7,25 +7,10 @@
  *  @license
  */
 
-<<<<<<< HEAD
 import ChevronDown16 from "@carbon/icons/es/chevron--down/16.js";
 import ChevronUp16 from "@carbon/icons/es/chevron--up/16.js";
 import OperationalTag from "../../../../react/carbon/OperationalTag";
-import { carbonIconToReact } from "../../../utils/carbonIcon";
-
-import React, {
-  useEffect,
-  useImperativeHandle,
-  useLayoutEffect,
-  useRef,
-  useState,
-} from "react";
-=======
-import ChevronDown from "@carbon/icons-react/es/ChevronDown.js";
-import ChevronUp from "@carbon/icons-react/es/ChevronUp.js";
-import { OperationalTag } from "@carbon/react";
 import React, { useEffect, useState } from "react";
->>>>>>> 2857b6dd
 
 import { useCounter } from "../../../hooks/useCounter";
 import { useLanguagePack } from "../../../hooks/useLanguagePack";
@@ -34,21 +19,16 @@
 
 import { sanitizeHTML } from "../../../utils/htmlUtils";
 import { consoleError } from "../../../utils/miscUtils";
+import { carbonIconToReact } from "../../../utils/carbonIcon";
 import {
   ConversationalSearchItem,
   ConversationalSearchItemCitation,
 } from "../../../../../types/messaging/Messages";
 import { processMarkdown } from "../../../../web-components/components/markdownText/markdown/markdownToHTML";
-<<<<<<< HEAD
+import { MarkdownText } from "../../../../react/components/markdownText/MarkdownText";
 
 const ChevronUp = carbonIconToReact(ChevronUp16);
 const ChevronDown = carbonIconToReact(ChevronDown16);
-
-const TOGGLE_CONTAINER_CLASSNAME =
-  "WACConversationalSearchText__CitationsToggleContainer";
-=======
-import { MarkdownText } from "../../../../react/components/markdownText/MarkdownText";
->>>>>>> 2857b6dd
 
 interface ConversationalSearchTextFunctions {
   /**
@@ -117,39 +97,6 @@
   }, [text, highlightCitation, showCitationsToggle]);
 
   return (
-<<<<<<< HEAD
-    <div className="WACConversationalSearchText" ref={rootRef}>
-      <MaybeDangerouslySetInnerHTML
-        html={html}
-        overrideSanitize={
-          false /* The html is sanitized already in createHTMLWithHighlights. */
-        }
-      />
-      {toggleContainer && (
-        // Use a portal to attach the toggle button to its container element in the search result.
-        <PortalComponent hostElement={toggleContainer}>
-          <>
-            <span className="WACConversationalSearchText__CitationsToggle">
-              <OperationalTag
-                id={toggleID}
-                onClick={onToggleCitations}
-                aria-expanded={citationsOpen}
-                text={languagePack.conversationalSearch_citationsLabel}
-                aria-label={languagePack.conversationalSearch_toggleCitations}
-              >
-                {citationsOpen ? (
-                  <ChevronUp slot="icon" />
-                ) : (
-                  <ChevronDown slot="icon" />
-                )}
-              </OperationalTag>
-            </span>
-            {/* This &nbsp; makes sure that if the toggle button appears on its own line, it has some inline text
-           content which will ensure that the line is sized based on the text. */}
-            <span>&nbsp;</span>
-          </>
-        </PortalComponent>
-=======
     <div className="WACConversationalSearchText">
       <MarkdownText markdown={html} sanitizeHTML={false} />
       {showCitationsToggle && (
@@ -160,12 +107,16 @@
               onClick={onToggleCitations}
               aria-expanded={citationsOpen}
               text={languagePack.conversationalSearch_citationsLabel}
-              renderIcon={citationsOpen ? ChevronUp : ChevronDown}
               aria-label={languagePack.conversationalSearch_toggleCitations}
-            />
+            >
+              {citationsOpen ? (
+                <ChevronUp slot="icon" />
+              ) : (
+                <ChevronDown slot="icon" />
+              )}
+            </OperationalTag>
           </div>
         </div>
->>>>>>> 2857b6dd
       )}
     </div>
   );
