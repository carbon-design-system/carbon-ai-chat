/*
 *  Copyright IBM Corp. 2025
 *
 *  This source code is licensed under the Apache-2.0 license found in the
 *  LICENSE file in the root directory of this source tree.
 *
 *  @license
 */

import React, { useMemo } from "react";
import { useIntl } from "react-intl";
import { useSelector } from "react-redux";

import { Markdown } from "../../../../react/components/markdown/Markdown";
import { useShouldSanitizeHTML } from "../../../hooks/useShouldSanitizeHTML";
import { CarbonTheme } from "../../../../../types/config/PublicConfig";
import { LocalizationOptions } from "../../../../../types/localization/LocalizationOptions";
import { AppState } from "../../../../../types/state/AppState";
import { useLanguagePack } from "../../../hooks/useLanguagePack";
import { debugLog } from "../../../utils/miscUtils";

interface RichTextProps {
  /**
   * The text (possibly containing HTML or Markdown) to display in this component.
   */
  text: string;

  /**
   * Indicates if HTML should be removed from text before converting Markdown to HTML.
   * This is used to sanitize data coming from a human agent.
   */
  shouldRemoveHTMLBeforeMarkdownConversion?: boolean;

  /**
   * If defined, this value indicates if this component should override the default sanitization setting.
   */
  overrideSanitize?: boolean;

  /**
   * If we are actively streaming to this RichText component.
   */
  streaming?: boolean;
}

/**
 * This component will display some text as formatted HTML in the browser. It will process the provided text and use
 * markdownToHTML to link for links in the text to convert to anchors as well as looking for a limited set of
 * Markdown to format as HTML.
 *
 * Warning: This should only be used with trusted text. Do NOT use this with text that was entered by the end-user.
 */
function RichText(props: RichTextProps) {
  const {
    text,
    shouldRemoveHTMLBeforeMarkdownConversion,
    overrideSanitize,
    streaming,
  } = props;

  let doSanitize = useShouldSanitizeHTML();
  if (overrideSanitize !== undefined) {
    doSanitize = overrideSanitize;
  }

  // Get localization data for markdown components
  const languagePack = useLanguagePack();
  const intl = useIntl();
  const locale = useSelector((state: AppState) => state.locale);
<<<<<<< HEAD
  const themeState = useSelector((state: AppState) => state.theme);
=======
  const config = useSelector((state: AppState) => state.config.public);
  const { debug } = config;
  const { carbonTheme } = config.themeConfig;
>>>>>>> e81b94ed

  // Determine if dark theme should be used based on derivedCarbonTheme
  const isDarkTheme =
    themeState.derivedCarbonTheme === CarbonTheme.G90 ||
    themeState.derivedCarbonTheme === CarbonTheme.G100;

  // Memoize localization object to prevent unnecessary re-renders
  const localization: LocalizationOptions = useMemo(() => {
    // Create table localization functions
    const getTablePaginationSupplementalText = ({
      count,
    }: {
      count: number;
    }) => {
      return intl.formatMessage(
        { id: "table_paginationSupplementalText" },
        { pagesCount: count },
      );
    };

    const getTablePaginationStatusText = ({
      start,
      end,
      count,
    }: {
      start: number;
      end: number;
      count: number;
    }) => {
      return intl.formatMessage(
        { id: "table_paginationStatus" },
        { start, end, count },
      );
    };

    // Build localization options object
    return {
      table: {
        filterPlaceholderText: languagePack.table_filterPlaceholder,
        previousPageText: languagePack.table_previousPage,
        nextPageText: languagePack.table_nextPage,
        itemsPerPageText: languagePack.table_itemsPerPage,
        locale,
        getPaginationSupplementalText: getTablePaginationSupplementalText,
        getPaginationStatusText: getTablePaginationStatusText,
      },
    };
  }, [
    languagePack.table_filterPlaceholder,
    languagePack.table_previousPage,
    languagePack.table_nextPage,
    languagePack.table_itemsPerPage,
    locale,
    intl,
  ]);

  if (debug) {
    debugLog("Receiving markdown text", { text, streaming });
  }

  return (
    <Markdown
      debug={debug}
      markdown={text}
      sanitizeHTML={doSanitize}
      streaming={streaming}
      localization={localization}
      dark={isDarkTheme}
      shouldRemoveHTMLBeforeMarkdownConversion={
        shouldRemoveHTMLBeforeMarkdownConversion
      }
    />
  );
}

const RichTextExport = React.memo(RichText, (prevProps, nextProps) => {
  // Custom comparison to prevent re-render when only streaming changes but content is the same
  const textEqual = prevProps.text === nextProps.text;
  const htmlConversionEqual =
    prevProps.shouldRemoveHTMLBeforeMarkdownConversion ===
    nextProps.shouldRemoveHTMLBeforeMarkdownConversion;
  const sanitizeEqual =
    prevProps.overrideSanitize === nextProps.overrideSanitize;

  // If text content is identical, we don't need to re-render regardless of streaming state
  if (textEqual && htmlConversionEqual && sanitizeEqual) {
    return true; // Skip re-render
  }

  // If text content changed, check if streaming state is relevant
  const streamingEqual = prevProps.streaming === nextProps.streaming;

  return textEqual && htmlConversionEqual && sanitizeEqual && streamingEqual;
});

export { RichTextExport as RichText };
export default RichTextExport;<|MERGE_RESOLUTION|>--- conflicted
+++ resolved
@@ -66,13 +66,9 @@
   const languagePack = useLanguagePack();
   const intl = useIntl();
   const locale = useSelector((state: AppState) => state.locale);
-<<<<<<< HEAD
   const themeState = useSelector((state: AppState) => state.theme);
-=======
   const config = useSelector((state: AppState) => state.config.public);
   const { debug } = config;
-  const { carbonTheme } = config.themeConfig;
->>>>>>> e81b94ed
 
   // Determine if dark theme should be used based on derivedCarbonTheme
   const isDarkTheme =
