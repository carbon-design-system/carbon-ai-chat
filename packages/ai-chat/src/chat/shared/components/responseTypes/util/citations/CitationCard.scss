/* 
 *  Copyright IBM Corp. 2025
 *  
 *  This source code is licensed under the Apache-2.0 license found in the
 *  LICENSE file in the root directory of this source tree.
 */

@use "@carbon/layout";
@use "@carbon/styles/scss/theme";
@use "@carbon/styles/scss/type";

.WACCitationCard {
  display: block;
  inline-size: 100%;
}

.WAC__message {
  cds-custom-clickable-tile {
    padding: 0;
<<<<<<< HEAD
    border-radius: var(--cds-chat-BASE-border-radius-med);
=======
    border: none;
    border-radius: layout.$spacing-03;
>>>>>>> 51e32d1d
    cursor: pointer;
    inline-size: 100%;
    padding-inline-end: 0;
    border: solid 1px theme.$chat-bubble-border;

<<<<<<< HEAD
    &::part(link) {
      border-radius: var(--cds-chat-BASE-border-radius-med);
=======
    .cds--tile {
      border: none;
      box-shadow: 0 0 0 1px inset theme.$chat-bubble-border;
      transition: 150ms cubic-bezier(0.2, 0, 0.38, 0.9);
    }

    @media screen and (prefers-reduced-motion: reduce) {
      .cds--tile {
        border: none;
        box-shadow: 0 0 0 1px inset theme.$chat-bubble-border;
        transition: none;
      }
    }

    &:focus {
      text-decoration: none;

      .cds--tile {
        box-shadow: 0 0 0 2px inset theme.$focus;
        text-decoration: none;
      }
>>>>>>> 51e32d1d
    }

    &:hover {
      text-decoration: none;

<<<<<<< HEAD
      cds-custom-tile {
        background: var(--cds-layer-hover);
        text-decoration: none;
      }
    }
=======
      .cds--tile {
        background: theme.$layer-hover-01;
        text-decoration: none;
      }
    }

    &:active {
      text-decoration: none;

      .cds--tile {
        box-shadow: 0 0 0 2px inset theme.$focus;
        text-decoration: none;
      }
    }
>>>>>>> 51e32d1d
  }
}

.WACCitationCard_Header {
  block-size: 128px;
}

.WACCitationCard_Title {
  color: theme.$text-secondary;
  @include type.type-style("body-02");

  padding-block-end: layout.$spacing-03;
}

.WACCitationCard_Text {
  display: -webkit-box;
  overflow: hidden;
  -webkit-box-orient: vertical;
  color: theme.$text-secondary;
  @include type.type-style("body-01");

  -webkit-line-clamp: 5;
  line-clamp: 5;
  text-align: start;
  white-space: normal;
}

.WACCitationCard_Footer {
  display: flex;
  justify-content: space-between;
  color: theme.$link-primary;
  padding-block-start: layout.$spacing-03;
}

.WACCitationCard_Label,
.WACCitationCard_Icon {
  @include type.type-style("caption-01");
}

.WACCitationCard_Icon {
  display: flex;
  align-items: center;
}

// Need some specificity here to handle that WAC__message adds underlines.
.WAC__message a:hover.WACCitationCard--clickable {
  cursor: pointer;
  text-decoration: none;
}<|MERGE_RESOLUTION|>--- conflicted
+++ resolved
@@ -17,70 +17,24 @@
 .WAC__message {
   cds-custom-clickable-tile {
     padding: 0;
-<<<<<<< HEAD
     border-radius: var(--cds-chat-BASE-border-radius-med);
-=======
-    border: none;
-    border-radius: layout.$spacing-03;
->>>>>>> 51e32d1d
     cursor: pointer;
     inline-size: 100%;
     padding-inline-end: 0;
     border: solid 1px theme.$chat-bubble-border;
 
-<<<<<<< HEAD
     &::part(link) {
       border-radius: var(--cds-chat-BASE-border-radius-med);
-=======
-    .cds--tile {
-      border: none;
-      box-shadow: 0 0 0 1px inset theme.$chat-bubble-border;
-      transition: 150ms cubic-bezier(0.2, 0, 0.38, 0.9);
-    }
-
-    @media screen and (prefers-reduced-motion: reduce) {
-      .cds--tile {
-        border: none;
-        box-shadow: 0 0 0 1px inset theme.$chat-bubble-border;
-        transition: none;
-      }
-    }
-
-    &:focus {
-      text-decoration: none;
-
-      .cds--tile {
-        box-shadow: 0 0 0 2px inset theme.$focus;
-        text-decoration: none;
-      }
->>>>>>> 51e32d1d
     }
 
     &:hover {
       text-decoration: none;
 
-<<<<<<< HEAD
       cds-custom-tile {
         background: var(--cds-layer-hover);
         text-decoration: none;
       }
     }
-=======
-      .cds--tile {
-        background: theme.$layer-hover-01;
-        text-decoration: none;
-      }
-    }
-
-    &:active {
-      text-decoration: none;
-
-      .cds--tile {
-        box-shadow: 0 0 0 2px inset theme.$focus;
-        text-decoration: none;
-      }
-    }
->>>>>>> 51e32d1d
   }
 }
 
