/*
 *  Copyright IBM Corp. 2025
 *
 *  This source code is licensed under the Apache-2.0 license found in the
 *  LICENSE file in the root directory of this source tree.
 *
 *  @license
 */

<<<<<<< HEAD
import Checkmark32 from "@carbon/icons/es/checkmark/32.js";
import { carbonIconToReact } from "../../../utils/carbonIcon";
import Button from "../../../../react/carbon/Button";
import { DatePicker, DatePickerInput, Layer } from "@carbon/react";
=======
import Checkmark from "@carbon/icons-react/es/Checkmark.js";
import { Button, DatePicker, DatePickerInput } from "@carbon/react";
>>>>>>> b95c684c
import dayjs from "dayjs";
import { BaseOptions } from "flatpickr/dist/types/options";
import React, { useCallback, useRef, useState } from "react";
import { useIntl } from "react-intl";
import { useSelector } from "react-redux";

import { ScrollElementIntoViewFunction } from "../../../containers/MessagesComponent";
import { useOnMount } from "../../../hooks/useOnMount";
import { useServiceManager } from "../../../hooks/useServiceManager";
import { AppState } from "../../../../../types/state/AppState";
import { LocalMessageItem } from "../../../../../types/messaging/LocalMessageItem";

import { ENGLISH_US_DATE_FORMAT } from "../../../utils/constants";
import {
  sanitizeDateFormat,
  toAssistantDateFormat,
  toUserDateFormat,
} from "../../../utils/dateUtils";
import { uuid, UUIDType } from "../../../utils/lang/uuid";
import { loadDayjsLocale } from "../../../utils/languages";
import { createMessageRequestForDate } from "../../../utils/messageUtils";
import { consoleError } from "../../../utils/miscUtils";
import {
  DateItem,
  MessageResponse,
} from "../../../../../types/messaging/Messages";
import { MessageSendSource } from "../../../../../types/events/eventBusTypes";

const Checkmark = carbonIconToReact(Checkmark32);

interface DatePickerComponentProps {
  /**
   * The message to display.
   */
  localMessage: LocalMessageItem<DateItem>;

  /**
   * Indicates if the input should be disabled.
   */
  disabled: boolean;

  /**
   * This is used to scroll the date picker into view.
   */
  scrollElementIntoView: ScrollElementIntoViewFunction;
}

/**
 * This component handles rendering a carbon date picker for the date response type. It handles sending the selected
 * date value as the standard ISO date format and ensuring the message request displays the user's input selection.
 */
function DatePickerComponent(props: DatePickerComponentProps) {
  const { localMessage, disabled, scrollElementIntoView } = props;
  const serviceManager = useServiceManager();
  const intl = useIntl();
  const webChatLocale = useSelector((state: AppState) => state.locale);
  const originalMessage = useSelector(
    (state: AppState) => state.allMessagesByID[localMessage.fullMessageID],
  ) as MessageResponse;
  const uuidRef = useRef(uuid(UUIDType.MISCELLANEOUS));
  const [isCalendarOpen, setIsCalendarOpen] = useState(false);
  const [userDisplayValue, setUserDisplayValue] = useState<string>();
  const [flatpickrFormat, setFlatpickrFormat] = useState<string>();
  const [userDisplayFormat, setUserDisplayFormat] = useState<string>();
  const [flatpickrLocale, setFlatpickrLocale] =
    useState<BaseOptions["locale"]>();
  const [dayjsLocale, setDayjsLocale] = useState<string>();
  const [datePickerHostElement, setDatePickerHostElement] =
    useState<HTMLDivElement>();
  const valueForAssistantRef = useRef<string>();
  // This ref is to track when the user uses the date picker input through some pointer that's not a keyboard
  // (e.g. mouse, touch, etc.) to open the date picker. If the date picker is opened and the user's pointer is not
  // over the date picker input, such as when the date picker is scrolled into view, the date picker will close.
  // This is intentional behavior from the DatePicker component, so a way around this will be to scroll the calendar
  // into view after the user has lifted their pointer from the input and not when the calendar is opened.
  const isInputPointerDownEventFiredRef = useRef<boolean>(false);
  const inputLabel = intl.formatMessage(
    { id: "datePicker_chooseDate" },
    { format: userDisplayFormat },
  );
  const confirmButtonLabel = intl.formatMessage({
    id: "datePicker_confirmDate",
  });
  const isDateInfoReady = Boolean(
    flatpickrFormat && userDisplayFormat && flatpickrLocale && dayjsLocale,
  );

  /**
   * Handles setting the necessary date info that will handle formatting the user's selected date value using the
   * provided locale.
   */
  function setDateInfoForLocale(locale: string) {
    // Get the date format for the given locale from dayjs, or default to the mm/dd/yyyy.
    const format =
      dayjs.Ls[locale]?.formats?.L?.toLocaleLowerCase() ||
      ENGLISH_US_DATE_FORMAT;
    const dateFormat = sanitizeDateFormat(format);

    setDayjsLocale(locale);
    setFlatpickrLocale(calcFlatpickrLocale(locale));
    setUserDisplayFormat(dateFormat);
    setFlatpickrFormat(getFlatpickrDateFormat(dateFormat));
  }

  /**
   * When the user confirms their date selection we should send that date info to the assistant.
   */
  const handlerSendDate = useCallback(() => {
    const { ui_state, fullMessageID: responseID } = localMessage;
    const localMessageID = ui_state.id;
    const request = createMessageRequestForDate(
      valueForAssistantRef.current,
      userDisplayValue,
      responseID,
    );

    serviceManager.actions.sendWithCatch(
      request,
      MessageSendSource.DATE_PICKER,
      {
        setValueSelectedForMessageID: localMessageID,
      },
    );
  }, [localMessage, serviceManager, userDisplayValue]);

  /**
   * Scrolls the date picker host element into view.
   */
  const doScrollElementIntoView = useCallback(() => {
    scrollElementIntoView(datePickerHostElement, 0, 24);
  }, [datePickerHostElement, scrollElementIntoView]);

  useOnMount(() => {
    const localeFromMessage = webChatLocale;
    const { originalUserText } = localMessage.ui_state;
    const fromHistory = originalMessage.ui_state_internal?.from_history;

    // If this message is from history and a user has made a previous selection, set the value in the input.
    if (fromHistory && originalUserText) {
      setUserDisplayValue(originalUserText);
    }

    try {
      // Load the date formats for the given locale if it was previously loaded.
      if (dayjs.Ls[localeFromMessage]) {
        setDateInfoForLocale(localeFromMessage);
      } else {
        loadDayjsLocale(localeFromMessage).then((locale) => {
          setDateInfoForLocale(locale);
        });
      }
    } catch {
      consoleError(
        `Locale ${dayjsLocale} is not recognized by Carbon AI Chat. Defaulting to English(US).`,
      );
      setDateInfoForLocale("en");
    }
  });

  return (
    <div className="WACDatePicker">
      {isDateInfoReady && datePickerHostElement && (
        <DatePicker
          className="WACDatePicker__Calendar"
          datePickerType="single"
          allowInput={false}
          locale={flatpickrLocale}
          appendTo={datePickerHostElement}
          onChange={(dates) => {
            if (dates.length) {
              const date = dates[0];

              // The assistant should receive the date value in ISO format.
              valueForAssistantRef.current = toAssistantDateFormat(date);
              // Use the date object to get a date string in the expected format.
              setUserDisplayValue(toUserDateFormat(date, userDisplayFormat));
            }
          }}
          dateFormat={flatpickrFormat}
          onOpen={() => {
            setIsCalendarOpen(true);
            // The carbon date picker uses a "handleClickOutside" functionality to detect when the user has clicked
            // outside of the component so that it will auto-close the calendar popup. There is a bug that occurs
            // when the component scrolls at the same time the popup opens. If the user clicks on the picker input
            // field, the mouse down part causes the field to get focus which causes the popup to open. We had code
            // below that would then cause the chat to scroll which moved the input field so it was no longer under
            // the mouse cursor. Unless the user does this very fast, the mouse up half of the click will not occur
            // on the input field (because it moved) and the component detects this as a "click outside" and closes
            // the popup. The popup can open either because the user clicks on the input field or when the field gets
            // focus from keyboard input. With keyboard input, we want continue to scroll when the popup opens.
            // However, if the user clicks on the input, we want to delay the scroll until the click is fully
            // processed (this will ensure the cursor stays on the input field until the mouse up occurs).
            if (isInputPointerDownEventFiredRef.current) {
              isInputPointerDownEventFiredRef.current = false;
            } else {
              doScrollElementIntoView();
            }
          }}
          onClose={() => setIsCalendarOpen(false)}
        >
          <DatePickerInput
            id={uuidRef.current}
            labelText={inputLabel}
            placeholder={userDisplayFormat}
            disabled={disabled}
            // Set this prop value to an empty string. The component will set a default text telling the user to match
            // the requests date format, which is useless since we don't allow the user to type a date.
            title=""
            // This event listener is fired before the DatePicker component's onOpen listener so we'll set the flag
            // to prevent the onOpen listener from moving the input away from the user's pointer and close the
            // calendar as result.
            onPointerDown={() => {
              isInputPointerDownEventFiredRef.current = true;
            }}
            // This event listener gets fired once the user's pointer is lifted from the input which is when we
            // scroll the calendar into view.
            onClick={() => doScrollElementIntoView()}
          />
        </DatePicker>
      )}
      <div
        className="WACDatePicker__CalendarContainer"
        ref={setDatePickerHostElement}
      />
      {!disabled && !isCalendarOpen && userDisplayValue && (
        <Button
          className="WACDatePicker__ConfirmButton"
          onClick={handlerSendDate}
        >
          <Checkmark slot="icon" />
          {confirmButtonLabel}
        </Button>
      )}
    </div>
  );
}

/**
 * Returns an object of locales that are accepted as locale values for flatpickr library used in the carbon date picker
 * component and dayjs library.
 */
function calcFlatpickrLocale(localeValue: string) {
  // flatpickr does support the locale zh-tw, but it won't recognize it unless it has an underscore instead of a dash.
  if (localeValue === "zh-tw") {
    return "zh_tw";
  }

  // For the flatpickr library, if the value provided contains a region in the locale, only the language will be
  // returned since the library seems to mostly support locales without the region.
  //
  // flatpickr - https://github.com/flatpickr/flatpickr/tree/master/src/l10n
  return (
    localeValue.includes("-") ? localeValue.split("-")[0] : localeValue
  ) as BaseOptions["locale"];
}

/**
 * Returns a date format that would be valid for the flatpickr library used in the carbon date picker component.
 */
function getFlatpickrDateFormat(format: string) {
  const dash = format.includes("-") ? "-" : "/";
  const firstChar = format.toLocaleLowerCase().trim()[0];

  if (firstChar === "m") {
    return `m${dash}d${dash}Y`;
  }

  if (firstChar === "d") {
    return `d${dash}m${dash}Y`;
  }

  if (firstChar === "y") {
    return `Y${dash}m${dash}d`;
  }

  throw Error(`The provided format ${format} is invalid.`);
}

const DatePickerComponentExport = React.memo(DatePickerComponent);

export { DatePickerComponentExport as DatePickerComponent };<|MERGE_RESOLUTION|>--- conflicted
+++ resolved
@@ -7,15 +7,10 @@
  *  @license
  */
 
-<<<<<<< HEAD
 import Checkmark32 from "@carbon/icons/es/checkmark/32.js";
 import { carbonIconToReact } from "../../../utils/carbonIcon";
 import Button from "../../../../react/carbon/Button";
 import { DatePicker, DatePickerInput, Layer } from "@carbon/react";
-=======
-import Checkmark from "@carbon/icons-react/es/Checkmark.js";
-import { Button, DatePicker, DatePickerInput } from "@carbon/react";
->>>>>>> b95c684c
 import dayjs from "dayjs";
 import { BaseOptions } from "flatpickr/dist/types/options";
 import React, { useCallback, useRef, useState } from "react";
