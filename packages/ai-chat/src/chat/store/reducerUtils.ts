/*
 *  Copyright IBM Corp. 2025
 *
 *  This source code is licensed under the Apache-2.0 license found in the
 *  LICENSE file in the root directory of this source tree.
 *
 *  @license
 */

import isEqual from "lodash-es/isEqual.js";

import { VERSION } from "../utils/environmentVariables";
import {
  AnnounceMessage,
  AppState,
  AppStateMessages,
  ChatMessagesState,
  CustomPanelState,
  WorkspacePanelState,
  HumanAgentState,
  IFramePanelState,
  InputState,
  MessagePanelState,
  ThemeState,
  ViewSourcePanelState,
  ViewState,
  PersistedState,
} from "../../types/state/AppState";
import {
  DefaultCustomPanelConfigOptions,
  WorkspaceCustomPanelConfigOptions,
  PanelType,
} from "../../types/instance/apiTypes";
import {
  LauncherConfig,
  TIME_TO_ENTRANCE_ANIMATION_START,
} from "../../types/config/LauncherConfig";
import {
  CornersType,
  DEFAULT_CUSTOM_PANEL_ID,
  WORKSPACE_PANEL_CUSTOM_PANEL_ID,
} from "../utils/constants";
import { deepFreeze } from "../utils/lang/objectUtils";
import {
  HeaderConfig,
  LayoutConfig,
  MinimizeButtonIconType,
} from "../../types/config/PublicConfig";
import { LocalMessageUIState } from "../../types/messaging/LocalMessageItem";
import { Message } from "../../types/messaging/Messages";

/**
 * Miscellaneous utilities to help in reducers.
 */

const DEFAULT_HEADER: HeaderConfig = {
  isOn: true,
  minimizeButtonIconType: MinimizeButtonIconType.MINIMIZE,
  showAiLabel: true,
};

deepFreeze(DEFAULT_HEADER);

const DEFAULT_LAUNCHER: LauncherConfig = {
  isOn: true,
  mobile: {
    isOn: false,
    title: "",
    timeToExpand: TIME_TO_ENTRANCE_ANIMATION_START,
  },
  desktop: {
    isOn: false,
    title: "",
    timeToExpand: TIME_TO_ENTRANCE_ANIMATION_START,
  },
};
deepFreeze(DEFAULT_LAUNCHER);

const DEFAULT_CUSTOM_PANEL_CONFIG_OPTIONS: DefaultCustomPanelConfigOptions = {
  hideBackButton: false,
  disableAnimation: false,
};
deepFreeze(DEFAULT_CUSTOM_PANEL_CONFIG_OPTIONS);

const WORKSPACE_PANEL_CUSTOM_PANEL_CONFIG_OPTIONS: WorkspaceCustomPanelConfigOptions =
  {
<<<<<<< HEAD
    preferredLocation: "end",
    disableAnimation: false,
=======
    disableAnimation: false,
    preferredLocation: "end",
>>>>>>> 84ca3678
  };
deepFreeze(WORKSPACE_PANEL_CUSTOM_PANEL_CONFIG_OPTIONS);

const DEFAULT_PANEL_CONFIG_OPTIONS_BY_TYPE: Record<
  PanelType,
  DefaultCustomPanelConfigOptions
> = {
  [PanelType.DEFAULT]: DEFAULT_CUSTOM_PANEL_CONFIG_OPTIONS,
  [PanelType.WORKSPACE]: WORKSPACE_PANEL_CUSTOM_PANEL_CONFIG_OPTIONS,
};
deepFreeze(DEFAULT_PANEL_CONFIG_OPTIONS_BY_TYPE);

const DEFAULT_CUSTOM_PANEL_STATE: CustomPanelState = {
  isOpen: false,
  panelID: DEFAULT_CUSTOM_PANEL_ID,
  options: DEFAULT_CUSTOM_PANEL_CONFIG_OPTIONS,
};
deepFreeze(DEFAULT_CUSTOM_PANEL_STATE);
const DEFAULT_WORKSPACE_PANEL_STATE: WorkspacePanelState = {
  isOpen: false,
  panelID: WORKSPACE_PANEL_CUSTOM_PANEL_ID,
  options: WORKSPACE_PANEL_CUSTOM_PANEL_CONFIG_OPTIONS,
};
deepFreeze(DEFAULT_WORKSPACE_PANEL_STATE);

const DEFAULT_IFRAME_PANEL_STATE: IFramePanelState = {
  isOpen: false,
  messageItem: null,
};
deepFreeze(DEFAULT_IFRAME_PANEL_STATE);

const DEFAULT_CITATION_PANEL_STATE: ViewSourcePanelState = {
  isOpen: false,
  citationItem: null,
};
deepFreeze(DEFAULT_CITATION_PANEL_STATE);

const DEFAULT_MESSAGE_PANEL_STATE: MessagePanelState<any> = {
  isOpen: false,
  localMessageItem: null,
  isMessageForInput: false,
};

deepFreeze(DEFAULT_MESSAGE_PANEL_STATE);

const VIEW_STATE_ALL_CLOSED: ViewState = {
  launcher: false,
  mainWindow: false,
};
deepFreeze(VIEW_STATE_ALL_CLOSED);

const VIEW_STATE_LAUNCHER_OPEN: ViewState = {
  launcher: true,
  mainWindow: false,
};
deepFreeze(VIEW_STATE_LAUNCHER_OPEN);

const VIEW_STATE_MAIN_WINDOW_OPEN: ViewState = {
  mainWindow: true,
  launcher: false,
};
deepFreeze(VIEW_STATE_MAIN_WINDOW_OPEN);

const DEFAULT_INPUT_STATE: InputState = {
  rawValue: "",
  displayValue: "",
  fieldVisible: true,
  isReadonly: false,
  files: [],
  allowFileUploads: false,
  allowMultipleFileUploads: false,
  allowedFileUploadTypes: null,
  stopStreamingButtonState: {
    currentStreamID: null,
    isVisible: false,
    isDisabled: false,
  },
};

deepFreeze(DEFAULT_INPUT_STATE);

const DEFAULT_PERSISTED_TO_BROWSER: PersistedState = {
  disclaimersAccepted: {},
  homeScreenState: {
    isHomeScreenOpen: false,
    showBackToAssistant: false,
  },
  humanAgentState: {
    isConnected: false,
    isSuspended: false,
    responseUserProfiles: {},
    responseUserProfile: null,
  },
  hasSentNonWelcomeMessage: false,
  wasLoadedFromBrowser: false,
  version: VERSION,
  viewState: VIEW_STATE_ALL_CLOSED,
  showUnreadIndicator: false,
  launcherIsExpanded: false,
  launcherShouldStartCallToActionCounterIfEnabled: true,
};
deepFreeze(DEFAULT_PERSISTED_TO_BROWSER);

const DEFAULT_HUMAN_AGENT_STATE: HumanAgentState = {
  // Volatile state (not persisted)
  isConnecting: false,
  isReconnecting: false,
  availability: null,
  numUnreadMessages: 0,
  fileUploadInProgress: false,
  activeLocalMessageID: null,
  showScreenShareRequest: false,
  isScreenSharing: false,
  isHumanAgentTyping: false,
  inputState: DEFAULT_INPUT_STATE,
};
deepFreeze(DEFAULT_HUMAN_AGENT_STATE);

const DEFAULT_CHAT_MESSAGES_STATE: ChatMessagesState = {
  localMessageIDs: [],
  messageIDs: [],
  isMessageLoadingCounter: 0,
  isMessageLoadingText: undefined,
  isHydratingCounter: 0,
  isScrollAnchored: false,
};
deepFreeze(DEFAULT_CHAT_MESSAGES_STATE);

const DEFAULT_MESSAGE_STATE: AppStateMessages = {
  allMessageItemsByID: {},
  allMessagesByID: {},
  assistantMessageState: {
    ...DEFAULT_CHAT_MESSAGES_STATE,
  },
};
deepFreeze(DEFAULT_MESSAGE_STATE);

const DEFAULT_THEME_STATE: ThemeState = {
  derivedCarbonTheme: null,
  originalCarbonTheme: null,
  aiEnabled: true,
  corners: CornersType.ROUND,
};
deepFreeze(DEFAULT_THEME_STATE);

const DEFAULT_LAYOUT_STATE: LayoutConfig = {
  showFrame: true,
  hasContentMaxWidth: true,
};
deepFreeze(DEFAULT_LAYOUT_STATE);

/**
 * Determines the {@link AnnounceMessage} to show based on a potential change in the visibility of the widget. If the
 * widget is either opened or closed, an announcement should be made and this will set that announcement. If the state
 * of the widget hasn't changed, this will return the current announcement unchanged.
 *
 * @param previousState The previous state of the application.
 * @param newViewState Indicates the widgets new view state.
 */
function calcAnnouncementForWidgetOpen(
  previousState: AppState,
  newViewState: ViewState,
): AnnounceMessage {
  if (
    isEqual(previousState.persistedToBrowserStorage.viewState, newViewState)
  ) {
    // No change in the view state so return the current announcement.
    return previousState.announceMessage;
  }

  // The view has changed so show the appropriate message.
  return {
    messageID: newViewState.mainWindow
      ? "window_ariaWindowOpened"
      : "window_ariaWindowClosed",
  };
}

/**
 * Returns a new state that has the {@link ChatMessagesState} modified for the given chat type with the new properties.
 * If the chat state is for a thread, then the thread that is currently being viewed will be modified.
 */
function applyAssistantMessageState(
  state: AppState,
  newState: Partial<ChatMessagesState>,
): AppState {
  return {
    ...state,
    assistantMessageState: {
      ...state.assistantMessageState,
      ...newState,
    },
  };
}

function handleViewStateChange(
  state: AppState,
  viewState: ViewState,
): AppState {
  // If the main window is opened and the page is visible, mark any unread messages as read.
  let { showUnreadIndicator } = state.persistedToBrowserStorage;
  let topHuman = state.humanAgentState;
  if (viewState.mainWindow && state.isBrowserPageVisible) {
    if (topHuman.numUnreadMessages !== 0) {
      topHuman = {
        ...topHuman,
        numUnreadMessages: 0,
      };
    }
    showUnreadIndicator = false;
  }

  return {
    ...state,
    humanAgentState: topHuman,
    announceMessage: calcAnnouncementForWidgetOpen(state, viewState),
    persistedToBrowserStorage: {
      ...state.persistedToBrowserStorage,
      viewState,
      showUnreadIndicator,
    },
  };
}

function setHomeScreenOpenState(
  state: AppState,
  isOpen: boolean,
  showBackToAssistant?: boolean,
): AppState {
  if (showBackToAssistant === undefined) {
    showBackToAssistant =
      state.persistedToBrowserStorage.homeScreenState.showBackToAssistant;
  }
  return {
    ...state,
    persistedToBrowserStorage: {
      ...state.persistedToBrowserStorage,
      homeScreenState: {
        ...state.persistedToBrowserStorage.homeScreenState,
        isHomeScreenOpen: isOpen,
        showBackToAssistant,
      },
    },
  };
}

/**
 * Sets the give property of the {@link LocalMessageUIState} associated with the message of the given ID to the
 * given value.
 *
 * @param state The current state to change.
 * @param localMessageID The ID of the message to update.
 * @param propertyName The name of the property to update.
 * @param propertyValue The value to set on the property.
 */
function applyLocalMessageUIState<
  TPropertyName extends keyof LocalMessageUIState,
>(
  state: AppState,
  localMessageID: string,
  propertyName: TPropertyName,
  propertyValue: LocalMessageUIState[TPropertyName],
) {
  const oldMessage = state.allMessageItemsByID[localMessageID];
  if (oldMessage) {
    return {
      ...state,
      allMessageItemsByID: {
        ...state.allMessageItemsByID,
        [localMessageID]: {
          ...oldMessage,
          ui_state: {
            ...oldMessage.ui_state,
            [propertyName]: propertyValue,
          },
        },
      },
    };
  }
  return state;
}

/**
 * Adds the given full message to the redux store. This will add it global to the global map as well as add the
 * id to the specific chat type.
 */
function applyFullMessage(state: AppState, message: Message): AppState {
  // Add the original message to the global map.
  const newState = {
    ...state,
    allMessagesByID: {
      ...state.allMessagesByID,
      [message.id]: message,
    },
  };

  // Now add the full message ID to the specific ChatMessagesState but only if it's a new message.
  if (!state.allMessagesByID[message.id]) {
    const currentMessageIDs = state.assistantMessageState.messageIDs;
    const newMessageIDs = [...currentMessageIDs, message.id];
    return applyAssistantMessageState(newState, { messageIDs: newMessageIDs });
  }

  return newState;
}

export {
  DEFAULT_HEADER,
  DEFAULT_MESSAGE_STATE,
  DEFAULT_CHAT_MESSAGES_STATE,
  DEFAULT_PERSISTED_TO_BROWSER,
  DEFAULT_HUMAN_AGENT_STATE,
  VIEW_STATE_ALL_CLOSED,
  VIEW_STATE_MAIN_WINDOW_OPEN,
  VIEW_STATE_LAUNCHER_OPEN,
  DEFAULT_IFRAME_PANEL_STATE,
  DEFAULT_CITATION_PANEL_STATE,
  DEFAULT_CUSTOM_PANEL_STATE,
  DEFAULT_WORKSPACE_PANEL_STATE,
  DEFAULT_CUSTOM_PANEL_CONFIG_OPTIONS,
  WORKSPACE_PANEL_CUSTOM_PANEL_CONFIG_OPTIONS,
  DEFAULT_PANEL_CONFIG_OPTIONS_BY_TYPE,
  DEFAULT_LAUNCHER,
  DEFAULT_MESSAGE_PANEL_STATE,
  DEFAULT_THEME_STATE,
  DEFAULT_LAYOUT_STATE,
  DEFAULT_INPUT_STATE,
  setHomeScreenOpenState,
  applyAssistantMessageState,
  handleViewStateChange,
  applyFullMessage,
  applyLocalMessageUIState,
};<|MERGE_RESOLUTION|>--- conflicted
+++ resolved
@@ -84,13 +84,8 @@
 
 const WORKSPACE_PANEL_CUSTOM_PANEL_CONFIG_OPTIONS: WorkspaceCustomPanelConfigOptions =
   {
-<<<<<<< HEAD
-    preferredLocation: "end",
-    disableAnimation: false,
-=======
     disableAnimation: false,
     preferredLocation: "end",
->>>>>>> 84ca3678
   };
 deepFreeze(WORKSPACE_PANEL_CUSTOM_PANEL_CONFIG_OPTIONS);
 
