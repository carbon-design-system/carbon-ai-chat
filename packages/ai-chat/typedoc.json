--- conflicted
+++ resolved
@@ -12,12 +12,8 @@
       "./docs/CustomServiceDesks.md",
       "./docs/CustomServer.md",
       "./docs/DemoAndExamples.md",
-<<<<<<< HEAD
-      "./docs/migration-0.5.0.md",
+      "./docs/migration-0.5.1.md",
       "./docs/Migration-1.0.0.md"
-=======
-      "./docs/migration-0.5.1.md"
->>>>>>> a385ca76
     ],
     "categoryOrder": [
       "React",
