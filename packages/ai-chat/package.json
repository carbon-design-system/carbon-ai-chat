--- conflicted
+++ resolved
@@ -1,10 +1,6 @@
 {
   "name": "@carbon/ai-chat",
-<<<<<<< HEAD
   "version": "1.0.0",
-=======
-  "version": "1.0.0-rc.4",
->>>>>>> 46160297
   "description": "Be sure to review the [chat documentation](https://chat.carbondesignsystem.com/tag/latest/docs/documents/Overview.html).",
   "author": "IBM Corp",
   "license": "Apache-2.0",
@@ -73,18 +69,10 @@
     "@types/node": "^24.0.12",
     "@types/react": "^19.2.1",
     "@types/react-dom": "^19.2.1",
-<<<<<<< HEAD
-    "@types/uuid": "^10.0.0",
-    "autoprefixer": "^10.4.21",
-    "babel-jest": "^29.7.0",
-    "fs-extra": "^11.3.2",
-    "globby": "^14.1.0",
-=======
     "autoprefixer": "^10.4.21",
     "babel-jest": "^29.7.0",
     "fs-extra": "^11.3.2",
     "globby": "^15.0.0",
->>>>>>> 46160297
     "identity-obj-proxy": "^3.0.0",
     "jest": "^29.7.0",
     "jest-environment-jsdom": "^29.7.0",
