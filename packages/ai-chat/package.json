--- conflicted
+++ resolved
@@ -1,10 +1,6 @@
 {
   "name": "@carbon/ai-chat",
-<<<<<<< HEAD
   "version": "1.2.0",
-=======
-  "version": "1.2.0-rc.1",
->>>>>>> e9c1a980
   "description": "Be sure to review the [chat documentation](https://chat.carbondesignsystem.com/tag/latest/docs/documents/Overview.html).",
   "author": "IBM Corp",
   "license": "Apache-2.0",
@@ -137,11 +133,7 @@
     "react-dom": ">=17.0.0 <20.0.0"
   },
   "dependencies": {
-<<<<<<< HEAD
     "@carbon/ai-chat-components": "^0.4.0",
-=======
-    "@carbon/ai-chat-components": "^0.4.0-rc.0",
->>>>>>> e9c1a980
     "@ibm/telemetry-js": "^1.10.2",
     "@lit/react": "^1.0.6",
     "classnames": "^2.5.0",
