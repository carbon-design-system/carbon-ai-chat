--- conflicted
+++ resolved
@@ -1,10 +1,6 @@
 {
   "name": "@carbon/ai-chat",
-<<<<<<< HEAD
   "version": "1.1.0-rc.1",
-=======
-  "version": "1.1.0-rc.0",
->>>>>>> f9cf8681
   "description": "Be sure to review the [chat documentation](https://chat.carbondesignsystem.com/tag/latest/docs/documents/Overview.html).",
   "author": "IBM Corp",
   "license": "Apache-2.0",
@@ -41,29 +37,11 @@
   },
   "typesVersions": {
     "*": {
-<<<<<<< HEAD
-      "es": [
-        "dist/types/aiChatEntry.d.ts"
-      ],
-      "es-custom": [
-        "dist/types/aiChatEntry.d.ts"
-      ],
-      "server": [
-        "dist/types/serverEntry.d.ts"
-      ],
-      "web-components/cds-aichat-container": [
-        "dist/types/aiChatEntry.d.ts"
-      ],
-      "web-components/cds-aichat-custom-element": [
-        "dist/types/aiChatEntry.d.ts"
-      ]
-=======
       "es": ["dist/types/aiChatEntry.d.ts"],
       "es-custom": ["dist/types/aiChatEntry.d.ts"],
       "server": ["dist/types/serverEntry.d.ts"],
       "web-components/cds-aichat-container": ["dist/types/aiChatEntry.d.ts"],
       "web-components/cds-aichat-custom-element": ["dist/types/aiChatEntry.d.ts"]
->>>>>>> f9cf8681
     }
   },
   "files": [
@@ -106,13 +84,9 @@
     "@types/node": "^24.0.12",
     "@types/react": "^19.2.1",
     "@types/react-dom": "^19.2.1",
-<<<<<<< HEAD
     "@web/dev-server-esbuild": "1.0.4",
     "@web/test-runner": "0.19.0",
     "@web/test-runner-playwright": "^0.11.0",
-=======
-    "@open-wc/testing": "4.0.0",
->>>>>>> f9cf8681
     "autoprefixer": "^10.4.21",
     "babel-jest": "^29.7.0",
     "concurrently": "^9.2.0",
@@ -139,13 +113,6 @@
     "tsx": "^4.19.3",
     "typedoc": "^0.28.0",
     "wait-on": "^9.0.1",
-<<<<<<< HEAD
-=======
-    "@web/dev-server-esbuild": "1.0.4",
-    "@web/test-runner": "0.19.0",
-    "@web/test-runner-playwright": "^0.11.0",
-    "playwright": "^1.48.1",
->>>>>>> f9cf8681
     "web-dev-server-plugin-lit-css": "^4.0.0"
   },
   "peerDependencies": {
