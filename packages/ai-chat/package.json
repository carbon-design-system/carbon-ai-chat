{
  "name": "@carbon/ai-chat",
  "version": "0.5.0-rc.0",
  "description": "Be sure to review the [chat documentation](https://chat.carbondesignsystem.com/tag/latest/docs/documents/Overview.html).",
  "author": "IBM Corp",
  "license": "Apache-2.0",
  "type": "module",
  "module": "./dist/es/aiChatEntry.js",
  "types": "./dist/types/aiChatEntry.d.ts",
  "publishConfig": {
    "access": "public"
  },
  "exports": {
    ".": {
      "types": "./dist/types/aiChatEntry.d.ts",
      "import": "./dist/es/aiChatEntry.js"
    },
    "./server": {
      "types": "./dist/types/serverEntry.d.ts",
      "import": "./dist/es/serverEntry.js"
    },
    "./dist/es/web-components/cds-aichat-container/index.js": {
      "types": "./dist/types/aiChatEntry.d.ts",
      "import": "./dist/es/web-components/cds-aichat-container/index.js"
    },
    "./dist/es/web-components/cds-aichat-custom-element/index.js": {
      "types": "./dist/types/aiChatEntry.d.ts",
      "import": "./dist/es/web-components/cds-aichat-custom-element/index.js"
    },
    "./dist/es/*": "./dist/es/"
  },
  "files": [
    "dist/es",
    "dist/types",
    "telemetry.yml"
  ],
  "browserslist": [
    "> 0.5%",
    "last 2 versions",
    "Firefox ESR",
    "not dead",
    "not op_mini all",
    "not IE 11"
  ],
  "sideEffects": [
    "**/web-components/**/*.js"
  ],
  "devDependencies": {
    "@carbon/icon-helpers": "^10.60.0",
    "@carbon/icons": "^11.53.0",
    "@carbon/react": "^1.68.0",
<<<<<<< HEAD
    "@carbon/web-components": "^2.36.0",
=======
    "@carbon/styles": "^1.88.0",
    "@carbon/themes": "^11.58.0",
    "@carbon/web-components": "^2.35.0",
>>>>>>> b95c684c
    "@rollup/plugin-babel": "^6.0.4",
    "@rollup/plugin-commonjs": "^28.0.6",
    "@rollup/plugin-json": "^6.1.0",
    "@rollup/plugin-node-resolve": "^16.0.1",
    "@rollup/plugin-replace": "^6.0.2",
    "@rollup/plugin-terser": "^0.4.4",
    "@rollup/plugin-typescript": "^12.1.4",
    "@types/color": "^4.2.0",
    "@types/jest": "^29.5.12",
    "@types/lodash-es": "^4.17.12",
    "@testing-library/jest-dom": "^6.4.8",
    "@testing-library/react": "^16.0.1",
    "@types/markdown-it": "^14.1.2",
    "@types/markdown-it-attrs": "^4.1.3",
    "@types/node": "^24.0.12",
    "@types/react-dom": "^18.3.7",
    "@types/uuid": "^10.0.0",
    "@babel/preset-env": "^7.28.0",
    "@babel/preset-react": "^7.27.1",
    "autoprefixer": "^10.4.21",
    "babel-jest": "^29.7.0",
    "identity-obj-proxy": "^3.0.0",
    "jest": "^29.7.0",
    "postcss": "^8.4.41",
    "postcss-discard-comments": "^7.0.4",
    "jest-environment-jsdom": "^29.7.0",
    "lit": "^3.1.0",
    "react": "^18.0.0",
    "react-dom": "^18.0.0",
    "react-redux": "^9.2.0",
    "redux": "^5.0.1",
    "rollup": "^4.44.1",
    "rollup-plugin-dts": "^6.2.1",
    "rollup-plugin-postcss": "^4.0.2",
    "rollup-plugin-visualizer": "^6.0.3",
    "sass": "1.90.0",
    "terser": "^5.43.1",
    "ts-jest": "^29.1.5",
    "ts-lit-plugin": "^2.0.2",
    "tsx": "^4.19.3",
    "typedoc": "^0.28.0"
  },
  "peerDependencies": {
    "@carbon/icon-helpers": ">=10.53.0 <11.0.0",
    "@carbon/icons": ">=11.53.0 <12.0.0",
    "@carbon/react": ">=1.68.0 <2.0.0",
    "@carbon/styles": ">=1.68.0 <2.0.0",
    "@carbon/themes": ">=11.53.0 <12.0.0",
    "@carbon/web-components": ">=2.25.0 <3.0.0",
    "@floating-ui/react": ">=0.25.0 <1.0.0",
    "classnames": ">=2.5.0 <3.0.0",
    "lit": ">=3.1.0 <4.0.0",
    "lodash-es": ">=4.17.0 <5.0.0",
    "react": ">=17.0.0 <20.0.0",
    "react-dom": ">=17.0.0 <20.0.0",
    "react-redux": ">=8.0.0 <10.0.0",
    "redux": ">=4.0.0 <6.0.0",
    "tabbable": ">=6.2.0 <7.0.0"
  },
  "dependencies": {
    "@ibm/telemetry-js": "^1.9.1",
    "@lit/react": "^1.0.6",
    "color": "^4.2.3",
    "compute-scroll-into-view": "^3.1.0",
    "csv-stringify": "^6.5.2",
    "dayjs": "^1.11.10",
    "dompurify": "^3.1.6",
    "focus-trap-react": "^10.2.3",
    "highlight.js": "^11.9.0",
    "intl-messageformat": "^10.7.15",
    "intl-pluralrules": "^2.0.1",
    "markdown-it": "^14.1.0",
    "markdown-it-attrs": "^4.1.6",
    "react-intl": "^7.1.6",
    "react-player": "2.15.1",
    "swiper": "^11.1.1"
  },
  "scripts": {
    "build": "npm run build:chat && npm run build:typedoc",
    "build:typedoc": "typedoc",
    "build:chat": "rollup -c ./tasks/rollup.aichat.js",
    "build:profile": "profile=true rollup -c ./tasks/rollup.aichat.js",
    "postinstall": "ibmtelemetry --config=telemetry.yml",
    "start": "rollup -c ./tasks/rollup.aichat.js --watch",
    "start:typedoc": "typedoc --watch",
    "test": "jest"
  },
  "repository": {
    "type": "git",
    "url": "git+https://github.com/carbon-design-system/carbon-ai-chat.git"
  },
  "bugs": {
    "url": "https://github.com/carbon-design-system/carbon-ai-chat/issues"
  },
  "homepage": "https://github.com/carbon-design-system/carbon-ai-chat#readme"
}<|MERGE_RESOLUTION|>--- conflicted
+++ resolved
@@ -49,13 +49,9 @@
     "@carbon/icon-helpers": "^10.60.0",
     "@carbon/icons": "^11.53.0",
     "@carbon/react": "^1.68.0",
-<<<<<<< HEAD
-    "@carbon/web-components": "^2.36.0",
-=======
     "@carbon/styles": "^1.88.0",
     "@carbon/themes": "^11.58.0",
-    "@carbon/web-components": "^2.35.0",
->>>>>>> b95c684c
+    "@carbon/web-components": "^2.36.0",
     "@rollup/plugin-babel": "^6.0.4",
     "@rollup/plugin-commonjs": "^28.0.6",
     "@rollup/plugin-json": "^6.1.0",
