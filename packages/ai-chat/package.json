--- conflicted
+++ resolved
@@ -1,10 +1,6 @@
 {
   "name": "@carbon/ai-chat",
-<<<<<<< HEAD
   "version": "0.5.1-rc.2",
-=======
-  "version": "0.5.1-rc.1",
->>>>>>> d7aacc5b
   "description": "Be sure to review the [chat documentation](https://chat.carbondesignsystem.com/tag/latest/docs/documents/Overview.html).",
   "author": "IBM Corp",
   "license": "Apache-2.0",
