--- conflicted
+++ resolved
@@ -121,23 +121,13 @@
     "wait-on": "^9.0.1"
   },
   "peerDependencies": {
-<<<<<<< HEAD
     "@carbon/web-components": ">=2.42.0 <3.0.0",
-=======
-    "@carbon/icons": ">=11.53.0 <12.0.0",
-    "@carbon/web-components": ">=2.42.0 <3.0.0",
-    "lit": ">=3.1.0 <4.0.0",
->>>>>>> 61bda48f
     "react": ">=17.0.0 <20.0.0",
     "react-dom": ">=17.0.0 <20.0.0"
   },
   "dependencies": {
-<<<<<<< HEAD
-    "@carbon/ai-chat-components": "^0.4.0",
+    "@carbon/ai-chat-components": "^0.5.0-rc.0",
     "@carbon/icons": "^11.53.0",
-=======
-    "@carbon/ai-chat-components": "^0.5.0-rc.0",
->>>>>>> 61bda48f
     "@ibm/telemetry-js": "^1.10.2",
     "@lit/react": "^1.0.6",
     "lit": "^3.1.0",
