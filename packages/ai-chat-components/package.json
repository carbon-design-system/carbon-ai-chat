{
  "name": "@carbon/ai-chat-components",
  "description": "AI Chat Components",
<<<<<<< HEAD
  "version": "0.5.0",
=======
  "version": "0.5.0-rc.0",
>>>>>>> f6349429
  "type": "module",
  "license": "Apache-2.0",
  "repository": {
    "type": "git",
    "url": "https://github.com/carbon-design-system/carbon-ai-chat",
    "directory": "packages/ai-chat"
  },
  "publishConfig": {
    "access": "public",
    "provenance": true
  },
  "exports": {
    "./es/*": "./es/*",
    "./es/globals/": "./es/globals/",
    "./dist/*": "./dist/*",
    "./custom-elements.json": "./custom-elements.json",
    "./package.json": "./package.json"
  },
  "files": [
    "es/**/*",
    "dist/**/*",
    "custom-elements.json",
    "package.json",
    "telemetry.yml"
  ],
  "scripts": {
    "build": "npm run clean && node tasks/build.js && node tasks/build-dist.js && npm run custom-elements",
    "clean": "rimraf es dist storybook-static",
    "custom-elements": "cem analyze --config ./custom-elements-manifest.config.js",
    "postinstall": "ibmtelemetry --config=telemetry.yml",
    "start": "concurrently \"npm run storybook\" \"npm run storybook:react\" \"node tasks/build.js --watch\"",
    "storybook": "npm run custom-elements && storybook dev -p 6006",
    "storybook:build": "npm run custom-elements && storybook build",
    "storybook:react": "storybook dev -p 7007 -c .storybook-react",
    "storybook:react:build": "storybook build -c .storybook-react -o storybook-react-static",
    "telemetry:config": "npx -y @ibm/telemetry-js-config-generator generate --id 62aa153d-8a70-4d12-9e8d-069511e80e65 --endpoint https://www-api.ibm.com/ibm-telemetry/v1/metrics --files ./src/components --wc",
    "test": "web-test-runner \"src/components/**/*.test.ts\" --node-resolve",
    "test:updateSnapshot": "web-test-runner \"src/components/**/*.test.ts\" --node-resolve --update-snapshots"
  },
  "dependencies": {
    "@carbon/icon-helpers": "^10.47.0",
    "@carbon/icons": "^11.53.0",
    "@carbon/styles": "^1.39.0",
    "@carbon/web-components": "^2.42.0",
    "@codemirror/lang-angular": "^0.1.4",
    "@codemirror/lang-cpp": "^6.0.3",
    "@codemirror/lang-css": "^6.3.1",
    "@codemirror/lang-go": "^6.0.1",
    "@codemirror/lang-html": "^6.4.11",
    "@codemirror/lang-java": "^6.0.2",
    "@codemirror/lang-javascript": "^6.2.4",
    "@codemirror/lang-jinja": "^6.0.0",
    "@codemirror/lang-json": "^6.0.2",
    "@codemirror/lang-less": "^6.0.2",
    "@codemirror/lang-liquid": "^6.3.0",
    "@codemirror/lang-markdown": "^6.5.0",
    "@codemirror/lang-php": "^6.0.2",
    "@codemirror/lang-python": "^6.2.1",
    "@codemirror/lang-rust": "^6.0.2",
    "@codemirror/lang-sass": "^6.0.2",
    "@codemirror/lang-sql": "^6.10.0",
    "@codemirror/lang-vue": "^0.1.3",
    "@codemirror/lang-wast": "^6.0.2",
    "@codemirror/lang-xml": "^6.1.0",
    "@codemirror/lang-yaml": "^6.1.2",
    "@codemirror/language": "^6.11.3",
    "@codemirror/legacy-modes": "^6.5.2",
    "@codemirror/state": "^6.5.2",
    "@codemirror/view": "^6.38.5",
    "@ibm/telemetry-js": "^1.10.2",
    "@lezer/highlight": "^1.1.6",
    "@lit/react": "^1.0.8",
    "codemirror": "^6.0.2",
    "csv-stringify": "^6.5.2",
    "dompurify": "^3.1.6",
    "lit": "^3.1.0",
    "lodash-es": "^4.17.0",
    "markdown-it": "^14.1.0",
    "program-language-detector": "^0.0.12",
    "tslib": "^2.6.3"
  },
  "devDependencies": {
    "@carbon/grid": "^11.20.0",
    "@carbon/layout": "^11.19.0",
    "@carbon/themes": "^11.25.0",
    "@custom-elements-manifest/analyzer": "^0.11.0",
    "@isaacs/brace-expansion": "^5.0.0",
    "@mordech/vite-lit-loader": "^0.37.0",
    "@open-wc/testing": "4.0.0",
    "@rollup/plugin-alias": "^6.0.0",
    "@rollup/plugin-commonjs": "^29.0.0",
    "@rollup/plugin-node-resolve": "^16.0.1",
    "@rollup/plugin-replace": "^6.0.1",
    "@rollup/plugin-terser": "^0.4.4",
    "@rollup/plugin-typescript": "^12.0.0",
    "@storybook/addon-a11y": "^9.1.8",
    "@storybook/addon-docs": "^9.1.8",
    "@storybook/addon-links": "^9.1.8",
    "@storybook/react-vite": "^9.1.13",
    "@storybook/web-components-vite": "^9.1.8",
    "@types/jest": "^30.0.0",
    "@types/markdown-it": "^14.1.2",
    "@web/dev-server": "0.4.6",
    "@web/dev-server-esbuild": "1.0.4",
    "@web/test-runner": "0.19.0",
    "@web/test-runner-playwright": "^0.11.0",
    "autoprefixer": "^10.4.20",
    "concurrently": "^9.2.0",
    "globby": "^15.0.0",
    "playwright": "^1.48.1",
    "react": "^19.0.0",
    "react-dom": "^19.0.0",
    "read-package-up": "^11.0.0",
    "remark-gfm": "^4.0.0",
    "rimraf": "^6.0.1",
    "rollup": "^4.0.0",
    "rollup-plugin-postcss": "^4.0.2",
    "rollup-plugin-postcss-lit": "^2.1.0",
    "storybook": "^9.1.8",
    "typescript": "^5.2.2",
    "vite": "^7.0.0",
    "web-dev-server-plugin-lit-css": "^4.0.0"
  }
}<|MERGE_RESOLUTION|>--- conflicted
+++ resolved
@@ -1,11 +1,7 @@
 {
   "name": "@carbon/ai-chat-components",
   "description": "AI Chat Components",
-<<<<<<< HEAD
   "version": "0.5.0",
-=======
-  "version": "0.5.0-rc.0",
->>>>>>> f6349429
   "type": "module",
   "license": "Apache-2.0",
   "repository": {
