--- conflicted
+++ resolved
@@ -58,19 +58,10 @@
     "@rollup/plugin-node-resolve": "^16.0.1",
     "@rollup/plugin-replace": "^6.0.1",
     "@rollup/plugin-terser": "^0.4.4",
-<<<<<<< HEAD
-    "@rollup/plugin-typescript": "^11.0.0",
+    "@rollup/plugin-typescript": "^12.0.0",
     "@storybook/addon-a11y": "^9.1.8",
     "@storybook/addon-links": "^9.1.8",
     "@storybook/web-components-vite": "^9.1.8",
-=======
-    "@rollup/plugin-typescript": "^12.0.0",
-    "@storybook/addon-a11y": "^8.4.0",
-    "@storybook/addon-essentials": "^8.4.0",
-    "@storybook/addon-links": "^8.4.1",
-    "@storybook/web-components": "^8.4.0",
-    "@storybook/web-components-vite": "^8.4.0",
->>>>>>> 1799043d
     "@types/jest": "^29.5.14",
     "@web/dev-server": "0.4.6",
     "@web/dev-server-esbuild": "0.4.4",
@@ -90,11 +81,7 @@
     "storybook": "^9.1.8",
     "typescript": "^5.2.2",
     "vite": "^5.4.20",
-<<<<<<< HEAD
-    "web-dev-server-plugin-lit-css": "^3.0.1",
+    "web-dev-server-plugin-lit-css": "^4.0.0",
     "@storybook/addon-docs": "^9.1.8"
-=======
-    "web-dev-server-plugin-lit-css": "^4.0.0"
->>>>>>> 1799043d
   }
 }