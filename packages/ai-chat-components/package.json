--- conflicted
+++ resolved
@@ -39,13 +39,8 @@
   },
   "dependencies": {
     "@carbon/styles": "^1.39.0",
-<<<<<<< HEAD
     "@carbon/web-components": "^2.37.0",
-    "@ibm/telemetry-js": "^1.9.1",
-=======
-    "@carbon/web-components": "^2.13.0",
     "@ibm/telemetry-js": "^1.10.2",
->>>>>>> a68a2c0e
     "lit": "^3.0.0",
     "tslib": "^2.6.3"
   },
