/* @web/test-runner snapshot v1 */
export const snapshots = {};

snapshots["chat-button should render with cds-aichat-button minimum attributes"] = 
`<cds-aichat-button
  has-main-content=""
  kind="primary"
  size="lg"
  tab-index="0"
  tooltip-alignment=""
  tooltip-position="top"
  type="button"
>
  button
</cds-aichat-button>
`;
<<<<<<< HEAD
=======
/* end snapshot chat-button should render with cds-button minimum attributes */

snapshots["chat-button should render with cds-aichat-button minimum attributes"] = 
`<cds-aichat-button
  has-main-content=""
  kind="primary"
  size="lg"
  tab-index="0"
  tooltip-alignment=""
  tooltip-position="top"
  type="button"
>
  button
</cds-aichat-button>
`;
>>>>>>> db0d858a
/* end snapshot chat-button should render with cds-aichat-button minimum attributes */
<|MERGE_RESOLUTION|>--- conflicted
+++ resolved
@@ -14,9 +14,7 @@
   button
 </cds-aichat-button>
 `;
-<<<<<<< HEAD
-=======
-/* end snapshot chat-button should render with cds-button minimum attributes */
+/* end snapshot chat-button should render with cds-aichat-button minimum attributes */
 
 snapshots["chat-button should render with cds-aichat-button minimum attributes"] = 
 `<cds-aichat-button
@@ -31,5 +29,4 @@
   button
 </cds-aichat-button>
 `;
->>>>>>> db0d858a
 /* end snapshot chat-button should render with cds-aichat-button minimum attributes */
