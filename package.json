--- conflicted
+++ resolved
@@ -54,13 +54,8 @@
     "@babel/plugin-transform-runtime": "^7.28.0",
     "@babel/preset-env": "^7.28.0",
     "@babel/preset-react": "^7.27.1",
-<<<<<<< HEAD
-    "@commitlint/cli": "^19.5.0",
-    "@commitlint/config-conventional": "^19.5.0",
-=======
     "@commitlint/cli": "^20.0.0",
     "@commitlint/config-conventional": "^20.0.0",
->>>>>>> 7cc59cf3
     "@types/prop-types": "^15.7.15",
     "@types/react": "^19.2.2",
     "@types/react-dom": "^19.2.1",
