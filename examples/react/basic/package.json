{
  "name": "@carbon/ai-chat-examples-react-basic",
  "private": true,
<<<<<<< HEAD
  "version": "1.2.1",
=======
  "version": "1.2.0",
>>>>>>> ccaa9850
  "type": "module",
  "description": "A basic example using @carbon/ai-chat as a React component.",
  "scripts": {
    "start": "cross-env ENVIRONMENT=development webpack serve --config ./webpack.config.js",
    "build": "webpack --config ./webpack.config.js",
    "build:profile": "ANALYZE=true webpack --config ./webpack.config.js"
  },
  "author": "IBM Corp",
  "license": "Apache-2.0",
  "browserslist": "> 0.5%, last 2 versions, not dead",
  "dependencies": {
<<<<<<< HEAD
    "@carbon/ai-chat": "^1.2.1",
=======
    "@carbon/ai-chat": "^1.2.0",
>>>>>>> ccaa9850
    "@carbon/icons": "^11.53.0",
    "@carbon/web-components": "^2.42.0",
    "lit": "^3.1.0",
    "react": "^19.0.0",
    "react-dom": "^19.0.0",
    "webpack-bundle-analyzer": "^4.10.2"
  },
  "devDependencies": {
    "@babel/core": "^7.26.0",
    "@babel/preset-env": "^7.26.0",
    "@babel/preset-react": "^7.25.9",
    "@babel/preset-typescript": "^7.26.0",
    "@statoscope/webpack-plugin": "^5.29.0",
    "babel-loader": "^9.2.1",
    "cross-env": "^7.0.3",
    "css-loader": "^7.1.2",
    "html-webpack-plugin": "^5.6.3",
    "style-loader": "^4.0.0",
    "ts-loader": "^9.5.1",
    "typescript": "^5.6.3",
    "webpack": "^5.95.0",
    "webpack-cli": "^5.1.4",
    "webpack-dev-server": "^5.1.0"
  }
}<|MERGE_RESOLUTION|>--- conflicted
+++ resolved
@@ -1,11 +1,7 @@
 {
   "name": "@carbon/ai-chat-examples-react-basic",
   "private": true,
-<<<<<<< HEAD
   "version": "1.2.1",
-=======
-  "version": "1.2.0",
->>>>>>> ccaa9850
   "type": "module",
   "description": "A basic example using @carbon/ai-chat as a React component.",
   "scripts": {
@@ -17,11 +13,7 @@
   "license": "Apache-2.0",
   "browserslist": "> 0.5%, last 2 versions, not dead",
   "dependencies": {
-<<<<<<< HEAD
     "@carbon/ai-chat": "^1.2.1",
-=======
-    "@carbon/ai-chat": "^1.2.0",
->>>>>>> ccaa9850
     "@carbon/icons": "^11.53.0",
     "@carbon/web-components": "^2.42.0",
     "lit": "^3.1.0",
