--- conflicted
+++ resolved
@@ -13,12 +13,7 @@
   "license": "Apache-2.0",
   "browserslist": "> 0.5%, last 2 versions, not dead",
   "dependencies": {
-<<<<<<< HEAD
-    "@carbon/ai-chat": "^1.2.0",
-=======
     "@carbon/ai-chat": "^1.3.0-rc.0",
-    "@carbon/icons": "^11.53.0",
->>>>>>> 61bda48f
     "@carbon/web-components": "^2.42.0",
     "lit": "^3.1.0",
     "react": "^19.0.0",
