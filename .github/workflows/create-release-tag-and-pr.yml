--- conflicted
+++ resolved
@@ -108,11 +108,7 @@
       # Triggers only if it is a full release
       - name: Update versions.js file and upload to COS
         if: contains(github.event.inputs.tag, '-rc.') == false && github.event.inputs.update-versions-file == 'true'
-<<<<<<< HEAD
-        uses: peter-evans/repository-dispatch@v3
-=======
         uses: peter-evans/repository-dispatch@v4
->>>>>>> 7cc59cf3
         with:
           event-type: update-versions-file
           client-payload: '{"branch": "${{ github.ref_name }}", "tag": "${{ github.event.inputs.tag }}"}'
