name: ci-check
on:
  push:
    branches: [ main, carbon-react-web-components-integration ]
  pull_request:
    branches: [ main, carbon-react-web-components-integration ]
<<<<<<< HEAD
=======
  merge_group:
    types: [checks_requested]
>>>>>>> 9bca3b70

concurrency:
  group: ${{ github.workflow }}-${{ github.ref }}
  cancel-in-progress: true

jobs:
  build:
    runs-on: ubuntu-latest
    steps:
      - uses: actions/checkout@v4
      - name: Use Node.js 22.x
        uses: actions/setup-node@v4
        with:
          node-version: "22.x"
          cache: "npm"
      - name: Install dependencies
        run: npm install
      - name: Run build
        run: npm run build

  test:
    runs-on: ubuntu-latest
    steps:
      - uses: actions/checkout@v4
      - name: Use Node.js 22.x
        uses: actions/setup-node@v4
        with:
          node-version: "22.x"
          cache: "npm"
      - name: Install dependencies
        run: |
          npm install
          npx playwright install --with-deps
      - name: Build chat component
        run: npm run aiChat:build
      - name: Run test
        run: npm run test

  format:
    runs-on: ubuntu-latest
    steps:
      - uses: actions/checkout@v4
      - name: Use Node.js 22.x
        uses: actions/setup-node@v4
        with:
          node-version: "22.x"
          cache: "npm"
      - name: Install dependencies
        run: npm install
      - name: Check formatting of project files (staged)
        if: ${{ github.event_name == 'pull_request' }}
        run: npm run format:staged
      - name: Check formatting of project files (non-staged)
        if: ${{ github.event_name != 'pull_request' }}
        run: npm run format

  lint:
    runs-on: ubuntu-latest
    steps:
      - uses: actions/checkout@v4
      - name: Use Node.js 22.x
        uses: actions/setup-node@v4
        with:
          node-version: "22.x"
          cache: "npm"
      - name: Install dependencies
        run: npm install
      - name: Lint
        run: npm run lint && npm run lint:styles

  license:
    runs-on: ubuntu-latest
    steps:
      - uses: actions/checkout@v4
      - name: Use Node.js 22.x
        uses: actions/setup-node@v4
        with:
          node-version: "22.x"
          cache: "npm"
      - name: Install dependencies
        run: npm install
      - name: License check
        run: npm run lint:license<|MERGE_RESOLUTION|>--- conflicted
+++ resolved
@@ -4,11 +4,8 @@
     branches: [ main, carbon-react-web-components-integration ]
   pull_request:
     branches: [ main, carbon-react-web-components-integration ]
-<<<<<<< HEAD
-=======
   merge_group:
     types: [checks_requested]
->>>>>>> 9bca3b70
 
 concurrency:
   group: ${{ github.workflow }}-${{ github.ref }}
