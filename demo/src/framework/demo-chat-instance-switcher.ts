/*
 *  Copyright IBM Corp. 2025
 *
 *  This source code is licensed under the Apache-2.0 license found in the
 *  LICENSE file in the root directory of this source tree.
 *
 *  @license
 */

import "@carbon/web-components/es/components/button/index.js";
import "@carbon/web-components/es/components/tag/index.js";

import {
  ChatInstance,
  CustomPanelOpenOptions,
  IncreaseOrDecrease,
  ViewType,
<<<<<<< HEAD
  WriteableElementName,
} from "@carbon/ai-chat";
import { NOTIFICATION_KIND } from "@carbon/web-components/es/components/notification/defs.js";
import { css, html, LitElement } from "lit";
=======
} from "@carbon/ai-chat";
import { css, html, LitElement, PropertyValues } from "lit";
>>>>>>> f6349429
import { customElement, property, state } from "lit/decorators.js";

interface PanelControlExample {
  id: string;
  buttonLabel: string;
  description: string;
  options: CustomPanelOpenOptions;
  panelBody: string;
}

@customElement("demo-chat-instance-switcher")
export class DemoChatInstanceSwitcher extends LitElement {
  static styles = css`
    :host {
      display: block;
    }

    .section {
      margin-bottom: 1.5rem;
    }

    .section:last-of-type {
      margin-bottom: 0;
    }

    .section-title {
      font-size: 1rem;
      font-weight: 600;
      margin-bottom: 0.75rem;
    }

    .actions {
      display: flex;
      flex-direction: column;
      gap: 0.75rem;
    }

    .actions cds-button {
      width: fit-content;
    }

    .panel-control {
      display: flex;
      flex-direction: column;
      gap: 0.25rem;
    }

    .panel-control__description {
      margin: 0;
      color: var(--cds-text-secondary, #525252);
      font-size: 0.875rem;
    }
  `;

  @property({ type: Object })
  accessor chatInstance: ChatInstance | null = null;

  @state() accessor _isRestarting: boolean = false;

  private readonly _panelExamples: PanelControlExample[] = [
    {
      id: "panel-with-back-button",
      buttonLabel: "Open panel (with back button)",
      description:
        "Animates in and keeps the default header so you can use the back button.",
      options: {
        title: "Panel with navigation",
      },
      panelBody: `
        <div style="padding: 1rem;">
          <h3>Panel with default navigation</h3>
          <p>The back button stays visible so visitors can return to their conversation without dismissing the panel.</p>
          <ul>
            <li><code>hideBackButton</code>: <strong>false</strong></li>
            <li><code>disableAnimation</code>: <strong>false</strong></li>
          </ul>
        </div>
      `,
    },
    {
      id: "panel-without-back-button",
      buttonLabel: "Open panel (without back button)",
      description: "Animates in and hides the back button for focused flows.",
      options: {
        title: "Panel without back button",
        hideBackButton: true,
      },
      panelBody: `
        <div style="padding: 1rem;">
          <h3>Panel without back navigation</h3>
          <p>This layout is useful when the panel handles its own progression.</p>
          <ul>
            <li><code>hideBackButton</code>: <strong>true</strong></li>
          </ul>
        </div>
      `,
    },
    {
      id: "panel-without-animations",
      buttonLabel: "Open panel (without animations)",
      description:
        "Skips the animation and hides the back button for focused flows.",
      options: {
        title: "Panel without back button",
        hideBackButton: true,
        disableAnimation: true,
      },
      panelBody: `
        <div style="padding: 1rem;">
          <h3>Panel without back navigation</h3>
          <p>This layout is useful when the panel handles its own progression.</p>
          <ul>
            <li><code>hideBackButton</code>: <strong>true</strong></li>
            <li><code>disableAnimation</code>: <strong>true</strong></li>
          </ul>
          <p>The panel opened instantly because animations were disabled.</p>
        </div>
      `,
    },
  ];
<<<<<<< HEAD
  private readonly _panelExamples: PanelControlExample[] = [
    {
      id: "panel-with-back-button",
      buttonLabel: "Open panel (with back button)",
      description:
        "Animates in and keeps the default header so you can use the back button.",
      options: {
        title: "Panel with navigation",
      },
      panelBody: `
        <div style="padding: 1rem;">
          <h3>Panel with default navigation</h3>
          <p>The back button stays visible so visitors can return to their conversation without dismissing the panel.</p>
          <ul>
            <li><code>hideBackButton</code>: <strong>false</strong></li>
            <li><code>disableAnimation</code>: <strong>false</strong></li>
          </ul>
        </div>
      `,
    },
    {
      id: "panel-without-back-button",
      buttonLabel: "Open panel (without back button)",
      description: "Animates in and hides the back button for focused flows.",
      options: {
        title: "Panel without back button",
        hideBackButton: true,
      },
      panelBody: `
        <div style="padding: 1rem;">
          <h3>Panel without back navigation</h3>
          <p>This layout is useful when the panel handles its own progression.</p>
          <ul>
            <li><code>hideBackButton</code>: <strong>true</strong></li>
          </ul>
        </div>
      `,
    },
    {
      id: "panel-without-animations",
      buttonLabel: "Open panel (without animations)",
      description:
        "Skips the animation and hides the back button for focused flows.",
      options: {
        title: "Panel without back button",
        hideBackButton: true,
        disableAnimation: true,
      },
      panelBody: `
        <div style="padding: 1rem;">
          <h3>Panel without back navigation</h3>
          <p>This layout is useful when the panel handles its own progression.</p>
          <ul>
            <li><code>hideBackButton</code>: <strong>true</strong></li>
            <li><code>disableAnimation</code>: <strong>true</strong></li>
          </ul>
          <p>The panel opened instantly because animations were disabled.</p>
        </div>
      `,
    },
  ];
=======
  @state() accessor _inputVisible: boolean = true;
  @state() accessor _inputsDisabled: boolean = false;
  @state() accessor _unreadIndicatorVisible: boolean = false;

  protected updated(changed: PropertyValues) {
    if (changed.has("chatInstance")) {
      const nextInstance = this.chatInstance;
      if (!nextInstance) {
        this._inputVisible = true;
        this._inputsDisabled = false;
        this._unreadIndicatorVisible = false;
        this._isRestarting = false;
        return;
      }

      const publicState = nextInstance.getState?.();

      if (publicState) {
        this._unreadIndicatorVisible = Boolean(publicState.showUnreadIndicator);
      }
    }
  }
>>>>>>> f6349429

  private _withInstance<T>(
    callback: (instance: ChatInstance) => T,
  ): T | undefined {
    const instance = this.chatInstance;
    if (!instance) {
      return undefined;
    }

    return callback(instance);
  }

  private _writeCustomPanelContent(content: string) {
    const element =
      this.chatInstance?.writeableElements?.[
        WriteableElementName.CUSTOM_PANEL_ELEMENT
      ];
    if (!element) {
      return;
    }

    element.innerHTML = content.trim();
  }

  private _handleOpenCustomPanelExample(example: PanelControlExample) {
    this._withInstance((instance) => {
      const panel = instance.customPanels?.getPanel();
      if (!panel) {
        return;
      }

      this._writeCustomPanelContent(example.panelBody);
      panel.open(example.options);
    });
  }

  private _handleCloseCustomPanel = () => {
    this._withInstance((instance) => {
      const panel = instance.customPanels?.getPanel();
      panel?.close();
    });
  };

  private _handleRequestFocus = () => {
    this._withInstance((instance) => {
      instance.requestFocus?.();
    });
  };

  private _handleAutoScroll = () => {
    this._withInstance((instance) => {
      instance.doAutoScroll?.();
    });
  };

  private _handleRestartConversation = async () => {
    if (this._isRestarting) {
      return;
    }

    this._isRestarting = true;

    try {
      const promise = this._withInstance(
        (instance) =>
          instance.messaging?.restartConversation?.() ?? Promise.resolve(),
      );
      if (promise) {
        await promise;
      }
    } finally {
      this._isRestarting = false;
    }
  };

  private _handleLoadingCounter(
    direction: IncreaseOrDecrease,
    withText?: boolean,
  ) {
    this._withInstance(async (instance) => {
      if (direction === "increase") {
        instance.updateIsMessageLoadingCounter?.(
          direction,
          withText ? "Thinking..." : undefined,
        );
      } else {
        instance.updateIsMessageLoadingCounter?.(direction);
      }
    });
  }

  private _handleInputVisibilityChange(event: CustomEvent) {
    const checked = event.detail.checked as boolean;
    this._inputVisible = checked;

    this._withInstance((instance) => {
      instance.updateInputFieldVisibility?.(checked);
    });
  }

  private _handleInputsDisabledChange(event: CustomEvent) {
    const checked = event.detail.checked as boolean;
    this._inputsDisabled = checked;

    this._withInstance((instance) => {
      instance.updateInputIsDisabled?.(checked);
    });
  }

  private _handleUnreadIndicatorChange(event: CustomEvent) {
    const checked = event.detail.checked as boolean;
    this._unreadIndicatorVisible = checked;

    this._withInstance((instance) => {
      instance.updateAssistantUnreadIndicatorVisibility?.(checked);
    });
  }

  private _handleChatLoadingCounter(direction: IncreaseOrDecrease) {
    this._withInstance((instance) => {
      instance.updateIsChatLoadingCounter?.(direction);
    });
  }

  private _handleChangeViewMainWindow = () => {
    this._withInstance((instance) => {
      void instance.changeView?.(ViewType.MAIN_WINDOW);
    });
  };

  private _handleChangeViewLauncher = () => {
    this._withInstance((instance) => {
      void instance.changeView?.({ mainWindow: false, launcher: true });
    });
  };

  render() {
    return html`
      <div class="section">
        <div class="section-title">Focus & scrolling</div>
        <div class="actions">
          <cds-button kind="secondary" @click=${this._handleRequestFocus}>
            Request focus
          </cds-button>
          <cds-button kind="secondary" @click=${this._handleAutoScroll}>
            Trigger auto scroll
          </cds-button>
        </div>
      </div>

      <div class="section">
        <div class="section-title">Conversation</div>
        <div class="actions">
          <cds-button
            kind="secondary"
            ?disabled=${this._isRestarting}
            @click=${this._handleRestartConversation}
          >
            ${this._isRestarting ? "Restarting..." : "Restart conversation"}
          </cds-button>
        </div>
      </div>

      <div class="section">
        <div class="section-title">Loading counters</div>
        <div class="actions">
          <cds-button
            kind="secondary"
            @click=${() => this._handleLoadingCounter("increase")}
          >
            Increment message loading
          </cds-button>
          <cds-button
            kind="secondary"
            @click=${() => this._handleLoadingCounter("increase", true)}
          >
            Increment message loading<br />(with optional helper text)
          </cds-button>
          <cds-button
            kind="secondary"
            @click=${() => this._handleLoadingCounter("decrease")}
          >
            Decrement message loading
          </cds-button>
          <cds-button
            kind="secondary"
            @click=${() => this._handleChatLoadingCounter("increase")}
          >
            Increment chat hydration
          </cds-button>
          <cds-button
            kind="secondary"
            @click=${() => this._handleChatLoadingCounter("decrease")}
          >
            Decrement chat hydration
          </cds-button>
        </div>
      </div>

      <div class="section">
        <div class="section-title">View controls</div>
        <div class="actions">
          <cds-button
            kind="secondary"
            @click=${this._handleChangeViewMainWindow}
          >
            Open chat window
          </cds-button>
          <cds-button kind="secondary" @click=${this._handleChangeViewLauncher}>
            Close chat window
          </cds-button>
        </div>
      </div>

      <div class="section">
        <div class="section-title">Panel controls</div>
        <div class="actions">
          ${this._panelExamples.map(
            (example) => html`
              <div class="panel-control">
                <cds-button
                  kind="secondary"
                  @click=${() => this._handleOpenCustomPanelExample(example)}
                >
                  ${example.buttonLabel}
                </cds-button>
                <p class="panel-control__description">${example.description}</p>
              </div>
            `,
          )}
          <cds-button kind="ghost" @click=${this._handleCloseCustomPanel}>
            Close custom panel
          </cds-button>
        </div>
      </div>
    `;
  }
}

// Register the custom element if not already defined
declare global {
  interface HTMLElementTagNameMap {
    "demo-chat-instance-switcher": DemoChatInstanceSwitcher;
  }
}<|MERGE_RESOLUTION|>--- conflicted
+++ resolved
@@ -15,15 +15,10 @@
   CustomPanelOpenOptions,
   IncreaseOrDecrease,
   ViewType,
-<<<<<<< HEAD
   WriteableElementName,
 } from "@carbon/ai-chat";
 import { NOTIFICATION_KIND } from "@carbon/web-components/es/components/notification/defs.js";
 import { css, html, LitElement } from "lit";
-=======
-} from "@carbon/ai-chat";
-import { css, html, LitElement, PropertyValues } from "lit";
->>>>>>> f6349429
 import { customElement, property, state } from "lit/decorators.js";
 
 interface PanelControlExample {
@@ -81,8 +76,16 @@
   @property({ type: Object })
   accessor chatInstance: ChatInstance | null = null;
 
+  @state() accessor _notificationCount: number = 0;
   @state() accessor _isRestarting: boolean = false;
 
+  private readonly _notificationGroupId = "demo-notification-group";
+  private readonly _notificationKinds = [
+    NOTIFICATION_KIND.INFO,
+    NOTIFICATION_KIND.SUCCESS,
+    NOTIFICATION_KIND.WARNING,
+    NOTIFICATION_KIND.ERROR,
+  ];
   private readonly _panelExamples: PanelControlExample[] = [
     {
       id: "panel-with-back-button",
@@ -106,7 +109,8 @@
     {
       id: "panel-without-back-button",
       buttonLabel: "Open panel (without back button)",
-      description: "Animates in and hides the back button for focused flows.",
+      description:
+        "Skips the animation and hides the back button for focused flows.",
       options: {
         title: "Panel without back button",
         hideBackButton: true,
@@ -144,92 +148,6 @@
       `,
     },
   ];
-<<<<<<< HEAD
-  private readonly _panelExamples: PanelControlExample[] = [
-    {
-      id: "panel-with-back-button",
-      buttonLabel: "Open panel (with back button)",
-      description:
-        "Animates in and keeps the default header so you can use the back button.",
-      options: {
-        title: "Panel with navigation",
-      },
-      panelBody: `
-        <div style="padding: 1rem;">
-          <h3>Panel with default navigation</h3>
-          <p>The back button stays visible so visitors can return to their conversation without dismissing the panel.</p>
-          <ul>
-            <li><code>hideBackButton</code>: <strong>false</strong></li>
-            <li><code>disableAnimation</code>: <strong>false</strong></li>
-          </ul>
-        </div>
-      `,
-    },
-    {
-      id: "panel-without-back-button",
-      buttonLabel: "Open panel (without back button)",
-      description: "Animates in and hides the back button for focused flows.",
-      options: {
-        title: "Panel without back button",
-        hideBackButton: true,
-      },
-      panelBody: `
-        <div style="padding: 1rem;">
-          <h3>Panel without back navigation</h3>
-          <p>This layout is useful when the panel handles its own progression.</p>
-          <ul>
-            <li><code>hideBackButton</code>: <strong>true</strong></li>
-          </ul>
-        </div>
-      `,
-    },
-    {
-      id: "panel-without-animations",
-      buttonLabel: "Open panel (without animations)",
-      description:
-        "Skips the animation and hides the back button for focused flows.",
-      options: {
-        title: "Panel without back button",
-        hideBackButton: true,
-        disableAnimation: true,
-      },
-      panelBody: `
-        <div style="padding: 1rem;">
-          <h3>Panel without back navigation</h3>
-          <p>This layout is useful when the panel handles its own progression.</p>
-          <ul>
-            <li><code>hideBackButton</code>: <strong>true</strong></li>
-            <li><code>disableAnimation</code>: <strong>true</strong></li>
-          </ul>
-          <p>The panel opened instantly because animations were disabled.</p>
-        </div>
-      `,
-    },
-  ];
-=======
-  @state() accessor _inputVisible: boolean = true;
-  @state() accessor _inputsDisabled: boolean = false;
-  @state() accessor _unreadIndicatorVisible: boolean = false;
-
-  protected updated(changed: PropertyValues) {
-    if (changed.has("chatInstance")) {
-      const nextInstance = this.chatInstance;
-      if (!nextInstance) {
-        this._inputVisible = true;
-        this._inputsDisabled = false;
-        this._unreadIndicatorVisible = false;
-        this._isRestarting = false;
-        return;
-      }
-
-      const publicState = nextInstance.getState?.();
-
-      if (publicState) {
-        this._unreadIndicatorVisible = Boolean(publicState.showUnreadIndicator);
-      }
-    }
-  }
->>>>>>> f6349429
 
   private _withInstance<T>(
     callback: (instance: ChatInstance) => T,
@@ -303,6 +221,33 @@
     } finally {
       this._isRestarting = false;
     }
+  };
+
+  private _handleAddNotification = () => {
+    const nextCount = this._notificationCount + 1;
+    this._notificationCount = nextCount;
+
+    const kind =
+      this._notificationKinds[
+        Math.floor(Math.random() * this._notificationKinds.length)
+      ];
+
+    this._withInstance((instance) => {
+      instance.notifications?.addNotification?.({
+        kind,
+        title: `Demo notification #${nextCount}`,
+        message: "This notification was added from the Chat Instance panel.",
+        groupID: this._notificationGroupId,
+      });
+    });
+  };
+
+  private _handleClearNotifications = () => {
+    this._notificationCount = 0;
+
+    this._withInstance((instance) => {
+      instance.notifications?.removeNotifications?.(this._notificationGroupId);
+    });
   };
 
   private _handleLoadingCounter(
@@ -321,33 +266,6 @@
     });
   }
 
-  private _handleInputVisibilityChange(event: CustomEvent) {
-    const checked = event.detail.checked as boolean;
-    this._inputVisible = checked;
-
-    this._withInstance((instance) => {
-      instance.updateInputFieldVisibility?.(checked);
-    });
-  }
-
-  private _handleInputsDisabledChange(event: CustomEvent) {
-    const checked = event.detail.checked as boolean;
-    this._inputsDisabled = checked;
-
-    this._withInstance((instance) => {
-      instance.updateInputIsDisabled?.(checked);
-    });
-  }
-
-  private _handleUnreadIndicatorChange(event: CustomEvent) {
-    const checked = event.detail.checked as boolean;
-    this._unreadIndicatorVisible = checked;
-
-    this._withInstance((instance) => {
-      instance.updateAssistantUnreadIndicatorVisibility?.(checked);
-    });
-  }
-
   private _handleChatLoadingCounter(direction: IncreaseOrDecrease) {
     this._withInstance((instance) => {
       instance.updateIsChatLoadingCounter?.(direction);
@@ -389,6 +307,20 @@
             @click=${this._handleRestartConversation}
           >
             ${this._isRestarting ? "Restarting..." : "Restart conversation"}
+          </cds-button>
+        </div>
+      </div>
+
+      <div class="section">
+        <div class="section-title">
+          Notifications <cds-tag type="purple">Preview</cds-tag>
+        </div>
+        <div class="actions">
+          <cds-button kind="secondary" @click=${this._handleAddNotification}>
+            Add demo notification
+          </cds-button>
+          <cds-button kind="ghost" @click=${this._handleClearNotifications}>
+            Clear demo notifications
           </cds-button>
         </div>
       </div>
