/*
 *  Copyright IBM Corp. 2025
 *
 *  This source code is licensed under the Apache-2.0 license found in the
 *  LICENSE file in the root directory of this source tree.
 *
 *  @license
 */

import {
  CornersType,
  MinimizeButtonIconType,
  PublicConfig,
} from "@carbon/ai-chat";

import { customSendMessage } from "../customSendMessage/customSendMessage";
import { KeyPairs, Settings } from "./types";

function updateQueryParams(items: KeyPairs[]) {
  // Get the current URL's search params
  const urlParams = new URLSearchParams(window.location.search);

  // Set or update the query parameter
  items.forEach(({ key, value }) => {
    urlParams.set(key, value);
  });

  // Update the URL with a page refresh
  window.location.search = urlParams.toString();
}

function updateQueryParamsWithoutRefresh(items: KeyPairs[]) {
  // Get the current URL's search params
  const urlParams = new URLSearchParams(window.location.search);

  // Set or update the query parameter
  items.forEach(({ key, value }) => {
    urlParams.set(key, value);
  });

  // Update the URL without refreshing the page using History API
  const newUrl = `${window.location.pathname}?${urlParams.toString()}`;
  window.history.replaceState({}, "", newUrl);
}

function updatePageTheme(theme: string) {
  // Get the current URL's search params
  const urlParams = new URLSearchParams(window.location.search);

  // Update only the pageTheme parameter
  urlParams.set("pageTheme", theme);

  // Update the URL without refreshing the page using History API
  const newUrl = `${window.location.pathname}?${urlParams.toString()}`;
  window.history.replaceState({}, "", newUrl);
}

function getSettings() {
  const urlParams = new URLSearchParams(window.location.search);

  // Check if we're in setChatConfig mode and ignore query params if so
  const settingsParam = urlParams.get("settings");
  const configParam = urlParams.get("config");
  const isSetChatConfigMode = configParam === "setChatConfig";

  const settings: Partial<Settings> =
    !isSetChatConfigMode &&
    urlParams.has("settings") &&
    JSON.parse(settingsParam as string);
  const config: any =
    !isSetChatConfigMode &&
    urlParams.has("config") &&
    configParam !== "setChatConfig"
      ? JSON.parse(configParam as string)
      : {};
  const pageTheme = urlParams.get("pageTheme") || "cds--white";

  let defaultConfig: PublicConfig = {
    ...config,
    // Default to AI theme enabled; prefer explicit top-level value, otherwise map legacy theme.theme
    aiEnabled:
      typeof config.aiEnabled === "boolean"
        ? config.aiEnabled
        : config.theme?.theme !== undefined
          ? config.theme.theme === "CarbonAI"
          : true,
    // Map legacy nested theme to top-level injectCarbonTheme; "inherit" => undefined
    injectCarbonTheme:
      config.injectCarbonTheme !== undefined
        ? config.injectCarbonTheme
        : config.theme?.injectCarbonTheme === "inherit"
          ? undefined
          : config.theme?.injectCarbonTheme,
    messaging: {
      customSendMessage,
      ...config.messaging,
    },
  };

  const defaultSettings: Settings = {
    framework: "react",
    layout: "fullscreen",
    writeableElements: "false",
    direction: "default",
    ...settings,
  };

  // Apply direction setting to HTML element
  const htmlElement = document.documentElement;
  if (defaultSettings.direction === "default") {
    htmlElement.removeAttribute("dir");
  } else {
    htmlElement.setAttribute("dir", defaultSettings.direction);
  }

  // eslint-disable-next-line default-case
  switch (defaultSettings.layout) {
    case "float":
      defaultConfig = {
        ...defaultConfig,
        header: {
          ...defaultConfig.header,
          isOn: undefined,
          hideMinimizeButton: undefined,
          minimizeButtonIconType: undefined,
        },
        layout: {
          ...defaultConfig.layout,
          showFrame: undefined,
          hasContentMaxWidth: undefined,
          corners: CornersType.SQUARE,
        },
<<<<<<< HEAD
        launcher: { isOn: true },
=======
        launcher: {
          ...defaultConfig.launcher,
          isOn: true,
        },
>>>>>>> ccaa9850
        openChatByDefault: undefined,
      };
      delete defaultConfig.header?.isOn;
      delete defaultConfig.header?.minimizeButtonIconType;
      delete defaultConfig.header?.hideMinimizeButton;
      delete defaultConfig.layout?.corners;
      delete defaultConfig.layout?.showFrame;
      delete defaultConfig.openChatByDefault;
      break;
    case "sidebar":
      defaultConfig = {
        ...defaultConfig,
        header: {
          ...defaultConfig.header,
          isOn: undefined,
          hideMinimizeButton: undefined,
          minimizeButtonIconType: MinimizeButtonIconType.SIDE_PANEL_RIGHT,
        },
        layout: {
          ...defaultConfig.layout,
          showFrame: undefined,
          hasContentMaxWidth: undefined,
          corners: CornersType.SQUARE,
        },
        launcher: {
          ...defaultConfig.launcher,
          isOn: false,
        },
        openChatByDefault: undefined,
      };
      delete defaultConfig.header?.isOn;
      delete defaultConfig.layout?.showFrame;
      delete defaultConfig.openChatByDefault;
      break;
    case "fullscreen":
      defaultConfig = {
        ...defaultConfig,
        header: {
          ...defaultConfig.header,
          isOn: false,
          hideMinimizeButton: undefined,
          minimizeButtonIconType: undefined,
        },
        layout: {
          ...defaultConfig.layout,
          showFrame: false,
          hasContentMaxWidth: undefined,
        },
<<<<<<< HEAD
        launcher: { isOn: true },
=======
        launcher: {
          ...defaultConfig.launcher,
          isOn: true,
        },
>>>>>>> ccaa9850
        openChatByDefault: true,
      };
      delete defaultConfig.header?.minimizeButtonIconType;
      break;
    case "fullscreen-no-gutter":
      defaultConfig = {
        ...defaultConfig,
        header: {
          ...defaultConfig.header,
          isOn: false,
          hideMinimizeButton: undefined,
          minimizeButtonIconType: undefined,
        },
        layout: {
          ...defaultConfig.layout,
          showFrame: false,
          hasContentMaxWidth: false,
          corners: CornersType.SQUARE,
        },
<<<<<<< HEAD
        launcher: { isOn: true },
=======
        launcher: {
          ...defaultConfig.launcher,
          isOn: true,
        },
>>>>>>> ccaa9850
        openChatByDefault: true,
      };
      delete defaultConfig.header?.minimizeButtonIconType;
      break;
  }

  return { defaultConfig, defaultSettings, pageTheme };
}

/**
 * This function runs a for loop asynchornously for each item. This provides the ability to loop through a list
 * of items at a custom pace and stop at any point in the loop.
 *
 * @param list The list of items to loop over.
 * @param condition This function determines if the for loop should continue. Returning false will stop the for loop.
 * @param callback The function to call for each item in the list.
 */
async function asyncForEach<T>(
  list: T[],
  condition: (item: T, index: number) => boolean | Promise<boolean>,
  callback: (item: T, index: number) => Promise<void>,
) {
  for (let index = 0; index < list.length; index++) {
    if (await condition(list[index], index)) {
      await callback(list[index], index);
    } else {
      break;
    }
  }
}

export {
  updateQueryParams,
  updateQueryParamsWithoutRefresh,
  updatePageTheme,
  getSettings,
  asyncForEach,
};<|MERGE_RESOLUTION|>--- conflicted
+++ resolved
@@ -130,14 +130,10 @@
           hasContentMaxWidth: undefined,
           corners: CornersType.SQUARE,
         },
-<<<<<<< HEAD
-        launcher: { isOn: true },
-=======
         launcher: {
           ...defaultConfig.launcher,
           isOn: true,
         },
->>>>>>> ccaa9850
         openChatByDefault: undefined,
       };
       delete defaultConfig.header?.isOn;
@@ -186,14 +182,10 @@
           showFrame: false,
           hasContentMaxWidth: undefined,
         },
-<<<<<<< HEAD
-        launcher: { isOn: true },
-=======
         launcher: {
           ...defaultConfig.launcher,
           isOn: true,
         },
->>>>>>> ccaa9850
         openChatByDefault: true,
       };
       delete defaultConfig.header?.minimizeButtonIconType;
@@ -213,14 +205,10 @@
           hasContentMaxWidth: false,
           corners: CornersType.SQUARE,
         },
-<<<<<<< HEAD
-        launcher: { isOn: true },
-=======
         launcher: {
           ...defaultConfig.launcher,
           isOn: true,
         },
->>>>>>> ccaa9850
         openChatByDefault: true,
       };
       delete defaultConfig.header?.minimizeButtonIconType;
