--- conflicted
+++ resolved
@@ -118,16 +118,13 @@
         },
         openChatByDefault: undefined,
       };
-<<<<<<< HEAD
       delete defaultConfig.header?.minimizeButtonIconType;
       delete defaultConfig.header?.hideMinimizeButton;
       delete defaultConfig.layout?.corners;
-=======
       delete defaultConfig.showLauncher;
       delete defaultConfig.headerConfig?.minimizeButtonIconType;
       delete defaultConfig.headerConfig?.hideMinimizeButton;
       delete defaultConfig.themeConfig?.corners;
->>>>>>> a385ca76
       delete defaultConfig.layout?.showFrame;
       delete defaultConfig.openChatByDefault;
       break;
@@ -166,12 +163,8 @@
         },
         openChatByDefault: true,
       };
-<<<<<<< HEAD
       delete defaultConfig.header?.minimizeButtonIconType;
-=======
       delete defaultConfig.showLauncher;
-      delete defaultConfig.headerConfig?.minimizeButtonIconType;
->>>>>>> a385ca76
       break;
     case "fullscreen-no-gutter":
       defaultConfig = {
@@ -189,12 +182,8 @@
         },
         openChatByDefault: true,
       };
-<<<<<<< HEAD
       delete defaultConfig.header?.minimizeButtonIconType;
-=======
-      delete defaultConfig.showLauncher;
-      delete defaultConfig.headerConfig?.minimizeButtonIconType;
->>>>>>> a385ca76
+      delete defaultConfig.launcher;
       break;
   }
 
