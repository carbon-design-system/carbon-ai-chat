--- conflicted
+++ resolved
@@ -81,22 +81,9 @@
 
   render() {
     const chatInstanceReady = this.chatInstance ? true : false;
-<<<<<<< HEAD
-    const isFullscreen = Boolean(
-      this.settings?.layout === "fullscreen" ||
-        this.settings?.layout === "fullscreen-no-gutter",
-    );
-
-    return html`
-      <cds-header
-        aria-label="Carbon AI Chat"
-        style="${isFullscreen ? `height: 40px; box-sizing: content-box;` : ""}"
-      >
-=======
 
     return html`
       <cds-header aria-label="Carbon AI Chat">
->>>>>>> ccaa9850
         <cds-header-name
           href="https://chat.carbondesignsystem.com/tag/latest/docs/documents/Overview.html"
           prefix="Carbon"
