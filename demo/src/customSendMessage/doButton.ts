/*
 *  Copyright IBM Corp. 2025
 *
 *  This source code is licensed under the Apache-2.0 license found in the
 *  LICENSE file in the root directory of this source tree.
 *
 *  @license
 */

import {
  ButtonItemType,
  ChatInstance,
  MessageResponseTypes,
} from "@carbon/ai-chat";
<<<<<<< HEAD
import {
  CHAT_BUTTON_KIND,
  CHAT_BUTTON_SIZE,
} from "@carbon/ai-chat-components/es/react/chat-button.js";
=======
>>>>>>> 5b92a4c9

function doButton(instance: ChatInstance) {
  instance.messaging.addMessage({
    output: {
      generic: [
        {
          response_type: MessageResponseTypes.TEXT,
          text: "Buttons can be used to either send content back to your assistant, open URLs, open a panel, or throw client side events to drive client side code.",
        },
        {
          response_type: MessageResponseTypes.BUTTON,
<<<<<<< HEAD
          label: "Alert button",
          kind: CHAT_BUTTON_KIND.DANGER_TERTIARY,
          size: CHAT_BUTTON_SIZE.SMALL,
          button_type: ButtonItemType.CUSTOM_EVENT,
          custom_event_name: "alert_button",
          // Pass any extra meta data you want here and it will be included in the event payload.
          user_defined: {
            text: "Carbon!",
          },
        },
        {
          response_type: MessageResponseTypes.BUTTON,
          label: "Alert button",
          kind: CHAT_BUTTON_KIND.DANGER_GHOST,
          size: CHAT_BUTTON_SIZE.SMALL,
=======
          label: "Fire a client side event",
>>>>>>> 5b92a4c9
          button_type: ButtonItemType.CUSTOM_EVENT,
          custom_event_name: "alert_button",
          // Pass any extra meta data you want here and it will be included in the event payload.
          user_defined: {
            text: "You can have your buttons hook into your application code with events with custom payloads",
          },
        },
        {
          response_type: MessageResponseTypes.BUTTON,
<<<<<<< HEAD
          label: "Send a message",
          kind: CHAT_BUTTON_KIND.TERTIARY,
          size: CHAT_BUTTON_SIZE.SMALL,
=======
          label: "Send a message to your server",
>>>>>>> 5b92a4c9
          button_type: ButtonItemType.POST_BACK,
          value: {
            input: {
              text: "button",
            },
          },
        },
        {
          response_type: MessageResponseTypes.BUTTON,
          button_type: ButtonItemType.SHOW_PANEL,
          label: "Open a panel",
<<<<<<< HEAD
          size: CHAT_BUTTON_SIZE.SMALL,
          kind: CHAT_BUTTON_KIND.TERTIARY,
=======
>>>>>>> 5b92a4c9
          panel: {
            title: "My panel",
            show_animations: true,
            body: [
              {
                response_type: MessageResponseTypes.TEXT,
                text: "Carbon is great!",
              },
            ],
            footer: [
              {
                response_type: MessageResponseTypes.BUTTON,
                button_type: ButtonItemType.URL,
                url: "https://ibm.com",
                label: "Optional Button",
              },
            ],
          },
        },
        {
          response_type: MessageResponseTypes.BUTTON,
          button_type: ButtonItemType.URL,
<<<<<<< HEAD
          size: CHAT_BUTTON_SIZE.SMALL,
          label: "Visit ibm.com",
=======
          label: "Add a button that is a link",
>>>>>>> 5b92a4c9
          url: "https://www.ibm.com",
        },
      ],
    },
  });
}

export { doButton };<|MERGE_RESOLUTION|>--- conflicted
+++ resolved
@@ -12,13 +12,10 @@
   ChatInstance,
   MessageResponseTypes,
 } from "@carbon/ai-chat";
-<<<<<<< HEAD
 import {
   CHAT_BUTTON_KIND,
   CHAT_BUTTON_SIZE,
 } from "@carbon/ai-chat-components/es/react/chat-button.js";
-=======
->>>>>>> 5b92a4c9
 
 function doButton(instance: ChatInstance) {
   instance.messaging.addMessage({
@@ -30,25 +27,7 @@
         },
         {
           response_type: MessageResponseTypes.BUTTON,
-<<<<<<< HEAD
-          label: "Alert button",
-          kind: CHAT_BUTTON_KIND.DANGER_TERTIARY,
-          size: CHAT_BUTTON_SIZE.SMALL,
-          button_type: ButtonItemType.CUSTOM_EVENT,
-          custom_event_name: "alert_button",
-          // Pass any extra meta data you want here and it will be included in the event payload.
-          user_defined: {
-            text: "Carbon!",
-          },
-        },
-        {
-          response_type: MessageResponseTypes.BUTTON,
-          label: "Alert button",
-          kind: CHAT_BUTTON_KIND.DANGER_GHOST,
-          size: CHAT_BUTTON_SIZE.SMALL,
-=======
           label: "Fire a client side event",
->>>>>>> 5b92a4c9
           button_type: ButtonItemType.CUSTOM_EVENT,
           custom_event_name: "alert_button",
           // Pass any extra meta data you want here and it will be included in the event payload.
@@ -58,13 +37,7 @@
         },
         {
           response_type: MessageResponseTypes.BUTTON,
-<<<<<<< HEAD
-          label: "Send a message",
-          kind: CHAT_BUTTON_KIND.TERTIARY,
-          size: CHAT_BUTTON_SIZE.SMALL,
-=======
           label: "Send a message to your server",
->>>>>>> 5b92a4c9
           button_type: ButtonItemType.POST_BACK,
           value: {
             input: {
@@ -76,11 +49,6 @@
           response_type: MessageResponseTypes.BUTTON,
           button_type: ButtonItemType.SHOW_PANEL,
           label: "Open a panel",
-<<<<<<< HEAD
-          size: CHAT_BUTTON_SIZE.SMALL,
-          kind: CHAT_BUTTON_KIND.TERTIARY,
-=======
->>>>>>> 5b92a4c9
           panel: {
             title: "My panel",
             show_animations: true,
@@ -103,12 +71,7 @@
         {
           response_type: MessageResponseTypes.BUTTON,
           button_type: ButtonItemType.URL,
-<<<<<<< HEAD
-          size: CHAT_BUTTON_SIZE.SMALL,
-          label: "Visit ibm.com",
-=======
           label: "Add a button that is a link",
->>>>>>> 5b92a4c9
           url: "https://www.ibm.com",
         },
       ],
