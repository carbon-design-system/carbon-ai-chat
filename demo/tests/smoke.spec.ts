/*
 *  Copyright IBM Corp. 2025
 *
 *  This source code is licensed under the Apache-2.0 license found in the
 *  LICENSE file in the root directory of this source tree.
 */

import { makeTestId, OverlayPanelName, PageObjectId } from "@carbon/ai-chat";
import { test, expect } from "@playwright/test";

test("smoke React", async ({ page }) => {
  // 1) Navigate to the app
  await page.goto("http://localhost:3001/");

  // 2) Open the React chat widget, enter a message, confirm receipt of answer, close the chat.
  await page.getByTestId(PageObjectId.LAUNCHER).click();
  const close = page.getByTestId(
    makeTestId(PageObjectId.CLOSE_CHAT, OverlayPanelName.MAIN),
  );
  await expect(close).toBeVisible();
  await page
    .getByTestId(makeTestId(PageObjectId.INPUT, OverlayPanelName.MAIN))
    .click();
  await page
    .getByTestId(makeTestId(PageObjectId.INPUT, OverlayPanelName.MAIN))
    .fill("text");
  await page
    .getByTestId(makeTestId(PageObjectId.INPUT_SEND, OverlayPanelName.MAIN))
    .click();
<<<<<<< HEAD
  await expect(page.locator("#WAC__message-3")).toContainText(
    'Lorem bold text italics text ipsum odor amet, consectetuer adipiscing elit. alert("inline code"); aliquet non platea elementum morbi porta accumsan. Tortor libero consectetur dapibus volutpat porta vestibulum.',
  );
=======
  await expect(page.locator("#WAC__message-3")).toContainText("Carbon is a");
>>>>>>> 363b5966
  await close.click();
});

test("smoke web component", async ({ page }) => {
  // 1) Navigate to the app
  await page.goto("http://localhost:3001/");

  // 2) Select “Web component” and wait for the new page (query string) to load
  await page.getByRole("combobox", { name: "Component framework" }).click();
  await Promise.all([
    page.waitForURL((url) => url.search.includes("web-component"), {
      waitUntil: "load",
    }),
    page.getByRole("option", { name: "Web component" }).click(),
  ]);

  // 3) Open the Web component chat widget, enter a message, confirm receipt of answer, close the chat.
  await page.getByTestId(PageObjectId.LAUNCHER).click();
  const close = page.getByTestId(
    makeTestId(PageObjectId.CLOSE_CHAT, OverlayPanelName.MAIN),
  );
  await expect(close).toBeVisible();
  await page
    .getByTestId(makeTestId(PageObjectId.INPUT, OverlayPanelName.MAIN))
    .click();
  await page
    .getByTestId(makeTestId(PageObjectId.INPUT, OverlayPanelName.MAIN))
    .fill("text");
  await page
    .getByTestId(makeTestId(PageObjectId.INPUT_SEND, OverlayPanelName.MAIN))
    .click();
<<<<<<< HEAD
  await expect(page.locator("#WAC__message-3")).toContainText(
    'Lorem bold text italics text ipsum odor amet, consectetuer adipiscing elit. alert("inline code"); aliquet non platea elementum morbi porta accumsan. Tortor libero consectetur dapibus volutpat porta vestibulum.',
  );
=======
  await expect(page.locator("#WAC__message-3")).toContainText("Carbon is a");
>>>>>>> 363b5966
  await close.click();
});<|MERGE_RESOLUTION|>--- conflicted
+++ resolved
@@ -27,13 +27,7 @@
   await page
     .getByTestId(makeTestId(PageObjectId.INPUT_SEND, OverlayPanelName.MAIN))
     .click();
-<<<<<<< HEAD
-  await expect(page.locator("#WAC__message-3")).toContainText(
-    'Lorem bold text italics text ipsum odor amet, consectetuer adipiscing elit. alert("inline code"); aliquet non platea elementum morbi porta accumsan. Tortor libero consectetur dapibus volutpat porta vestibulum.',
-  );
-=======
   await expect(page.locator("#WAC__message-3")).toContainText("Carbon is a");
->>>>>>> 363b5966
   await close.click();
 });
 
@@ -65,12 +59,6 @@
   await page
     .getByTestId(makeTestId(PageObjectId.INPUT_SEND, OverlayPanelName.MAIN))
     .click();
-<<<<<<< HEAD
-  await expect(page.locator("#WAC__message-3")).toContainText(
-    'Lorem bold text italics text ipsum odor amet, consectetuer adipiscing elit. alert("inline code"); aliquet non platea elementum morbi porta accumsan. Tortor libero consectetur dapibus volutpat porta vestibulum.',
-  );
-=======
   await expect(page.locator("#WAC__message-3")).toContainText("Carbon is a");
->>>>>>> 363b5966
   await close.click();
 });